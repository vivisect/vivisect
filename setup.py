--- conflicted
+++ resolved
@@ -1,11 +1,7 @@
 from setuptools import find_packages, setup
 from os import path
 
-<<<<<<< HEAD
-VERSION = '1.0.6'
-=======
 VERSION = '1.0.8'
->>>>>>> 72071f11
 
 dirn = path.abspath(path.dirname(__file__))
 with open(path.join(dirn, 'README.md'), 'r') as fd:
