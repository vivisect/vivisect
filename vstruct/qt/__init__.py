'''
Some utils for QT code which uses vstruct...
'''
import vqt.tree as vq_tree

from PyQt5.QtWidgets import *

from vqt.main import idlethreadsync

class VQStructNamespacesView(vq_tree.VQTreeView):

    def __init__(self, parent=None):
        vq_tree.VQTreeView.__init__(self, parent=parent)
        #model = vq_tree.VTreeView(parent=self, columns=('Namespace', 'Structure'))

class VQStructSelectView(vq_tree.VQTreeView):

    def __init__(self, vsbuilder, parent=None):
        vq_tree.VQTreeView.__init__(self, parent=parent)
        self.vsbuilder = vsbuilder

        model = vq_tree.VQTreeModel(parent=self, columns=('Namespace', 'Structure'))
        for nsname in vsbuilder.getVStructNamespaceNames():
            pnode = model.append((nsname, ''))
            pnode.structname = None
            for sname in vsbuilder.getVStructNames(namespace=nsname):
                spnode = model.append(('', sname), parent=pnode)
                spnode.structname = '%s.%s' % (nsname, sname)

        for sname in vsbuilder.getVStructNames():
            node = model.append( ('', sname ) )
            node.structname = sname

        self.setModel(model)

class VQStructSelectDialog(QDialog):

    def __init__(self, vsbuilder, parent=None):
        QDialog.__init__(self, parent=parent)
        self.structname = None

        self.setWindowTitle('Select a structure...')

        vlyt = QVBoxLayout()
        hlyt = QHBoxLayout()

        self.structtree = VQStructSelectView(vsbuilder, parent=self)

        hbox = QWidget(parent=self)

        ok = QPushButton("Ok", parent=hbox)
        cancel = QPushButton("Cancel", parent=hbox)

        self.structtree.doubleClicked.connect( self.dialog_activated )

        ok.clicked.connect(self.dialog_ok)
        cancel.clicked.connect(self.dialog_cancel)

        hlyt.addStretch(1)
        hlyt.addWidget(cancel)
        hlyt.addWidget(ok)
        hbox.setLayout(hlyt)

        vlyt.addWidget(self.structtree)
        vlyt.addWidget(hbox)
        self.setLayout(vlyt)

        self.resize(500, 500)

    def dialog_activated(self, idx):
        if idx.isValid():
            pnode = idx.internalPointer()
            self.structname = pnode.structname
        self.accept()

    def dialog_ok(self):
        for idx in self.structtree.selectedIndexes():
            pnode = idx.internalPointer()
            self.structname = pnode.structname
        self.accept()

    def dialog_cancel(self):
        self.reject()

@idlethreadsync
def selectStructure(vsbuilder, parent=None):
    d = VQStructSelectDialog(vsbuilder, parent=parent)
    r = d.exec_()
    return d.structname

class VQStructNamespacesView(vq_tree.VQTreeView):

    def __init__(self, parent=None):
        vq_tree.VQTreeView.__init__(self, parent=parent)

        model = vq_tree.VQTreeModel(parent=self, columns=('Subsystem', 'Module Name'))

        win = model.append(('windows', ''))
        xp_i386_user = model.append(('Windows XP i386 Userland', ''), parent=win)
        xp_i386_ntdll = model.append(('','ntdll'), parent=xp_i386_user)
        xp_i386_ntdll.modinfo = ('ntdll','vstruct.defs.windows.win_5_1_i386.ntdll')

        xp_i386_kern = model.append(('Windows XP i386 Kernel', ''), parent=win)
        xp_i386_nt = model.append(('','nt'), parent=xp_i386_kern)
        xp_i386_nt.modinfo = ('nt','vstruct.defs.windows.win_5_1_i386.ntoskrnl')
        xp_i386_win32k = model.append(('','win32k'), parent=xp_i386_kern)
        xp_i386_win32k.modinfo = ('win32k','vstruct.defs.windows.win_5_1_i386.win32k')

        win7_amd64_user = model.append(('Windows 7 amd64 Userland', ''), parent=win)
        win7_amd64_ntdll = model.append(('','ntdll'), parent=win7_amd64_user)
        win7_amd64_ntdll.modinfo = ('ntdll','vstruct.defs.windows.win_6_1_amd64.ntdll')

        pos = model.append(('posix',''))
        pos_elf = model.append(('', 'Elf'), parent=pos)
        pos_elf.modinfo = ('elf', 'vstruct.defs.elf')

<<<<<<< HEAD
        arch = model.append(('arch',''))
        arch_ppc = model.append(('PowerPC', ''), parent=arch)
        arch_ppc_krnl = model.append(('PowerPC Kernel', ''), parent=arch_ppc)
        arch_ppc_krnl.modinfo = ('ppc', 'vstruct.defs.ppc')

=======
        osx  = model.append(('osx', ''))
        osx_macho = model.append(('', 'macho'), parent=osx)
>>>>>>> ff87de99

        self.setModel(model)

class VQStructNamespaceDialog(QDialog):

    def __init__(self, parent=None):
        QDialog.__init__(self, parent=parent)
        self.modinfo = None

        self.setWindowTitle('Select a module...')

        vlyt = QVBoxLayout()
        hlyt = QHBoxLayout()

        self.structtree = VQStructNamespacesView(parent=self)

        hbox = QWidget(parent=self)

        ok = QPushButton("Ok", parent=hbox)
        cancel = QPushButton("Cancel", parent=hbox)

        self.structtree.doubleClicked.connect( self.dialog_activated )

        ok.clicked.connect(self.dialog_ok)
        cancel.clicked.connect(self.dialog_cancel)

        hlyt.addStretch(1)
        hlyt.addWidget(cancel)
        hlyt.addWidget(ok)
        hbox.setLayout(hlyt)

        vlyt.addWidget(self.structtree)
        vlyt.addWidget(hbox)
        self.setLayout(vlyt)

        self.resize(500, 500)

    def dialog_activated(self, idx):
        if idx.isValid():
            pnode = idx.internalPointer()
            self.modinfo = getattr(pnode, 'modinfo', None)
        self.accept()

    def dialog_ok(self):
        for idx in self.structtree.selectedIndexes():
            pnode = idx.internalPointer()
            self.modinfo = getattr(pnode, 'modinfo', None)
        self.accept()

    def dialog_cancel(self):
        self.reject()

@idlethreadsync
def selectStructNamespace(parent=None):
    d = VQStructNamespaceDialog(parent=parent)
    r = d.exec_()
    return d.modinfo
<|MERGE_RESOLUTION|>--- conflicted
+++ resolved
@@ -114,16 +114,14 @@
         pos_elf = model.append(('', 'Elf'), parent=pos)
         pos_elf.modinfo = ('elf', 'vstruct.defs.elf')
 
-<<<<<<< HEAD
+        osx  = model.append(('osx', ''))
+        osx_macho = model.append(('', 'macho'), parent=osx)
+
         arch = model.append(('arch',''))
         arch_ppc = model.append(('PowerPC', ''), parent=arch)
         arch_ppc_krnl = model.append(('PowerPC Kernel', ''), parent=arch_ppc)
         arch_ppc_krnl.modinfo = ('ppc', 'vstruct.defs.ppc')
 
-=======
-        osx  = model.append(('osx', ''))
-        osx_macho = model.append(('', 'macho'), parent=osx)
->>>>>>> ff87de99
 
         self.setModel(model)
 
