--- conflicted
+++ resolved
@@ -211,13 +211,11 @@
 N_PBUD   = 0xc # prebound undefined (defined in a dylib)
 N_INDR   = 0xa # indirect
 
-<<<<<<< HEAD
 ENDIAN_LSB = 0
 ENDIAN_MSB = 1
 
 
-=======
->>>>>>> 3d6571d8
+
 DICE_KIND_DATA              = 0x0001  # L$start$data$...  label
 DICE_KIND_JUMP_TABLE8       = 0x0002  # L$start$jt8$...   label
 DICE_KIND_JUMP_TABLE16      = 0x0003  # L$start$jt16$...  label
