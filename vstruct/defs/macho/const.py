--- conflicted
+++ resolved
@@ -79,15 +79,6 @@
 LC_LAZY_LOAD_DYLIB        = 0x20 #  delay load of dylib until first use 
 LC_ENCRYPTION_INFO        = 0x21 #  encrypted segment information 
 LC_DYLD_INFO              = 0x22 #  compressed dyld information
-<<<<<<< HEAD
-LC_DYLD_INFO_ONLY         = (0x22|LC_REQ_DYLD)
-LC_LOAD_UPWARD_DYLIB      = (0x23|LC_REQ_DYLD)
-LC_VERSION_MIN_MACOSX     = 0x24
-LC_VERSION_MIN_IPHONEOS   = 0x25
-LC_FUNCTION_STARTS        = 0x26
-LC_DYLD_ENVIRONMENT       = 0x27
-LC_MAIN                   = (0x28|LC_REQ_DYLD)
-=======
 LC_DYLD_INFO_ONLY         = (0x22 | LC_REQ_DYLD)  # compressed dyld information only
 LC_LOAD_UPWARD_DYLIB      = (0x23 | LC_REQ_DYLD)  # load upward dylib
 LC_VERSION_MIN_MACOSX     = 0x24  # build for MacOSX min OS version
@@ -98,7 +89,6 @@
 LC_DATA_IN_CODE           = 0x29  # table of non-instructions in __text
 LC_SOURCE_VERSION         = 0x2A  # source version used to build binary
 LC_DYLIB_CODE_SIGN_DRS    = 0x2B  # Code signing DRs copied from linked dylibs
->>>>>>> 6405bc55
 
 SG_HIGHVM                 = 0x1 #  the file contents for this segment is for the high part of the VM space, the low part is zero filled (for stacks in core files) 
 SG_FVMLIB                 = 0x2 #  this segment is the VM that is allocated by a fixed VM library, for overlap checking in the link editor 
@@ -221,19 +211,10 @@
 N_PBUD   = 0xc # prebound undefined (defined in a dylib)
 N_INDR   = 0xa # indirect
 
-<<<<<<< HEAD
 ENDIAN_LSB = 0
 ENDIAN_MSB = 1
 
-hdr_info = {
-        'cefaedfe': (4, ENDIAN_LSB), # Mach-O Little Endian (32-bit)
-        'cffaedfe': (8, ENDIAN_LSB), # Mach-O Little Endian (64-bit)
-        'feedface': (4, ENDIAN_MSB), # Mach-O Big Endian (32-bit)
-        'feedfacf': (8, ENDIAN_MSB), # Mach-O Big Endian (64-bit)
-        'cafebabe': (0, -1),         # Universal Binary Big Endian. These fat binaries are archives that can include binaries for multiple architectures, but typically contain PowerPC and Intel x86.
-        'bebafeca': (0, -1),         # Universal Binary Big Endian. These fat binaries are archives that can include binaries for multiple architectures, but typically contain PowerPC and Intel x86.
-}
-=======
+
 DICE_KIND_DATA              = 0x0001  # L$start$data$...  label
 DICE_KIND_JUMP_TABLE8       = 0x0002  # L$start$jt8$...   label
 DICE_KIND_JUMP_TABLE16      = 0x0003  # L$start$jt16$...  label
@@ -305,5 +286,4 @@
 
 CS_SUPPL_SIGNER_TYPE_UNKNOWN = 0
 CS_SUPPL_SIGNER_TYPE_TRUSTCACHE = 7
-CS_SUPPL_SIGNER_TYPE_LOCAL = 8
->>>>>>> 6405bc55
+CS_SUPPL_SIGNER_TYPE_LOCAL = 8