--- conflicted
+++ resolved
@@ -2,15 +2,11 @@
 Structure definitions for the OSX MachO binary format.
 '''
 import struct
-<<<<<<< HEAD
+import logging
+import binascii
+
 import vstruct
 import envi.bits as e_bits
-=======
-import logging
-import binascii
->>>>>>> 6405bc55
-
-import vstruct
 from vstruct.defs.macho.fat import *
 from vstruct.defs.macho.const import *
 from vstruct.defs.macho.stabs import *
@@ -29,9 +25,6 @@
 
         self.mach_header = mach_header()
         self.load_commands = vstruct.VStruct()
-
-    def getEndian(self):
-        return self.mach_header.vsGetMeta('endian')
 
     def getPointerSize(self):
         return self.mach_header.vsGetMeta('psize')
@@ -64,9 +57,9 @@
             if vs.cmd == LC_UNIXTHREAD:
                 eoff = len(vs)
                 psize = vs.flavor
-                endian = self.getEndian()
+                bigend = self.vsGetEndian()
 
-                fmt = e_bits.getFormat(psize, endian)
+                fmt = e_bits.getFormat(psize, bigend)
 
                 for x in range(vs.count):
                     ptr, = struct.unpack_from(fmt, self._raw_bytes, eoff+offset)
@@ -96,25 +89,18 @@
         ret = []
         for fname, vs in self.load_commands:
             if vs.cmd not in (LC_SEGMENT, LC_SEGMENT_64):
-<<<<<<< HEAD
                 continue
             if vs.segname == '__PAGEZERO':
-=======
->>>>>>> 6405bc55
                 continue
 
             # Slice the segment bytes from raw bytes
             fbytes = self._raw_bytes[ vs.fileoff: vs.fileoff + vs.filesize ]
             # Pad out to virtual size
-<<<<<<< HEAD
-            fbytes = fbytes.ljust(vs.vmsize, b'\x00')
-=======
             try:
                 fbytes = fbytes.ljust(vs.vmsize, b'\x00')
             except:
                 logger.warning('Segment allocation failure')
                 continue
->>>>>>> 6405bc55
 
             ret.append((vs.segname, vs.vmaddr, vs.initprot, fbytes))
         return ret
@@ -152,18 +138,26 @@
         return structs, cmdsyms
 
     def vsParse(self, bytes, offset=0):
+        '''
+        Parses entire MachO structure-set
+        '''
         magic = struct.unpack('<I', bytes[:4])[0]
         if magic in (MH_MAGIC_64, MH_CIGAM_64):
             self.mach_header = mach_header_64()
 
         self._raw_bytes = bytes[offset:]
         offset = self.mach_header.vsParse(bytes, offset=offset)
+
+        # no callback is fired for mach_header, set we set it here
+        self.vsSetEndian(self.mach_header.vsGetEndian())
+        endian = self.vsGetEndian()
+        fmt = ('<II','>II')[endian]
+
         for i in range(self.mach_header.ncmds):
             # should we use endian from header?
-            fmt = ('<II','>II')[self.getEndian()]
             cmdtype, cmdlen = struct.unpack(fmt, bytes[offset:offset+8])
             cmdclass = getCommandClass(cmdtype)
-            cmdobj = cmdclass()
+            cmdobj = cmdclass(bigend=endian)
             cmdobj.vsParse(bytes, offset=offset)
             self.load_commands.vsAddField('cmd%d' % i, cmdobj)
             offset += cmdobj.cmdsize