--- conflicted
+++ resolved
@@ -46,17 +46,11 @@
             spec.loader.exec_module(module)
 
             try:
-<<<<<<< HEAD
+                with open(fname, 'r') as fd:
+                    filebytes = fd.read()
+                exec(filebytes, module.__dict__)
                 module.vivExtension(vw, vwgui)
+                vw.addExtension(modpath, module)
             except Exception:
                 vw.vprint('Extension Error: %s' % modpath)
-                vw.vprint(traceback.format_exc())
-=======
-                exec filebytes in mod.__dict__
-                mod.vivExtension(vw, vwgui)
-                vw.addExtension(modpath, mod)
-
-            except Exception as e:
-                vw.vprint( traceback.format_exc() )
-                vw.vprint('Extension Error: %s' % modpath)
->>>>>>> ccdb5d36
+                vw.vprint(traceback.format_exc())