<<<<<<< HEAD
import os
import imp
import logging
import traceback

=======
>>>>>>> fd60e221
'''
Extensions for vivisect may be implemented as python
modules which contain the function "vivExtension".

All ";" seperated directories listed in the VIV_EXT_PATH
environment variable will be searched for ".py" python
modules which implement "vivExtension"

The module's vivExtension function takes a vivisect workspace
(vw) and an vivisect gui reference (if present).
'''

<<<<<<< HEAD
logger = logging.getLogger(__name__)
=======
import os
import sys
import importlib
import traceback


def loadExtensions(vw, vwgui):
>>>>>>> fd60e221


def earlyExtensions(vw):
    logger.debug('earlyLoad')
    for mod in extensions:
        if not hasattr(mod, 'earlyLoad'):
            logger.debug('earlyLoad: %r (no earlyLoad() function)', mod)
            continue

        logger.debug('earlyLoad: %r', mod)
        try:
            mod.earlyLoad(vw)
        except Exception, e:
            vw.vprint(traceback.format_exc())
            vw.vprint('Extension Error (early): %s' % filepath)


def preFileLoadExtensions(vw, fname, bytez, fd):
    logger.debug('preFileLoad')
    for mod in extensions:
        if not hasattr(mod, 'preFileLoadHook'):
            logger.debug('preFileLoad: %r (no preFileLoadHook() function)', mod)
            continue

        logger.debug('preFileLoad: %r', mod)
        try:
            mod.preFileLoadHook(vw, fname, bytez, fd)
        except Exception, e:
            vw.vprint(traceback.format_exc())
            vw.vprint('Extension Error (preFileLoad): %s' % filepath)


def loadExtensions(vw, vwgui):
    logger.debug('loadExtensions')
    for mod in extensions:
        logger.debug('loadExtensionsL %r', mod)
        try:
            mod.vivExtension(vw, vwgui)
        except Exception, e:
            vw.vprint(traceback.format_exc())
            vw.vprint('Extension Error: %s' % filepath)

extensions = []
def impExtensions():
    global extensions
    extdir = os.getenv('VIV_EXT_PATH')

    if extdir is None:
<<<<<<< HEAD
        return

    logger.info('impExtensions: VIV_EXT_PATH == %r', extdir)
    for dirname in extdir.split(';'):
        logger.info('impExtensions: %r', dirname)
=======
        # if user hasn't overridden the Extension Path, use the built-in default
        extdir = os.sep.join([vw.vivhome, 'plugins'])

    for dirname in extdir.split(os.pathsep):
>>>>>>> fd60e221

        if not os.path.isdir(dirname):
            logger.warn('Invalid VIV_EXT_PATH dir: %s' % dirname)
            continue

        if dirname not in sys.path:
            sys.path.append(dirname)

        for fname in os.listdir(dirname):
            modpath = os.path.join(dirname, fname)
            # dig into first level of directories and exec the __init__.py
            if os.path.isdir(modpath):
                modname = fname
                modpath = os.path.join(modpath, '__init__.py')
                if not os.path.exists(modpath):
                    continue

            # otherwise, run all the .py files in the VIV_EXT_PATH dir
            elif not modpath.endswith('.py'):
                continue

<<<<<<< HEAD
            logger.info('impExtensions: %s/%s', dirname, fname)
            # Build code objects from the module files
            mod = imp.new_module('viv_ext')
            filepath = os.path.join(dirname, fname)
            filebytes = file(filepath, 'r').read()
            mod.__file__ = filepath
            try:
                exec filebytes in mod.__dict__
                extensions.append(mod)
                
            except Exception as e:
                logger.warn(traceback.format_exc())
                logger.warn('Extension Error (load:%r): %s' % (filepath, e))

impExtensions()
logger.info("EXTENSIONS: %s", repr(extensions))
=======
            else:
                # it's a .py file
                modname = fname[:-3]

            try:
                # Build code objects from the module files
                spec = importlib.util.spec_from_file_location(fname, modpath)
                module = importlib.util.module_from_spec(spec)
                module.vw = vw
                spec.loader.exec_module(module)

                module.vivExtension(vw, vwgui)
                vw.addExtension(fname, module)
            except Exception:
                vw.vprint('Extension Error: %s' % modpath)
                vw.vprint(traceback.format_exc())
>>>>>>> fd60e221
<|MERGE_RESOLUTION|>--- conflicted
+++ resolved
@@ -1,11 +1,3 @@
-<<<<<<< HEAD
-import os
-import imp
-import logging
-import traceback
-
-=======
->>>>>>> fd60e221
 '''
 Extensions for vivisect may be implemented as python
 modules which contain the function "vivExtension".
@@ -18,18 +10,13 @@
 (vw) and an vivisect gui reference (if present).
 '''
 
-<<<<<<< HEAD
-logger = logging.getLogger(__name__)
-=======
 import os
 import sys
+import logging
 import importlib
 import traceback
 
-
-def loadExtensions(vw, vwgui):
->>>>>>> fd60e221
-
+logger = logging.getLogger(__name__)
 
 def earlyExtensions(vw):
     logger.debug('earlyLoad')
@@ -77,18 +64,11 @@
     extdir = os.getenv('VIV_EXT_PATH')
 
     if extdir is None:
-<<<<<<< HEAD
         return
 
     logger.info('impExtensions: VIV_EXT_PATH == %r', extdir)
-    for dirname in extdir.split(';'):
+    for dirname in extdir.split(os.pathsep):
         logger.info('impExtensions: %r', dirname)
-=======
-        # if user hasn't overridden the Extension Path, use the built-in default
-        extdir = os.sep.join([vw.vivhome, 'plugins'])
-
-    for dirname in extdir.split(os.pathsep):
->>>>>>> fd60e221
 
         if not os.path.isdir(dirname):
             logger.warn('Invalid VIV_EXT_PATH dir: %s' % dirname)
@@ -110,29 +90,12 @@
             elif not modpath.endswith('.py'):
                 continue
 
-<<<<<<< HEAD
-            logger.info('impExtensions: %s/%s', dirname, fname)
-            # Build code objects from the module files
-            mod = imp.new_module('viv_ext')
-            filepath = os.path.join(dirname, fname)
-            filebytes = file(filepath, 'r').read()
-            mod.__file__ = filepath
-            try:
-                exec filebytes in mod.__dict__
-                extensions.append(mod)
-                
-            except Exception as e:
-                logger.warn(traceback.format_exc())
-                logger.warn('Extension Error (load:%r): %s' % (filepath, e))
-
-impExtensions()
-logger.info("EXTENSIONS: %s", repr(extensions))
-=======
             else:
                 # it's a .py file
                 modname = fname[:-3]
 
             try:
+                logger.info('impExtensions: %s', modpath)
                 # Build code objects from the module files
                 spec = importlib.util.spec_from_file_location(fname, modpath)
                 module = importlib.util.module_from_spec(spec)
@@ -141,7 +104,10 @@
 
                 module.vivExtension(vw, vwgui)
                 vw.addExtension(fname, module)
-            except Exception:
-                vw.vprint('Extension Error: %s' % modpath)
-                vw.vprint(traceback.format_exc())
->>>>>>> fd60e221
+
+            except Exception as e:
+                logger.warn(traceback.format_exc())
+                logger.warn('Extension Error (load:%r): %s' % (modpath, e))
+
+impExtensions()
+logger.info("EXTENSIONS: %s", repr(extensions))