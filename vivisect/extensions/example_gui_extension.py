--- conflicted
+++ resolved
@@ -1,5 +1,3 @@
-<<<<<<< HEAD
-=======
 try:
     from PyQt5.QtWidgets import QToolBar, QLabel, QPushButton, QTextEdit, QWidget, QInputDialog
     from PyQt5 import QtCore
@@ -11,16 +9,15 @@
 from vqt.basics import VBox
 from vqt.common import ACT
 
->>>>>>> ccdb5d36
 '''
 This is an example of a vivisect GUI extension module.
 Set the environment variable VIV_EXT_PATH to point at a
 directory full of python modules such as this to extend
 and implement your own vivisect features.
 
-The extension should be a python module, either in the 
+The extension should be a python module, either in the
 form of a .py file or a directory with a __init__.py
-file.  Either way, the module will be loaded into 
+file.  Either way, the module will be loaded into
 memory and the "vivExtension" function called.
 '''
 
