
"""
A function analysis module that will find code blocks in
functions by flow and xrefs.  This is basically a mandatory
module which should be snapped in *very* early by parsers.

"""

#FIXME this belongs in the core disassembler loop!
import sys
import envi
import vivisect
import collections

from vivisect.const import *

def analyzeFunction(vw, funcva):
    blocks = {}
    done = {}
    mnem = collections.defaultdict(int)
    todo = [ funcva, ]
    brefs = []
    size = 0
    opcount = 0
    while len(todo):

        start = todo.pop()

        # If we've hit code we've already done, keep going.
        if done.get(start):
            continue

        done[start] = True
        blocks[start] = 0
        brefs.append( (start, True) )

        va = start
        op = None
        arch = envi.ARCH_DEFAULT

        # Walk forward through instructions until a branch edge
        while True:
            loc = vw.getLocation(va)

            # If it's not a location, terminate
            if loc is None:
                blocks[start] = va - start
                brefs.append((va, False))
                break

            lva,lsize,ltype,linfo = loc

            if ltype == LOC_POINTER:
                # pointer analysis mis-identified a pointer,
                # so clear and re-analyze instructions.

                vw.delLocation(lva)

                # assume we're adding a valid instruction, which is most likely.
<<<<<<< HEAD
                if op is not None:
                    arch = op.iflags & envi.ARCH_MASK

                vw.makeCode(va, arch=arch)
=======
                vw.makeCode(va, fva=funcva)
>>>>>>> 2e6ba799

                loc = vw.getLocation(va)
                if loc is None:
                    blocks[start] = va - start
                    brefs.append( (va, False) )
                    break

                lva,lsize,ltype,linfo = loc

            # If it's not an op, terminate
            if ltype != LOC_OP:
                blocks[start] = va - start
                brefs.append((va, False))
                break

            op = vw.parseOpcode(va)     # parseOpcode() pulls arch from the location db, if exists
            mnem[op.mnem] += 1
            size += lsize
            opcount += 1
            nextva = va+lsize

            # For each of our code xrefs, create a new target.
            branch = False
            xrefs = vw.getXrefsFrom(va, REF_CODE)
            for fromva, tova, rtype, rflags in xrefs:
                # We don't handle procedural branches here...
                if rflags & envi.BR_PROC:
                    continue

                # For now, we'll skip jmp [import] thunks...
                if rflags & envi.BR_DEREF:
                    continue

                branch = True
                todo.append(tova )

            # If it doesn't fall through, terminate (at nextva)
            if linfo & envi.IF_NOFALL:
                blocks[start] = nextva - start
                brefs.append( (nextva, False) )
                break

            # If we hit a branch, we are the end of a block...
            if branch:
                blocks[start] = nextva - start
                todo.append(nextva)
                break

            if vw.getXrefsTo(nextva, REF_CODE):
                blocks[start] = nextva - start
                todo.append(nextva)
                break

            va = nextva

    oldblocks = {va: size for (va, size, fva) in vw.getFunctionBlocks(funcva)}
    # we now have an ordered list of block references!
    brefs.sort()
    brefs.reverse()
    bcnt = 0
    while len(brefs):
        bva, isbegin = brefs.pop()
        if not isbegin:
            continue

        if len(brefs) == 0:
            break

        # So we don't add a codeblock if we're re-analyzing a function
        # (like during dynamic branch analysis)
        bsize = blocks[bva]
        if bva not in oldblocks:
            vw.addCodeBlock(bva, bsize, funcva)
        elif bsize != oldblocks[bva]:
            vw.delCodeBlock(bva)
            vw.addCodeBlock(bva, bsize, funcva)
        bcnt += 1

    vw.setFunctionMeta(funcva, 'Size', size)
    vw.setFunctionMeta(funcva, 'BlockCount', bcnt)
    vw.setFunctionMeta(funcva, 'InstructionCount', opcount)
    vw.setFunctionMeta(funcva, 'MnemDist', mnem)<|MERGE_RESOLUTION|>--- conflicted
+++ resolved
@@ -57,14 +57,10 @@
                 vw.delLocation(lva)
 
                 # assume we're adding a valid instruction, which is most likely.
-<<<<<<< HEAD
                 if op is not None:
                     arch = op.iflags & envi.ARCH_MASK
 
-                vw.makeCode(va, arch=arch)
-=======
-                vw.makeCode(va, fva=funcva)
->>>>>>> 2e6ba799
+                vw.makeCode(va, arch=arch, fva=funcva)
 
                 loc = vw.getLocation(va)
                 if loc is None:
