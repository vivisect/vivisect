"""
Find all undefined reference targets and attempt to determine
if they are code by emulation behaviorial analysis.

(This module works best very late in the analysis passes)
"""
import envi
import vivisect
import vivisect.exc as v_exc
from envi.archs.i386.opconst import *
import vivisect.impemu.monitor as viv_imp_monitor

import logging

from vivisect.const import *

logger = logging.getLogger(__name__)


class watcher(viv_imp_monitor.EmulationMonitor):

    def __init__(self, vw, tryva):
        viv_imp_monitor.EmulationMonitor.__init__(self)
        self.vw = vw
        self.tryva = tryva
        self.hasret = False
        self.mndist = {}
        self.insn_count = 0
        self.lastop = None
        self.badcode = False

        self.badops = vw.arch.archGetBadOps()

    def logAnomaly(self, emu, eip, msg):
        self.badcode = True
        emu.stopEmu()

    def looksgood(self):
        if not self.hasret or self.badcode:
            return False

        # if there is 1 mnem that makes up over 50% of all instructions then flag it as invalid
        for mnem, count in self.mndist.items():
            if round(float( float(count) / float(self.insn_count)), 3) >= .67:
                return False

        return True

    def iscode(self):
        op = self.lastop

        if not self.lastop:
            return False

        if not (op.iflags & envi.IF_RET) and not (op.iflags & envi.IF_BRANCH) and not (op.iflags & envi.IF_CALL):
            return False

        for mnem, count in self.mndist.items():
            # XXX - CONFIG OPTION
            if round(float( float(count) / float(self.insn_count)), 3) >= .60:
                return False

        return True

    def prehook(self, emu, op, eip):
        if op.mnem == "out":  # FIXME arch specific. see above idea.
            emu.stopEmu()
            raise Exception("Out instruction...")

        if op in self.badops:
            emu.stopEmu()
<<<<<<< HEAD
            raise Exception("Hit known BADOP at 0x%.8x %s" % (eip, repr(op)))
=======
            raise v_exc.BadOpBytes(op.va)
>>>>>>> da331309

        if op.iflags & envi.IF_RET:
            self.hasret = True
            emu.stopEmu()

        self.lastop = op
        # Make sure we didn't run into any other
        # defined locations...
        if self.vw.isFunction(eip):
            emu.stopEmu()
<<<<<<< HEAD
            # FIXME: this is a problem.  many time legit code falls into other functions... 
            # "hydra" functions are more and more common.
            raise Exception("Fell Through Into Function: %.8x" % eip)
=======
            # FIXME: this is a problem.  many time legit code falls into other functions...  "hydra" functions are more and more common.
            raise v_exc.BadOpBytes(op.va)
>>>>>>> da331309

        loc = self.vw.getLocation(eip)
        if loc is not None:
            va, size, ltype, linfo = loc
            if ltype != vivisect.LOC_OP:
                emu.stopEmu()
                raise Exception("HIT LOCTYPE %d AT %.8x" % (ltype, va))

        cnt = self.mndist.get(op.mnem, 0)
        self.mndist[op.mnem] = cnt+1
        self.insn_count += 1

        # FIXME do we need a way to terminate emulation here?
    def apicall(self, emu, op, pc, api, argv):
        # if the call is to a noret API we are done
        if self.vw.isNoReturnVa(pc):
            self.hasret = True
            emu.stopEmu()

def analyze(vw):

    flist = vw.getFunctions()

    tried = set()
    while True:
        docode = []
        bcode  = []

        vatodo = []
        vatodo = [ va for va, name in vw.getNames() if vw.getLocation(va) is None ]
        vatodo.extend( [tova for fromva, tova, reftype, rflags in vw.getXrefs(rtype=REF_PTR) if vw.getLocation(tova) is None] )

        for va in set(vatodo):
            if vw.getLocation(va) is not None:
                continue
            if vw.isDeadData(va):
                continue

            # Make sure it's executable
            if not vw.isExecutable(va):
                continue

            # Skip it if we've tried it already.
            if va in tried:
                continue

            tried.add(va)
            emu = vw.getEmulator()
            wat = watcher(vw, va)
            emu.setEmulationMonitor(wat)
            try:
                emu.runFunction(va, maxhit=1)
            except Exception:
                continue
            if wat.looksgood():
                docode.append(va)
            # flag to tell us to be greedy w/ finding code
            # XXX - visi is going to hate this..
            elif wat.iscode() and vw.greedycode:
                bcode.append(va)
            else:
                if vw.isProbablyUnicode(va):
                    vw.makeUnicode(va)
                elif vw.isProbablyString(va):
                    vw.makeString(va)

        if len(docode) == 0:
            break

        docode.sort()
        for va in docode:
            if vw.getLocation(va) is not None:
                continue
            try:
                logger.debug('discovered new function: 0x%x', va)
                vw.makeFunction(va)
            except:
                continue

        bcode.sort()
        for va in bcode:
            if vw.getLocation(va) is not None:
                continue
            # TODO: consider elevating to functions?
            vw.makeCode(va)

    dlist = vw.getFunctions()

    newfuncs = set(dlist) - set(flist)
    for fva in newfuncs:
        vw.setVaSetRow('EmucodeFunctions', (fva,))

    vw.vprint("emucode: %d new functions defined (now total: %d)" % (len(dlist)-len(flist), len(dlist)))<|MERGE_RESOLUTION|>--- conflicted
+++ resolved
@@ -69,11 +69,7 @@
 
         if op in self.badops:
             emu.stopEmu()
-<<<<<<< HEAD
-            raise Exception("Hit known BADOP at 0x%.8x %s" % (eip, repr(op)))
-=======
             raise v_exc.BadOpBytes(op.va)
->>>>>>> da331309
 
         if op.iflags & envi.IF_RET:
             self.hasret = True
@@ -84,14 +80,9 @@
         # defined locations...
         if self.vw.isFunction(eip):
             emu.stopEmu()
-<<<<<<< HEAD
-            # FIXME: this is a problem.  many time legit code falls into other functions... 
+            # FIXME: this is a problem.  many time legit code falls into other functions...
             # "hydra" functions are more and more common.
-            raise Exception("Fell Through Into Function: %.8x" % eip)
-=======
-            # FIXME: this is a problem.  many time legit code falls into other functions...  "hydra" functions are more and more common.
             raise v_exc.BadOpBytes(op.va)
->>>>>>> da331309
 
         loc = self.vw.getLocation(eip)
         if loc is not None:
