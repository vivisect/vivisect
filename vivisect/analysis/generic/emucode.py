"""
Find all undefined reference targets and attempt to determine
if they are code by emulation behaviorial analysis.

(This module works best very late in the analysis passes)
"""
import envi
import vivisect
from envi.archs.i386.opconst import *
import vivisect.impemu.monitor as viv_imp_monitor

import logging

from vivisect.const import *

logger = logging.getLogger(__name__)


class watcher(viv_imp_monitor.EmulationMonitor):

    def __init__(self, vw, tryva):
        viv_imp_monitor.EmulationMonitor.__init__(self)
        self.vw = vw
        self.tryva = tryva
        self.hasret = False
        self.mndist = {}
        self.insn_count = 0
        self.lastop = None
        self.badcode = False

        self.badops = vw.arch.archGetBadOps()

    def logAnomaly(self, emu, eip, msg):
        self.badcode = True
        emu.stopEmu()

        #self.vw.verbprint("Emucode: 0x%.8x (f:0x%.8x) %s" % (eip, self.tryva, msg))

    def looksgood(self):
        if not self.hasret or self.badcode:
            return False

        # if there is 1 mnem that makes up over 50% of all instructions then flag it as invalid
        for mnem, count in self.mndist.items():
            if round(float( float(count) / float(self.insn_count)), 3) >= .67:
                return False

        return True

    def iscode(self):
        op = self.lastop

        if not self.lastop:
            return False

        if not (op.iflags & envi.IF_RET) and not (op.iflags & envi.IF_BRANCH) and not (op.iflags & envi.IF_CALL):
            return False

        for mnem, count in self.mndist.items():
            # XXX - CONFIG OPTION
            if round(float( float(count) / float(self.insn_count)), 3) >= .60:
                return False

        return True


    def prehook(self, emu, op, eip):
        if op.mnem == "out": #FIXME arch specific. see above idea.
            emu.stopEmu()
            raise Exception("Out instruction...")

        if op in self.badops:
            emu.stopEmu()
            raise Exception("Hit known BADOP at 0x%.8x %s" % (eip,repr(op)))

        if op.iflags & envi.IF_RET:
            self.hasret = True
            emu.stopEmu()

        self.lastop = op
        # Make sure we didn't run into any other
        # defined locations...
        if self.vw.isFunction(eip):
            emu.stopEmu()
            # FIXME: this is a problem.  many time legit code falls into other functions...  "hydra" functions are more and more common.
            raise Exception("Fell Through Into Function: %.8x" % eip)

        loc = self.vw.getLocation(eip)
        if loc != None:
            va, size, ltype, linfo = loc
            if ltype != vivisect.LOC_OP:
                emu.stopEmu()
                raise Exception("HIT LOCTYPE %d AT %.8x" % (ltype, va))

        cnt = self.mndist.get(op.mnem, 0)
        self.mndist[ op.mnem ] = cnt+1
        self.insn_count += 1

        # FIXME do we need a way to terminate emulation here?
    def apicall(self, emu, op, pc, api, argv):
        # if the call is to a noret API we are done
        if self.vw.isNoReturnVa(pc):
            self.hasret = True
            emu.stopEmu()

def analyze(vw):

    flist = vw.getFunctions()

    tried = set()
    while True:
        docode = []
        bcode  = []

        vatodo = []
        vatodo = [ va for va, name in vw.getNames() if vw.getLocation(va) == None ]
        vatodo.extend( [tova for fromva, tova, reftype, rflags in vw.getXrefs(rtype=REF_PTR) if vw.getLocation(tova) == None] )

        for va in set(vatodo):
            if vw.getLocation(va) != None:
                continue
            if vw.isDeadData(va):
                continue

            # Make sure it's executable
            if not vw.isExecutable(va):
                continue

            # Skip it if we've tried it already.
            if va in tried:
                continue

            tried.add(va)
            emu = vw.getEmulator()
            wat = watcher(vw, va)
            emu.setEmulationMonitor(wat)
            try:
                emu.runFunction(va, maxhit=1)
<<<<<<< HEAD
            except Exception:
=======
            except Exception as e:
>>>>>>> 2e6ba799
                continue
            if wat.looksgood():
                docode.append(va)
            # flag to tell us to be greedy w/ finding code
            # XXX - visi is going to hate this..
            elif wat.iscode() and vw.greedycode:
                bcode.append(va)
            else:
                if vw.isProbablyString(va):
                    vw.makeString(va)
                elif vw.isProbablyUnicode(va):
                    vw.makeUnicode(va)

        if len(docode) == 0:
            break

        docode.sort()
        for va in docode:
            if vw.getLocation(va) != None:
                continue
            try:
                logger.debug('discovered new function: 0x%x', va)
                vw.makeFunction(va)
            except:
                continue

        bcode.sort()
        for va in bcode:
            if vw.getLocation(va) != None:
                continue
            # TODO: consider elevating to functions?
            vw.makeCode(va)

    dlist = vw.getFunctions()

    newfuncs = set(dlist) - set(flist)
    for fva in newfuncs:
        vw.setVaSetRow('EmucodeFunctions', (fva,))

    vw.verbprint("emucode: %d new functions defined (now total: %d)" % (len(dlist)-len(flist), len(dlist)))
<|MERGE_RESOLUTION|>--- conflicted
+++ resolved
@@ -63,15 +63,14 @@
 
         return True
 
-
     def prehook(self, emu, op, eip):
-        if op.mnem == "out": #FIXME arch specific. see above idea.
+        if op.mnem == "out":  # FIXME arch specific. see above idea.
             emu.stopEmu()
             raise Exception("Out instruction...")
 
         if op in self.badops:
             emu.stopEmu()
-            raise Exception("Hit known BADOP at 0x%.8x %s" % (eip,repr(op)))
+            raise Exception("Hit known BADOP at 0x%.8x %s" % (eip, repr(op)))
 
         if op.iflags & envi.IF_RET:
             self.hasret = True
@@ -82,18 +81,19 @@
         # defined locations...
         if self.vw.isFunction(eip):
             emu.stopEmu()
-            # FIXME: this is a problem.  many time legit code falls into other functions...  "hydra" functions are more and more common.
+            # FIXME: this is a problem.  many time legit code falls into other functions... 
+            # "hydra" functions are more and more common.
             raise Exception("Fell Through Into Function: %.8x" % eip)
 
         loc = self.vw.getLocation(eip)
-        if loc != None:
+        if loc is not None:
             va, size, ltype, linfo = loc
             if ltype != vivisect.LOC_OP:
                 emu.stopEmu()
                 raise Exception("HIT LOCTYPE %d AT %.8x" % (ltype, va))
 
         cnt = self.mndist.get(op.mnem, 0)
-        self.mndist[ op.mnem ] = cnt+1
+        self.mndist[op.mnem] = cnt+1
         self.insn_count += 1
 
         # FIXME do we need a way to terminate emulation here?
@@ -136,11 +136,7 @@
             emu.setEmulationMonitor(wat)
             try:
                 emu.runFunction(va, maxhit=1)
-<<<<<<< HEAD
             except Exception:
-=======
-            except Exception as e:
->>>>>>> 2e6ba799
                 continue
             if wat.looksgood():
                 docode.append(va)
@@ -159,7 +155,7 @@
 
         docode.sort()
         for va in docode:
-            if vw.getLocation(va) != None:
+            if vw.getLocation(va) is not None:
                 continue
             try:
                 logger.debug('discovered new function: 0x%x', va)
@@ -169,7 +165,7 @@
 
         bcode.sort()
         for va in bcode:
-            if vw.getLocation(va) != None:
+            if vw.getLocation(va) is not None:
                 continue
             # TODO: consider elevating to functions?
             vw.makeCode(va)
@@ -180,4 +176,4 @@
     for fva in newfuncs:
         vw.setVaSetRow('EmucodeFunctions', (fva,))
 
-    vw.verbprint("emucode: %d new functions defined (now total: %d)" % (len(dlist)-len(flist), len(dlist)))
+    vw.verbprint("emucode: %d new functions defined (now total: %d)" % (len(dlist)-len(flist), len(dlist)))