"""
Find all undefined reference targets and attempt to determine
if they are code by emulation behaviorial analysis.

(This module works best very late in the analysis passes)
"""
import envi
import vivisect
import vivisect.exc as v_exc
from envi.archs.i386.opconst import *
import vivisect.impemu.monitor as viv_imp_monitor

import logging

from vivisect.const import *

logger = logging.getLogger(__name__)


class watcher(viv_imp_monitor.EmulationMonitor):

    def __init__(self, vw, tryva):
        viv_imp_monitor.EmulationMonitor.__init__(self)
        self.vw = vw
        self.tryva = tryva
        self.hasret = False
        self.mndist = {}
        self.insn_count = 0
        self.lastop = None
        self.badcode = False

        self.badops = vw.arch.archGetBadOps()

    def logAnomaly(self, emu, eip, msg):
        self.badcode = True
        emu.stopEmu()

    def looksgood(self):
        if not self.hasret or self.badcode:
            return False

        # if there is 1 mnem that makes up over 50% of all instructions then flag it as invalid
        for mnem, count in self.mndist.items():
            if round(float( float(count) / float(self.insn_count)), 3) >= .67 and self.insn_count > 4:
                return False

        return True

    def iscode(self):
        op = self.lastop

        if not self.lastop:
            return False

        if not (op.iflags & envi.IF_RET) and not (op.iflags & envi.IF_BRANCH) and not (op.iflags & envi.IF_CALL):
            return False

        for mnem, count in self.mndist.items():
            # XXX - CONFIG OPTION
            if round(float( float(count) / float(self.insn_count)), 3) >= .60:
                return False

        return True

    def prehook(self, emu, op, eip):
        if op.mnem == "out":  # FIXME arch specific. see above idea.
            emu.stopEmu()
            raise Exception("Out instruction...")

        if op in self.badops:
            emu.stopEmu()
            raise v_exc.BadOpBytes(op.va)

        if op.iflags & envi.IF_RET:
            self.hasret = True
            emu.stopEmu()

        self.lastop = op
<<<<<<< HEAD
        # Make sure we didn't run into any other
        # defined locations...
        if self.vw.isFunction(eip):
            emu.stopEmu()
            # FIXME: this is a problem.  many time legit code falls into other functions...
            # "hydra" functions are more and more common.
            raise v_exc.BadOpBytes(op.va)
=======
>>>>>>> a136bb83

        loc = self.vw.getLocation(eip)
        if loc is not None:
            va, size, ltype, linfo = loc
            if ltype != vivisect.LOC_OP:
                emu.stopEmu()
                raise Exception("HIT LOCTYPE %d AT 0x%.8x" % (ltype, va))

        cnt = self.mndist.get(op.mnem, 0)
<<<<<<< HEAD
        self.mndist[op.mnem] = cnt+1
=======
        self.mndist[op.mnem] = cnt + 1
>>>>>>> a136bb83
        self.insn_count += 1

        # FIXME do we need a way to terminate emulation here?
    def apicall(self, emu, op, pc, api, argv):
        # if the call is to a noret API we are done
        if self.vw.isNoReturnVa(pc):
            self.hasret = True
            emu.stopEmu()

def analyze(vw):

    flist = vw.getFunctions()

    tried = set()
    while True:
        docode = []
        bcode  = []

        vatodo = []
        vatodo = [ va for va, name in vw.getNames() if vw.getLocation(va) is None ]
        vatodo.extend( [tova for fromva, tova, reftype, rflags in vw.getXrefs(rtype=REF_PTR) if vw.getLocation(tova) is None] )

        for va in set(vatodo):
            if vw.getLocation(va) is not None:
                continue
            if vw.isDeadData(va):
                continue

            # Make sure it's executable
            if not vw.isExecutable(va):
                continue

            # Skip it if we've tried it already.
            if va in tried:
                continue

            tried.add(va)
            emu = vw.getEmulator()
            wat = watcher(vw, va)
            emu.setEmulationMonitor(wat)
            try:
                emu.runFunction(va, maxhit=1)
            except Exception:
                continue
            if wat.looksgood():
                docode.append(va)
            # flag to tell us to be greedy w/ finding code
            # XXX - visi is going to hate this..
            elif wat.iscode() and vw.greedycode:
                bcode.append(va)
            else:
                if vw.isProbablyUnicode(va):
                    vw.makeUnicode(va)
                elif vw.isProbablyString(va):
                    vw.makeString(va)

        if len(docode) == 0:
            break

        docode.sort()
        for va in docode:
            if vw.getLocation(va) is not None:
                continue
            try:
                logger.debug('discovered new function: 0x%x', va)
                vw.makeFunction(va)
            except:
                continue

        bcode.sort()
        for va in bcode:
            if vw.getLocation(va) is not None:
                continue
            # TODO: consider elevating to functions?
            vw.makeCode(va)

    dlist = vw.getFunctions()

    newfuncs = set(dlist) - set(flist)
    for fva in newfuncs:
        vw.setVaSetRow('EmucodeFunctions', (fva,))

    vw.vprint("emucode: %d new functions defined (now total: %d)" % (len(dlist)-len(flist), len(dlist)))<|MERGE_RESOLUTION|>--- conflicted
+++ resolved
@@ -76,16 +76,6 @@
             emu.stopEmu()
 
         self.lastop = op
-<<<<<<< HEAD
-        # Make sure we didn't run into any other
-        # defined locations...
-        if self.vw.isFunction(eip):
-            emu.stopEmu()
-            # FIXME: this is a problem.  many time legit code falls into other functions...
-            # "hydra" functions are more and more common.
-            raise v_exc.BadOpBytes(op.va)
-=======
->>>>>>> a136bb83
 
         loc = self.vw.getLocation(eip)
         if loc is not None:
@@ -95,11 +85,7 @@
                 raise Exception("HIT LOCTYPE %d AT 0x%.8x" % (ltype, va))
 
         cnt = self.mndist.get(op.mnem, 0)
-<<<<<<< HEAD
-        self.mndist[op.mnem] = cnt+1
-=======
         self.mndist[op.mnem] = cnt + 1
->>>>>>> a136bb83
         self.insn_count += 1
 
         # FIXME do we need a way to terminate emulation here?
