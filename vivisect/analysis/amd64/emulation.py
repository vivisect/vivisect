import sys

import vivisect
import vivisect.impemu as viv_imp
import vivisect.impemu.monitor as viv_monitor

import envi
import envi.archs.amd64 as e_amd64
from envi.registers import RMETA_NMASK

from vivisect.const import *

regops = set(['cmp','sub'])

class AnalysisMonitor(viv_monitor.AnalysisMonitor):
<<<<<<< HEAD
    _cb_indirect_branch = []
=======
>>>>>>> 748e0156

    def __init__(self, vw, fva):
        viv_monitor.AnalysisMonitor.__init__(self, vw, fva)
        self.addDynamicBranchHandler(vag_switch.analyzeJmp)
        self.retbytes = None
        self.badop = vw.arch.archParseOpcode("\x00\x00\x00\x00\x00")

    def prehook(self, emu, op, starteip):

        if op == self.badop:
            raise Exception("Hit known BADOP at 0x%.8x %s" % (starteip, repr(op) ))

        viv_monitor.AnalysisMonitor.prehook(self, emu, op, starteip)

        if op.iflags & envi.IF_RET:
            if len(op.opers):
                self.retbytes = op.opers[0].imm
        
sysvamd64argnames = {
    0: ('rdi', e_amd64.REG_RDI),
    1: ('rsi', e_amd64.REG_RSI),
    2: ('rdx', e_amd64.REG_RDX),
    3: ('rcx', e_amd64.REG_RCX),
    4: ('r8',  e_amd64.REG_R8),
    5: ('r9',  e_amd64.REG_R9),
}

msx64argnames = {
    0: ('rcx', e_amd64.REG_RCX),
    1: ('rdx', e_amd64.REG_RDX),
    2: ('r8',  e_amd64.REG_R8),
    3: ('r9',  e_amd64.REG_R9),
}

arch_bindings = {
    'msx64call': msx64argnames,
    'sysvamd64call': sysvamd64argnames,
    None: [],
}

def sysvamd64name(idx):
    ret = sysvamd64argnames.get(idx)
    if ret == None:
        name = 'arg%d' % idx
    else:
        name, idx = ret
    return name

def msx64name(idx):
    ret = msx64argnames.get(idx)
    if ret == None:
        name = 'arg%d' % idx
    else:
        name, idx = ret
    return name

def buildFunctionApi(vw, fva, emu, emumon):
    
    argc = 0
    funcargs = []
    callconv = vw.getMeta('DefaultCall')
    argnames = arch_bindings.get(callconv)
    undefregs = set(emu.getUninitRegUse())

    for argnum in range(len(argnames), 0, -1):
        argname, argid = argnames[argnum-1]
        if argid in undefregs:
            argc = argnum
            break

    if callconv == 'msx64call':
        # For msx64call there's the shadow space..
        if emumon.stackmax >= 40:
            #argc += ((emumon.stackmax - 40) / 8)
            targc = (emumon.stackmax / 8) - 1
            if targc > 40:
                emumon.logAnomaly(emu, fva, 'Crazy Stack Offset Touched: 0x%.8x' % emumon.stackmax)
                #argc = 0
            else:
                argc = targc

        # Add the shadow space "locals"
        vw.setFunctionLocal(fva, 8,  LSYM_NAME, ('void *','shadow0'))
        vw.setFunctionLocal(fva, 16, LSYM_NAME, ('void *','shadow1'))
        vw.setFunctionLocal(fva, 24, LSYM_NAME, ('void *','shadow2'))
        vw.setFunctionLocal(fva, 32, LSYM_NAME, ('void *','shadow3'))

        funcargs = [ ('int',msx64name(i)) for i in xrange(argc) ]

    elif callconv == 'sysvamd64call':
        if emumon.stackmax > 0:
            targc = (emumon.stackmax / 8) + 6
            if targc > 40:
                emumon.logAnomaly(emu, fva, 'Crazy Stack Offset Touched: 0x%.8x' % emumon.stackmax)
                #argc = 0
            else:
                argc = targc

        funcargs = [ ('int',sysvamd64name(i)) for i in xrange(argc) ]

    api = ('int',None,callconv,None,funcargs)
    vw.setFunctionApi(fva, api)
    return api

def analyzeFunction(vw, fva):

    emu = vw.getEmulator()
    emumon = AnalysisMonitor(vw, fva)

    emu.setEmulationMonitor(emumon)
    emu.runFunction(fva, maxhit=1)

    # Do we already have API info in meta?
    # NOTE: do *not* use getFunctionApi here, it will make one!
    api = vw.getFunctionMeta(fva, 'api')
    if api == None:
        api = buildFunctionApi(vw, fva, emu, emumon)

    rettype,retname,callconv,callname,callargs = api

    argc = len(callargs)
    cc = emu.getCallingConvention(callconv)
    stcount = cc.getNumStackArgs(emu, argc)
    stackidx = argc - stcount

    # Register our stack args as function locals
    for i in xrange( argc ):
        if i < stackidx:
            continue

        vw.setFunctionLocal(fva, 4 + ( i * 8 ), LSYM_FARG, i)

    emumon.addAnalysisResults(vw, emu)
<|MERGE_RESOLUTION|>--- conflicted
+++ resolved
@@ -13,11 +13,6 @@
 regops = set(['cmp','sub'])
 
 class AnalysisMonitor(viv_monitor.AnalysisMonitor):
-<<<<<<< HEAD
-    _cb_indirect_branch = []
-=======
->>>>>>> 748e0156
-
     def __init__(self, vw, fva):
         viv_monitor.AnalysisMonitor.__init__(self, vw, fva)
         self.addDynamicBranchHandler(vag_switch.analyzeJmp)
