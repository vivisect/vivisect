--- conflicted
+++ resolved
@@ -64,11 +64,7 @@
 
         vw.addAnalysisModule('vivisect.analysis.generic.strconst')
 
-<<<<<<< HEAD
     elif fmt in ('elf', 'cgc'): # ELF ########################################################
-=======
-    elif fmt == 'elf':  # ELF ########################################################
->>>>>>> d67dc3f2
 
         vw.addAnalysisModule("vivisect.analysis.elf")
 
