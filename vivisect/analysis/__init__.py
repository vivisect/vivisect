--- conflicted
+++ resolved
@@ -117,7 +117,7 @@
 
         # Generic code block analysis
         vw.addFuncAnalysisModule("vivisect.analysis.generic.codeblocks")
-        vw.addFuncAnalysisModule("vivisect.analysis.generic.switchcase")
+        vw.addFuncAnalysisModule("vivisect.analysis.generic.symswitchcase")
         vw.addFuncAnalysisModule("vivisect.analysis.generic.impapi")
 
         if arch in ('i386', 'amd64'):
@@ -153,7 +153,7 @@
         vw.addAnalysisModule("vivisect.analysis.generic.pointertables")
 
         vw.addFuncAnalysisModule("vivisect.analysis.generic.codeblocks")
-        vw.addFuncAnalysisModule("vivisect.analysis.generic.switchcase")
+        vw.addFuncAnalysisModule("vivisect.analysis.generic.symswitchcase")
         vw.addFuncAnalysisModule("vivisect.analysis.generic.impapi")
 
         if arch == 'i386':
@@ -178,15 +178,12 @@
         vw.addAnalysisModule("vivisect.analysis.generic.emucode")
 
         vw.addFuncAnalysisModule("vivisect.analysis.generic.codeblocks")
-<<<<<<< HEAD
-        vw.addFuncAnalysisModule("vivisect.analysis.generic.switchcase")
-=======
+        vw.addFuncAnalysisModule("vivisect.analysis.generic.symswitchcase")
 
         if arch in ARM_ARCHS:
             vw.addFuncAnalysisModule("vivisect.analysis.arm.emulation")
             vw.addFuncAnalysisModule('vivisect.analysis.arm.renaming')
 
->>>>>>> b90026b4
         vw.addFuncAnalysisModule("vivisect.analysis.generic.impapi")
         vw.addFuncAnalysisModule("vivisect.analysis.generic.thunks")
 
@@ -203,7 +200,7 @@
             vw.addFuncAnalysisModule('vivisect.analysis.arm.renaming')
 
         vw.addFuncAnalysisModule("vivisect.analysis.generic.codeblocks")
-        vw.addFuncAnalysisModule("vivisect.analysis.generic.switchcase")
+        vw.addFuncAnalysisModule("vivisect.analysis.generic.symswitchcase")
         vw.addFuncAnalysisModule("vivisect.analysis.generic.impapi")
         vw.addFuncAnalysisModule("vivisect.analysis.generic.thunks")
 
