--- conflicted
+++ resolved
@@ -132,14 +132,11 @@
         elif arch in ARM_ARCHS:
             vw.addFuncAnalysisModule("vivisect.analysis.arm.emulation")
 
-<<<<<<< HEAD
         elif arch in PPC_ARCHS:
             vw.addFuncAnalysisModule("vivisect.analysis.ppc.emulation")
-=======
 
         # we want emulation to have completed so we know what the Args look like
         vw.addFuncAnalysisModule("vivisect.analysis.generic.symswitchcase")
->>>>>>> 96e70b5f
 
         # Find import thunks
         vw.addFuncAnalysisModule("vivisect.analysis.generic.thunks")
@@ -214,24 +211,21 @@
 
         vw.addAnalysisModule("vivisect.analysis.generic.entrypoints")
         vw.addAnalysisModule("vivisect.analysis.generic.funcentries")
-<<<<<<< HEAD
-        vw.addAnalysisModule("vivisect.analysis.generic.relocations")
-=======
->>>>>>> 96e70b5f
-        vw.addAnalysisModule("vivisect.analysis.generic.pointertables")
-        vw.addAnalysisModule("vivisect.analysis.generic.emucode")
-
-        vw.addFuncAnalysisModule("vivisect.analysis.generic.codeblocks")
-        vw.addFuncAnalysisModule("vivisect.analysis.generic.impapi")
-
-<<<<<<< HEAD
-        if arch in PPC_ARCHS:
-            vw.addFuncAnalysisModule("vivisect.analysis.ppc.emulation")
-
-        elif arch in ARM_ARCHS:
-            vw.addFuncAnalysisModule("vivisect.analysis.arm.emulation")
-            vw.addFuncAnalysisModule('vivisect.analysis.arm.renaming')
-
+        vw.addAnalysisModule("vivisect.analysis.generic.relocations")
+        vw.addAnalysisModule("vivisect.analysis.generic.pointertables")
+        vw.addAnalysisModule("vivisect.analysis.generic.emucode")
+
+        vw.addFuncAnalysisModule("vivisect.analysis.generic.codeblocks")
+        vw.addFuncAnalysisModule("vivisect.analysis.generic.impapi")
+
+        if arch in PPC_ARCHS:
+            vw.addFuncAnalysisModule("vivisect.analysis.ppc.emulation")
+
+        elif arch in ARM_ARCHS:
+            vw.addFuncAnalysisModule("vivisect.analysis.arm.emulation")
+            vw.addFuncAnalysisModule('vivisect.analysis.arm.renaming')
+
+        vw.addFuncAnalysisModule("vivisect.analysis.generic.symswitchcase")
         vw.addFuncAnalysisModule("vivisect.analysis.generic.thunks")
 
     elif fmt == 'vbf': # VBF ######################################################
@@ -255,13 +249,11 @@
             vw.addFuncAnalysisModule("vivisect.analysis.arm.emulation")
             vw.addFuncAnalysisModule('vivisect.analysis.arm.renaming')
 
-=======
         if arch in ARM_ARCHS:
             vw.addFuncAnalysisModule("vivisect.analysis.arm.emulation")
             vw.addFuncAnalysisModule('vivisect.analysis.arm.renaming')
 
         vw.addFuncAnalysisModule("vivisect.analysis.generic.symswitchcase")
->>>>>>> 96e70b5f
         vw.addFuncAnalysisModule("vivisect.analysis.generic.thunks")
 
     else:
