
"""
The analysis package.  Modules in this directory are responsible
for different phases of analysis on different platforms.
"""

import logging
logger = logging.getLogger(__name__)

ARM_ARCHS = ('arm', 'thumb', 'thumb16')


def addAnalysisModules(vw):

    import vivisect
    import vivisect.analysis.i386 as viv_analysis_i386

    arch = vw.getMeta('Architecture')
    fmt = vw.getMeta('Format')

    if fmt == 'pe':

        vw.addAnalysisModule("vivisect.analysis.generic.entrypoints")
        vw.addAnalysisModule("vivisect.analysis.pe")

        if arch == 'i386':

            vw.addImpApi('windows', 'i386')
            vw.addImpApi('winkern', 'i386')

            viv_analysis_i386.addEntrySigs(vw)
            vw.addStructureModule('win32', 'vstruct.defs.win32')
            vw.addStructureModule('ntdll', 'vstruct.defs.windows.win_5_1_i386.ntdll')

        elif arch == 'amd64':

            vw.addImpApi('windows', 'amd64')
            vw.addImpApi('winkern', 'amd64')
            vw.addStructureModule('ntdll', 'vstruct.defs.windows.win_6_1_amd64.ntdll')

        elif arch in ARM_ARCHS:
            vw.addImpApi('windows','arm')
            vw.addFuncAnalysisModule('vivisect.analysis.arm.renaming')

        vw.addConstModule('vstruct.constants.ntstatus')

        vw.addAnalysisModule("vivisect.analysis.generic.relocations")

        vw.addAnalysisModule("vivisect.analysis.ms.vftables")  # RELIES ON LOC_POINTER
        vw.addAnalysisModule("vivisect.analysis.generic.emucode")  # RELIES ON LOC_POINTER

        # run imports after emucode
        if arch == 'i386':
            vw.addAnalysisModule("vivisect.analysis.i386.importcalls")
            vw.addAnalysisModule("vivisect.analysis.i386.golang")
        elif arch == 'amd64':
            vw.addAnalysisModule("vivisect.analysis.amd64.golang")

        vw.addFuncAnalysisModule("vivisect.analysis.generic.codeblocks")
        #vw.addFuncAnalysisModule("vivisect.analysis.generic.switchcase")   # it's not that kind of analysis module.  hook dyn branches with analyzeJmp().  besides, it belongs in vivisect.analysis.ms
        vw.addFuncAnalysisModule("vivisect.analysis.generic.impapi")
        vw.addFuncAnalysisModule("vivisect.analysis.ms.hotpatch")
        vw.addFuncAnalysisModule("vivisect.analysis.ms.msvc")

        if arch in ('i386', 'amd64'):
            # Applies to i386 and amd64, will split it up when neccessary
            vw.addFuncAnalysisModule("vivisect.analysis.i386.instrhook")

        # Snap in an architecture specific emulation pass
        if arch == 'i386':
            vw.addFuncAnalysisModule("vivisect.analysis.i386.calling")

        elif arch == 'amd64':
            vw.addFuncAnalysisModule("vivisect.analysis.amd64.emulation")

        elif arch in ARM_ARCHS:
            vw.addFuncAnalysisModule("vivisect.analysis.arm.emulation")

        # See if we got lucky and got arg/local hints from symbols
        vw.addAnalysisModule('vivisect.analysis.ms.localhints')
        # Find import thunks
        vw.addFuncAnalysisModule("vivisect.analysis.generic.thunks")
        vw.addFuncAnalysisModule("vivisect.analysis.generic.noret")
        vw.addAnalysisModule("vivisect.analysis.generic.funcentries")
        vw.addAnalysisModule('vivisect.analysis.ms.msvcfunc')

        vw.addAnalysisModule('vivisect.analysis.generic.strconst')

    elif fmt == 'elf':  # ELF ########################################################

        # elfplt wants to be run before generic.entrypoints.
        vw.addAnalysisModule("vivisect.analysis.elf.elfplt")
        vw.addAnalysisModule("vivisect.analysis.generic.entrypoints")
        vw.addAnalysisModule("vivisect.analysis.elf")

        if arch in ('i386', 'amd64', 'arm'):
            vw.addImpApi('posix', arch)

        if arch == 'i386':
            viv_analysis_i386.addEntrySigs(vw)
            vw.addAnalysisModule("vivisect.analysis.i386.importcalls")
            # add va set for tracking thunk_bx function(s)
            try:
                vw.getVaSet('thunk_bx')
            except:
                vw.addVaSet('thunk_bx', ( ('fva', vivisect.VASET_ADDRESS), ) )
            vw.addFuncAnalysisModule("vivisect.analysis.i386.thunk_bx")
        elif arch in ARM_ARCHS:
            vw.addVaSet('thunk_reg', ( ('fva', vivisect.VASET_ADDRESS), ('reg', vivisect.VASET_INTEGER), ))
            vw.addFuncAnalysisModule('vivisect.analysis.arm.thunk_reg')
            vw.addFuncAnalysisModule('vivisect.analysis.arm.renaming')

        vw.addAnalysisModule("vivisect.analysis.generic.relocations")
        vw.addAnalysisModule("vivisect.analysis.elf.libc_start_main")
        vw.addAnalysisModule("vivisect.analysis.generic.funcentries")
        vw.addAnalysisModule("vivisect.analysis.generic.emucode")
        vw.addAnalysisModule("vivisect.analysis.generic.pointertables")

        # Generic code block analysis
        vw.addFuncAnalysisModule("vivisect.analysis.generic.codeblocks")
        vw.addFuncAnalysisModule("vivisect.analysis.generic.impapi")

        if arch in ('i386', 'amd64'):
            # Applies to i386 and amd64, will split it up when neccessary
            vw.addFuncAnalysisModule("vivisect.analysis.i386.instrhook")

        # Add our emulation modules
        if arch == 'i386':
            vw.addFuncAnalysisModule("vivisect.analysis.i386.calling")

        elif arch == 'amd64':
            vw.addFuncAnalysisModule("vivisect.analysis.amd64.emulation")

        elif arch in ARM_ARCHS:
            vw.addFuncAnalysisModule("vivisect.analysis.arm.emulation")


        # we want emulation to have completed so we know what the Args look like
        vw.addFuncAnalysisModule("vivisect.analysis.generic.symswitchcase")

        # Find import thunks
        vw.addFuncAnalysisModule("vivisect.analysis.generic.thunks")
        vw.addFuncAnalysisModule("vivisect.analysis.generic.noret")
        # due to inconsistencies in plt layouts, we'll keep this as a func module as well
        vw.addFuncAnalysisModule("vivisect.analysis.elf.elfplt")
        vw.addAnalysisModule("vivisect.analysis.generic.pointers")

    elif fmt == 'macho': # MACH-O ###################################################

        vw.addAnalysisModule("vivisect.analysis.generic.entrypoints")
        if arch == 'i386':
            viv_analysis_i386.addEntrySigs(vw)
            vw.addAnalysisModule("vivisect.analysis.i386.importcalls")

        # Add the one that brute force finds function entry signatures
        vw.addAnalysisModule("vivisect.analysis.generic.funcentries")
        vw.addAnalysisModule("vivisect.analysis.generic.relocations")
        vw.addAnalysisModule("vivisect.analysis.generic.emucode")
        vw.addAnalysisModule("vivisect.analysis.generic.pointertables")

        vw.addFuncAnalysisModule("vivisect.analysis.generic.codeblocks")
        vw.addFuncAnalysisModule("vivisect.analysis.generic.impapi")

        if arch == 'i386':
            vw.addFuncAnalysisModule("vivisect.analysis.i386.calling")

        elif arch == 'amd64':
            vw.addFuncAnalysisModule("vivisect.analysis.amd64.emulation")

        elif arch in ARM_ARCHS:
            vw.addFuncAnalysisModule("vivisect.analysis.arm.emulation")
            vw.addFuncAnalysisModule('vivisect.analysis.arm.renaming')

        vw.addFuncAnalysisModule("vivisect.analysis.generic.symswitchcase")
        vw.addFuncAnalysisModule("vivisect.analysis.generic.thunks")
        vw.addAnalysisModule("vivisect.analysis.generic.pointers")

    elif fmt == 'blob': # BLOB ######################################################

        vw.addAnalysisModule("vivisect.analysis.generic.entrypoints")
        vw.addAnalysisModule("vivisect.analysis.generic.funcentries")
        vw.addAnalysisModule("vivisect.analysis.generic.pointertables")
        vw.addAnalysisModule("vivisect.analysis.generic.emucode")

        vw.addFuncAnalysisModule("vivisect.analysis.generic.codeblocks")

        if arch in ARM_ARCHS:
            vw.addFuncAnalysisModule("vivisect.analysis.arm.emulation")
            vw.addFuncAnalysisModule('vivisect.analysis.arm.renaming')

        vw.addFuncAnalysisModule("vivisect.analysis.generic.symswitchcase")
        vw.addFuncAnalysisModule("vivisect.analysis.generic.impapi")
        vw.addFuncAnalysisModule("vivisect.analysis.generic.thunks")

<<<<<<< HEAD
    elif fmt == 'ihex': # IHEX ######################################################
=======
    elif fmt in ('ihex', 'srec'): # Intel HEX  or SRECORD (similar) #################
>>>>>>> 9c41c734

        vw.addAnalysisModule("vivisect.analysis.generic.entrypoints")
        vw.addAnalysisModule("vivisect.analysis.generic.funcentries")
        vw.addAnalysisModule("vivisect.analysis.generic.pointertables")
        vw.addAnalysisModule("vivisect.analysis.generic.emucode")

        vw.addFuncAnalysisModule("vivisect.analysis.generic.codeblocks")
        vw.addFuncAnalysisModule("vivisect.analysis.generic.impapi")

        if arch in ARM_ARCHS:
            vw.addFuncAnalysisModule("vivisect.analysis.arm.emulation")
            vw.addFuncAnalysisModule('vivisect.analysis.arm.renaming')

        vw.addFuncAnalysisModule("vivisect.analysis.generic.symswitchcase")
        vw.addFuncAnalysisModule("vivisect.analysis.generic.thunks")

    else:

        raise Exception('Analysis modules unknown for format: %s' % fmt)

    logger.info('Vivisect Analysis Setup Hooks Complete')<|MERGE_RESOLUTION|>--- conflicted
+++ resolved
@@ -192,11 +192,7 @@
         vw.addFuncAnalysisModule("vivisect.analysis.generic.impapi")
         vw.addFuncAnalysisModule("vivisect.analysis.generic.thunks")
 
-<<<<<<< HEAD
-    elif fmt == 'ihex': # IHEX ######################################################
-=======
     elif fmt in ('ihex', 'srec'): # Intel HEX  or SRECORD (similar) #################
->>>>>>> 9c41c734
 
         vw.addAnalysisModule("vivisect.analysis.generic.entrypoints")
         vw.addAnalysisModule("vivisect.analysis.generic.funcentries")
