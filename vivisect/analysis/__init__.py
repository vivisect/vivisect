
"""
The analysis package.  Modules in this directory are responsible
for different phases of analysis on different platforms.
"""

import logging
logger = logging.getLogger(__name__)

def addAnalysisModules(vw):

    import vivisect
    import vivisect.analysis.i386 as viv_analysis_i386

    arch = vw.getMeta('Architecture')
    fmt = vw.getMeta('Format')

    if fmt == 'pe':

        vw.addAnalysisModule("vivisect.analysis.generic.entrypoints")
        vw.addAnalysisModule("vivisect.analysis.pe")

        if arch == 'i386':

            vw.addImpApi('windows', 'i386')

            viv_analysis_i386.addEntrySigs(vw)
            vw.addStructureModule('win32', 'vstruct.defs.win32')
            vw.addStructureModule('ntdll', 'vstruct.defs.windows.win_5_1_i386.ntdll')

        elif arch == 'amd64':

            vw.addImpApi('windows', 'amd64')
            vw.addStructureModule('ntdll', 'vstruct.defs.windows.win_6_1_amd64.ntdll')

        vw.addConstModule('vstruct.constants.ntstatus')

        vw.addAnalysisModule("vivisect.analysis.generic.relocations")

        vw.addAnalysisModule("vivisect.analysis.ms.vftables")  # RELIES ON LOC_POINTER
        vw.addAnalysisModule("vivisect.analysis.generic.emucode")  # RELIES ON LOC_POINTER

        # run imports after emucode
        if arch == 'i386':
            vw.addAnalysisModule("vivisect.analysis.i386.importcalls")
            vw.addAnalysisModule("vivisect.analysis.i386.golang")
        elif arch == 'amd64':
            vw.addAnalysisModule("vivisect.analysis.amd64.golang")

        vw.addFuncAnalysisModule("vivisect.analysis.generic.codeblocks")
        vw.addFuncAnalysisModule("vivisect.analysis.generic.impapi")
        vw.addFuncAnalysisModule("vivisect.analysis.ms.hotpatch")
        vw.addFuncAnalysisModule("vivisect.analysis.ms.msvc")

        # Snap in an architecture specific emulation pass
        if arch == 'i386':
            vw.addFuncAnalysisModule("vivisect.analysis.i386.calling")

        elif arch == 'amd64':
            vw.addFuncAnalysisModule("vivisect.analysis.amd64.emulation")

        elif arch in ('ppc', 'vle'):
            vw.addFuncAnalysisModule("vivisect.analysis.ppc.emulation")

        # See if we got lucky and got arg/local hints from symbols
        vw.addAnalysisModule('vivisect.analysis.ms.localhints')
        # Find import thunks
        vw.addFuncAnalysisModule("vivisect.analysis.generic.thunks")
        vw.addAnalysisModule("vivisect.analysis.generic.funcentries")
        vw.addAnalysisModule('vivisect.analysis.ms.msvcfunc')
        vw.addAnalysisModule('vivisect.analysis.generic.strconst')

    elif fmt == 'elf':  # ELF ########################################################

        # elfplt wants to be run before generic.entrypoints.
        vw.addAnalysisModule("vivisect.analysis.elf.elfplt")
        vw.addAnalysisModule("vivisect.analysis.generic.entrypoints")
        vw.addAnalysisModule("vivisect.analysis.elf")

        if arch == 'i386':
            viv_analysis_i386.addEntrySigs(vw)
            vw.addAnalysisModule("vivisect.analysis.i386.importcalls")
            # add va set for tracking thunk_bx function(s)
            vw.addVaSet('thunk_bx', ( ('fva', vivisect.VASET_ADDRESS), ) )
            vw.addFuncAnalysisModule("vivisect.analysis.i386.thunk_bx")

        vw.addAnalysisModule("vivisect.analysis.generic.funcentries")
        vw.addAnalysisModule("vivisect.analysis.generic.relocations")
        vw.addAnalysisModule("vivisect.analysis.elf.libc_start_main")
        vw.addAnalysisModule("vivisect.analysis.generic.pointertables")
        vw.addAnalysisModule("vivisect.analysis.generic.emucode")

        # Generic code block analysis
        vw.addFuncAnalysisModule("vivisect.analysis.generic.codeblocks")
        vw.addFuncAnalysisModule("vivisect.analysis.generic.impapi")

        # Add our emulation modules
        if arch == 'i386':
            vw.addFuncAnalysisModule("vivisect.analysis.i386.calling")

        elif arch == 'amd64':
            vw.addFuncAnalysisModule("vivisect.analysis.amd64.emulation")

        elif arch in ('ppc', 'vle'):
            vw.addFuncAnalysisModule("vivisect.analysis.ppc.emulation")

        # Find import thunks
        vw.addFuncAnalysisModule("vivisect.analysis.generic.thunks")
        vw.addAnalysisModule("vivisect.analysis.generic.pointers")

    elif fmt == 'macho': # MACH-O ###################################################

        vw.addAnalysisModule("vivisect.analysis.generic.entrypoints")
        if arch == 'i386':
            viv_analysis_i386.addEntrySigs(vw)
            vw.addAnalysisModule("vivisect.analysis.i386.importcalls")

        # Add the one that brute force finds function entry signatures
        vw.addAnalysisModule("vivisect.analysis.generic.funcentries")
        vw.addAnalysisModule("vivisect.analysis.generic.relocations")
        vw.addAnalysisModule("vivisect.analysis.generic.pointertables")
        vw.addAnalysisModule("vivisect.analysis.generic.emucode")

        vw.addFuncAnalysisModule("vivisect.analysis.generic.codeblocks")
        vw.addFuncAnalysisModule("vivisect.analysis.generic.impapi")

        if arch == 'i386':
            vw.addFuncAnalysisModule("vivisect.analysis.i386.calling")

        elif arch == 'amd64':
            vw.addFuncAnalysisModule("vivisect.analysis.amd64.emulation")

        elif arch in ('ppc', 'vle'):
            vw.addFuncAnalysisModule("vivisect.analysis.ppc.emulation")

        vw.addFuncAnalysisModule("vivisect.analysis.generic.thunks")
        vw.addAnalysisModule("vivisect.analysis.generic.pointers")

    elif fmt == 'blob': # BLOB ######################################################

<<<<<<< HEAD
        if arch in ('ppc', 'vle'):
            vw.addFuncAnalysisModule("vivisect.analysis.ppc.emulation")
            vw.addAnalysisModule("vivisect.analysis.ppc.bootstrap")

=======
        vw.addAnalysisModule("vivisect.analysis.generic.entrypoints")
>>>>>>> 4625a100
        vw.addAnalysisModule("vivisect.analysis.generic.funcentries")
        vw.addAnalysisModule("vivisect.analysis.generic.relocations")
        vw.addAnalysisModule("vivisect.analysis.generic.pointertables")
        vw.addAnalysisModule("vivisect.analysis.generic.emucode")

        vw.addFuncAnalysisModule("vivisect.analysis.generic.codeblocks")
        vw.addFuncAnalysisModule("vivisect.analysis.generic.impapi")
        vw.addFuncAnalysisModule("vivisect.analysis.generic.thunks")

    elif fmt == 'ihex': # BLOB ######################################################

<<<<<<< HEAD
        if arch in ('ppc', 'vle'):
            vw.addFuncAnalysisModule("vivisect.analysis.ppc.emulation")
            vw.addAnalysisModule("vivisect.analysis.ppc.bootstrap")

=======
        vw.addAnalysisModule("vivisect.analysis.generic.entrypoints")
>>>>>>> 4625a100
        vw.addAnalysisModule("vivisect.analysis.generic.funcentries")
        vw.addAnalysisModule("vivisect.analysis.generic.relocations")
        #vw.addAnalysisModule("vivisect.analysis.generic.pointertables")
        vw.addAnalysisModule("vivisect.analysis.generic.emucode")

        vw.addFuncAnalysisModule("vivisect.analysis.generic.codeblocks")
        vw.addFuncAnalysisModule("vivisect.analysis.generic.impapi")
        vw.addFuncAnalysisModule("vivisect.analysis.generic.thunks")

    else:

        raise Exception('Analysis modules unknown for format: %s' % fmt)

    logger.info('Vivisect Analysis Setup Hooks Complete')<|MERGE_RESOLUTION|>--- conflicted
+++ resolved
@@ -138,14 +138,11 @@
 
     elif fmt == 'blob': # BLOB ######################################################
 
-<<<<<<< HEAD
         if arch in ('ppc', 'vle'):
             vw.addFuncAnalysisModule("vivisect.analysis.ppc.emulation")
             vw.addAnalysisModule("vivisect.analysis.ppc.bootstrap")
 
-=======
         vw.addAnalysisModule("vivisect.analysis.generic.entrypoints")
->>>>>>> 4625a100
         vw.addAnalysisModule("vivisect.analysis.generic.funcentries")
         vw.addAnalysisModule("vivisect.analysis.generic.relocations")
         vw.addAnalysisModule("vivisect.analysis.generic.pointertables")
@@ -157,14 +154,11 @@
 
     elif fmt == 'ihex': # BLOB ######################################################
 
-<<<<<<< HEAD
         if arch in ('ppc', 'vle'):
             vw.addFuncAnalysisModule("vivisect.analysis.ppc.emulation")
             vw.addAnalysisModule("vivisect.analysis.ppc.bootstrap")
 
-=======
         vw.addAnalysisModule("vivisect.analysis.generic.entrypoints")
->>>>>>> 4625a100
         vw.addAnalysisModule("vivisect.analysis.generic.funcentries")
         vw.addAnalysisModule("vivisect.analysis.generic.relocations")
         #vw.addAnalysisModule("vivisect.analysis.generic.pointertables")
