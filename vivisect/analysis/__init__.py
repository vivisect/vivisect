
"""
The analysis package.  Modules in this directory are responsible
for different phases of analysis on different platforms.
"""

import logging
logger = logging.getLogger(__name__)

<<<<<<< HEAD
ARM_ARCHS = ('arm', 'thumb', 'thumb16')

=======
>>>>>>> 9746858d

def addAnalysisModules(vw):

    import vivisect
    import vivisect.analysis.i386 as viv_analysis_i386

    arch = vw.getMeta('Architecture')
    fmt = vw.getMeta('Format')

    if fmt == 'pe':

        vw.addAnalysisModule("vivisect.analysis.generic.entrypoints")
        vw.addAnalysisModule("vivisect.analysis.pe")

        if arch == 'i386':

            vw.addImpApi('windows', 'i386')

            viv_analysis_i386.addEntrySigs(vw)
            vw.addStructureModule('win32', 'vstruct.defs.win32')
            vw.addStructureModule('ntdll', 'vstruct.defs.windows.win_5_1_i386.ntdll')

        elif arch == 'amd64':

            vw.addImpApi('windows', 'amd64')
            vw.addStructureModule('ntdll', 'vstruct.defs.windows.win_6_1_amd64.ntdll')

        elif arch in ARM_ARCHS:
            vw.addImpApi('windows','arm')
            vw.addFuncAnalysisModule('vivisect.analysis.arm.renaming')

        vw.addConstModule('vstruct.constants.ntstatus')

        vw.addAnalysisModule("vivisect.analysis.generic.relocations")

        vw.addAnalysisModule("vivisect.analysis.ms.vftables")  # RELIES ON LOC_POINTER
        vw.addAnalysisModule("vivisect.analysis.generic.emucode")  # RELIES ON LOC_POINTER

        # run imports after emucode
        if arch == 'i386':
            vw.addAnalysisModule("vivisect.analysis.i386.importcalls")
            vw.addAnalysisModule("vivisect.analysis.i386.golang")
        elif arch == 'amd64':
            vw.addAnalysisModule("vivisect.analysis.amd64.golang")

        vw.addFuncAnalysisModule("vivisect.analysis.generic.codeblocks")
        vw.addFuncAnalysisModule("vivisect.analysis.generic.impapi")
        vw.addFuncAnalysisModule("vivisect.analysis.ms.hotpatch")
        vw.addFuncAnalysisModule("vivisect.analysis.ms.msvc")

        if arch in ('i386', 'amd64'):
            # Applies to i386 and amd64, will split it up when neccessary
            vw.addFuncAnalysisModule("vivisect.analysis.i386.instrhook")

        # Snap in an architecture specific emulation pass
        if arch == 'i386':
            vw.addFuncAnalysisModule("vivisect.analysis.i386.calling")

        elif arch == 'amd64':
            vw.addFuncAnalysisModule("vivisect.analysis.amd64.emulation")

        elif arch in ARM_ARCHS:
            vw.addFuncAnalysisModule("vivisect.analysis.arm.emulation")

        # See if we got lucky and got arg/local hints from symbols
        vw.addAnalysisModule('vivisect.analysis.ms.localhints')
        # Find import thunks
        vw.addFuncAnalysisModule("vivisect.analysis.generic.thunks")
        vw.addAnalysisModule("vivisect.analysis.generic.funcentries")
        vw.addAnalysisModule('vivisect.analysis.ms.msvcfunc')

        vw.addAnalysisModule('vivisect.analysis.generic.strconst')

    elif fmt == 'elf':  # ELF ########################################################

        # elfplt wants to be run before generic.entrypoints.
        vw.addAnalysisModule("vivisect.analysis.elf.elfplt")
        vw.addAnalysisModule("vivisect.analysis.generic.entrypoints")
        vw.addAnalysisModule("vivisect.analysis.elf")

        if arch in ('i386', 'amd64', 'arm'):
            vw.addImpApi('posix', arch)

        if arch == 'i386':
            viv_analysis_i386.addEntrySigs(vw)
            vw.addAnalysisModule("vivisect.analysis.i386.importcalls")
            # add va set for tracking thunk_bx function(s)
            vw.addVaSet('thunk_bx', ( ('fva', vivisect.VASET_ADDRESS), ) )
            vw.addFuncAnalysisModule("vivisect.analysis.i386.thunk_bx")
        elif arch in ARM_ARCHS:
            vw.addVaSet('thunk_reg', ( ('fva', vivisect.VASET_ADDRESS), ('reg', vivisect.VASET_INTEGER), ))
            vw.addFuncAnalysisModule('vivisect.analysis.arm.thunk_reg')
            vw.addFuncAnalysisModule('vivisect.analysis.arm.renaming')

        vw.addAnalysisModule("vivisect.analysis.generic.funcentries")
        vw.addAnalysisModule("vivisect.analysis.generic.relocations")
        vw.addAnalysisModule("vivisect.analysis.elf.libc_start_main")
        vw.addAnalysisModule("vivisect.analysis.generic.pointertables")
        vw.addAnalysisModule("vivisect.analysis.generic.emucode")

        # Generic code block analysis
        vw.addFuncAnalysisModule("vivisect.analysis.generic.codeblocks")
        vw.addFuncAnalysisModule("vivisect.analysis.generic.impapi")

        if arch in ('i386', 'amd64'):
            # Applies to i386 and amd64, will split it up when neccessary
            vw.addFuncAnalysisModule("vivisect.analysis.i386.instrhook")

        # Add our emulation modules
        if arch == 'i386':
            vw.addFuncAnalysisModule("vivisect.analysis.i386.calling")

        elif arch == 'amd64':
            vw.addFuncAnalysisModule("vivisect.analysis.amd64.emulation")
        elif arch in ARM_ARCHS:
            vw.addFuncAnalysisModule("vivisect.analysis.arm.emulation")

        # Find import thunks
        vw.addFuncAnalysisModule("vivisect.analysis.generic.thunks")
        # due to inconsistencies in plt layouts, we'll keep this as a func module as well
        vw.addFuncAnalysisModule("vivisect.analysis.elf.elfplt")
        vw.addAnalysisModule("vivisect.analysis.generic.pointers")

    elif fmt == 'macho': # MACH-O ###################################################

        vw.addAnalysisModule("vivisect.analysis.generic.entrypoints")
        if arch == 'i386':
            viv_analysis_i386.addEntrySigs(vw)
            vw.addAnalysisModule("vivisect.analysis.i386.importcalls")

        # Add the one that brute force finds function entry signatures
        vw.addAnalysisModule("vivisect.analysis.generic.funcentries")
        vw.addAnalysisModule("vivisect.analysis.generic.relocations")
        vw.addAnalysisModule("vivisect.analysis.generic.pointertables")
        vw.addAnalysisModule("vivisect.analysis.generic.emucode")

        vw.addFuncAnalysisModule("vivisect.analysis.generic.codeblocks")
        vw.addFuncAnalysisModule("vivisect.analysis.generic.impapi")

        if arch == 'i386':
            vw.addFuncAnalysisModule("vivisect.analysis.i386.calling")

        elif arch == 'amd64':
            vw.addFuncAnalysisModule("vivisect.analysis.amd64.emulation")

        elif arch in ARM_ARCHS:
            vw.addFuncAnalysisModule("vivisect.analysis.arm.emulation")
            vw.addFuncAnalysisModule('vivisect.analysis.arm.renaming')

        vw.addFuncAnalysisModule("vivisect.analysis.generic.thunks")
        vw.addAnalysisModule("vivisect.analysis.generic.pointers")

    elif fmt == 'blob': # BLOB ######################################################

        vw.addAnalysisModule("vivisect.analysis.generic.entrypoints")
        vw.addAnalysisModule("vivisect.analysis.generic.funcentries")
        vw.addAnalysisModule("vivisect.analysis.generic.relocations")
        #vw.addAnalysisModule("vivisect.analysis.generic.pointertables")
        vw.addAnalysisModule("vivisect.analysis.generic.emucode")

        vw.addFuncAnalysisModule("vivisect.analysis.generic.codeblocks")

        if arch in ARM_ARCHS:
            vw.addFuncAnalysisModule("vivisect.analysis.arm.emulation")
            vw.addFuncAnalysisModule('vivisect.analysis.arm.renaming')

        vw.addFuncAnalysisModule("vivisect.analysis.generic.impapi")
        vw.addFuncAnalysisModule("vivisect.analysis.generic.thunks")

    elif fmt == 'ihex': # BLOB ######################################################

        vw.addAnalysisModule("vivisect.analysis.generic.entrypoints")
        vw.addAnalysisModule("vivisect.analysis.generic.funcentries")
        vw.addAnalysisModule("vivisect.analysis.generic.relocations")
        #vw.addAnalysisModule("vivisect.analysis.generic.pointertables")
        vw.addAnalysisModule("vivisect.analysis.generic.emucode")

        if arch in ARM_ARCHS:
            vw.addFuncAnalysisModule("vivisect.analysis.arm.emulation")
            vw.addFuncAnalysisModule('vivisect.analysis.arm.renaming')

        vw.addFuncAnalysisModule("vivisect.analysis.generic.codeblocks")
        vw.addFuncAnalysisModule("vivisect.analysis.generic.impapi")
        vw.addFuncAnalysisModule("vivisect.analysis.generic.thunks")

    else:

        raise Exception('Analysis modules unknown for format: %s' % fmt)

    logger.info('Vivisect Analysis Setup Hooks Complete')<|MERGE_RESOLUTION|>--- conflicted
+++ resolved
@@ -7,11 +7,8 @@
 import logging
 logger = logging.getLogger(__name__)
 
-<<<<<<< HEAD
 ARM_ARCHS = ('arm', 'thumb', 'thumb16')
 
-=======
->>>>>>> 9746858d
 
 def addAnalysisModules(vw):
 
