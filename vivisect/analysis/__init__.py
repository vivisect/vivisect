
"""
The analysis package.  Modules in this directory are responsible
for different phases of analysis on different platforms.
"""

import logging
logger = logging.getLogger(__name__)

ARM_ARCHS = ('arm', 'thumb', 'thumb16')
PPC_ARCHS = ('ppc', 'vle', 'ppc-embedded', 'ppc-server', 'ppc32-embedded', 'ppc32-server', 'ppc64-embedded', 'ppc64-server', )

def addAnalysisModules(vw):

    import vivisect
    import vivisect.analysis.i386 as viv_analysis_i386

    arch = vw.getMeta('Architecture')
    fmt = vw.getMeta('Format')

    if fmt == 'pe':

        vw.addAnalysisModule("vivisect.analysis.generic.entrypoints")
        vw.addAnalysisModule("vivisect.analysis.pe")

        if arch == 'i386':

            vw.addImpApi('windows', 'i386')
            vw.addImpApi('winkern', 'i386')

            viv_analysis_i386.addEntrySigs(vw)
            vw.addStructureModule('win32', 'vstruct.defs.win32')
            vw.addStructureModule('ntdll', 'vstruct.defs.windows.win_5_1_i386.ntdll')

        elif arch == 'amd64':

            vw.addImpApi('windows', 'amd64')
            vw.addImpApi('winkern', 'amd64')
            vw.addStructureModule('ntdll', 'vstruct.defs.windows.win_6_1_amd64.ntdll')

        elif arch in ARM_ARCHS:
            vw.addImpApi('windows','arm')
            vw.addFuncAnalysisModule('vivisect.analysis.arm.renaming')

        vw.addConstModule('vstruct.constants.ntstatus')

        vw.addAnalysisModule("vivisect.analysis.generic.relocations")

        vw.addAnalysisModule("vivisect.analysis.ms.vftables")  # RELIES ON LOC_POINTER
        vw.addAnalysisModule("vivisect.analysis.generic.emucode")  # RELIES ON LOC_POINTER

        # run imports after emucode
        if arch == 'i386':
            vw.addAnalysisModule("vivisect.analysis.i386.importcalls")
            vw.addAnalysisModule("vivisect.analysis.i386.golang")
        elif arch == 'amd64':
            vw.addAnalysisModule("vivisect.analysis.amd64.golang")

        vw.addFuncAnalysisModule("vivisect.analysis.generic.codeblocks")
        vw.addFuncAnalysisModule("vivisect.analysis.generic.impapi")
        vw.addFuncAnalysisModule("vivisect.analysis.ms.hotpatch")
        vw.addFuncAnalysisModule("vivisect.analysis.ms.msvc")

        if arch in ('i386', 'amd64'):
            # Applies to i386 and amd64, will split it up when neccessary
            vw.addFuncAnalysisModule("vivisect.analysis.i386.instrhook")

        # Snap in an architecture specific emulation pass
        if arch == 'i386':
            vw.addFuncAnalysisModule("vivisect.analysis.i386.calling")

        elif arch == 'amd64':
            vw.addFuncAnalysisModule("vivisect.analysis.amd64.emulation")

        elif arch in PPC_ARCHS:
            vw.addFuncAnalysisModule("vivisect.analysis.ppc.emulation")

        elif arch in ARM_ARCHS:
            vw.addFuncAnalysisModule("vivisect.analysis.arm.emulation")

        # See if we got lucky and got arg/local hints from symbols
        vw.addAnalysisModule('vivisect.analysis.ms.localhints')
        # Find import thunks
        vw.addFuncAnalysisModule("vivisect.analysis.generic.thunks")
        vw.addFuncAnalysisModule("vivisect.analysis.generic.noret")
        vw.addAnalysisModule("vivisect.analysis.generic.funcentries")
        vw.addAnalysisModule('vivisect.analysis.ms.msvcfunc')
<<<<<<< HEAD
=======
        vw.addAnalysisModule("vivisect.analysis.generic.thunks")

>>>>>>> 93a0644e
        vw.addAnalysisModule('vivisect.analysis.generic.strconst')

    elif fmt == 'elf':  # ELF ########################################################

        # elfplt wants to be run before generic.entrypoints.
        vw.addAnalysisModule("vivisect.analysis.elf.elfplt")
        vw.addAnalysisModule("vivisect.analysis.generic.entrypoints")
        vw.addAnalysisModule("vivisect.analysis.elf")

        if arch in ('i386', 'amd64', 'arm'):
            vw.addImpApi('posix', arch)

        if arch == 'i386':
            viv_analysis_i386.addEntrySigs(vw)
            vw.addAnalysisModule("vivisect.analysis.i386.importcalls")
            # add va set for tracking thunk_bx function(s)
            vw.addVaSet('thunk_bx', ( ('fva', vivisect.VASET_ADDRESS), ) )
            vw.addFuncAnalysisModule("vivisect.analysis.i386.thunk_bx")
        elif arch in ARM_ARCHS:
            vw.addVaSet('thunk_reg', ( ('fva', vivisect.VASET_ADDRESS), ('reg', vivisect.VASET_INTEGER), ))
            vw.addFuncAnalysisModule('vivisect.analysis.arm.thunk_reg')
            vw.addFuncAnalysisModule('vivisect.analysis.arm.renaming')

        vw.addAnalysisModule("vivisect.analysis.generic.relocations")
        vw.addAnalysisModule("vivisect.analysis.elf.libc_start_main")
        vw.addAnalysisModule("vivisect.analysis.generic.funcentries")
        vw.addAnalysisModule("vivisect.analysis.generic.emucode")
        vw.addAnalysisModule("vivisect.analysis.generic.pointertables")

        # Generic code block analysis
        vw.addFuncAnalysisModule("vivisect.analysis.generic.codeblocks")
        vw.addFuncAnalysisModule("vivisect.analysis.generic.impapi")

        if arch in ('i386', 'amd64'):
            # Applies to i386 and amd64, will split it up when neccessary
            vw.addFuncAnalysisModule("vivisect.analysis.i386.instrhook")

        # Add our emulation modules
        if arch == 'i386':
            vw.addFuncAnalysisModule("vivisect.analysis.i386.calling")

        elif arch == 'amd64':
            vw.addFuncAnalysisModule("vivisect.analysis.amd64.emulation")

        elif arch in ARM_ARCHS:
            vw.addFuncAnalysisModule("vivisect.analysis.arm.emulation")

        elif arch in PPC_ARCHS:
            vw.addFuncAnalysisModule("vivisect.analysis.ppc.emulation")

        # Find import thunks
        vw.addFuncAnalysisModule("vivisect.analysis.generic.thunks")
        vw.addFuncAnalysisModule("vivisect.analysis.generic.noret")
        # due to inconsistencies in plt layouts, we'll keep this as a func module as well
        vw.addFuncAnalysisModule("vivisect.analysis.elf.elfplt")
        # late-analysis ELF PLT tidying up, allowing unused PLT entries to be made into functions
        vw.addAnalysisModule("vivisect.analysis.elf.elfplt_late")
        vw.addAnalysisModule("vivisect.analysis.generic.thunks")
        vw.addAnalysisModule("vivisect.analysis.generic.pointers")

    elif fmt == 'macho': # MACH-O ###################################################

        vw.addAnalysisModule("vivisect.analysis.generic.entrypoints")
        if arch == 'i386':
            viv_analysis_i386.addEntrySigs(vw)
            vw.addAnalysisModule("vivisect.analysis.i386.importcalls")

        # Add the one that brute force finds function entry signatures
        vw.addAnalysisModule("vivisect.analysis.generic.funcentries")
        vw.addAnalysisModule("vivisect.analysis.generic.relocations")
        vw.addAnalysisModule("vivisect.analysis.generic.emucode")
        vw.addAnalysisModule("vivisect.analysis.generic.pointertables")

        vw.addFuncAnalysisModule("vivisect.analysis.generic.codeblocks")
        vw.addFuncAnalysisModule("vivisect.analysis.generic.impapi")

        if arch == 'i386':
            vw.addFuncAnalysisModule("vivisect.analysis.i386.calling")

        elif arch == 'amd64':
            vw.addFuncAnalysisModule("vivisect.analysis.amd64.emulation")

        elif arch in PPC_ARCHS:
            vw.addFuncAnalysisModule("vivisect.analysis.ppc.emulation")

        elif arch in ARM_ARCHS:
            vw.addFuncAnalysisModule("vivisect.analysis.arm.emulation")
            vw.addFuncAnalysisModule('vivisect.analysis.arm.renaming')

        vw.addFuncAnalysisModule("vivisect.analysis.generic.thunks")
        vw.addAnalysisModule("vivisect.analysis.generic.pointers")

    elif fmt == 'blob': # BLOB ######################################################
        if arch in PPC_ARCHS:
            # potentially tags a new EntryPoint, so must preceed entrypoints
            vw.addAnalysisModule("vivisect.analysis.ppc.bootstrap")

        vw.addAnalysisModule("vivisect.analysis.generic.entrypoints")
        vw.addAnalysisModule("vivisect.analysis.generic.funcentries")
        vw.addAnalysisModule("vivisect.analysis.generic.pointertables")
        vw.addAnalysisModule("vivisect.analysis.generic.emucode")

        vw.addFuncAnalysisModule("vivisect.analysis.generic.codeblocks")

        if arch in PPC_ARCHS:
            vw.addFuncAnalysisModule("vivisect.analysis.ppc.emulation")

        elif arch in ARM_ARCHS:
            vw.addFuncAnalysisModule("vivisect.analysis.arm.emulation")
            vw.addFuncAnalysisModule('vivisect.analysis.arm.renaming')

        vw.addFuncAnalysisModule("vivisect.analysis.generic.impapi")
        vw.addFuncAnalysisModule("vivisect.analysis.generic.thunks")

    elif fmt in ('ihex', 'srec'): # Intel HEX  or SRECORD (similar) #################
        if arch in PPC_ARCHS:
            # potentially tags a new EntryPoint, so must preceed entrypoints
            vw.addAnalysisModule("vivisect.analysis.ppc.bootstrap")

        vw.addAnalysisModule("vivisect.analysis.generic.entrypoints")
        vw.addAnalysisModule("vivisect.analysis.generic.funcentries")
        vw.addAnalysisModule("vivisect.analysis.generic.relocations")
        vw.addAnalysisModule("vivisect.analysis.generic.pointertables")
        vw.addAnalysisModule("vivisect.analysis.generic.emucode")

        vw.addFuncAnalysisModule("vivisect.analysis.generic.codeblocks")
        vw.addFuncAnalysisModule("vivisect.analysis.generic.impapi")

        if arch in PPC_ARCHS:
            vw.addFuncAnalysisModule("vivisect.analysis.ppc.emulation")

        elif arch in ARM_ARCHS:
            vw.addFuncAnalysisModule("vivisect.analysis.arm.emulation")
            vw.addFuncAnalysisModule('vivisect.analysis.arm.renaming')

        vw.addFuncAnalysisModule("vivisect.analysis.generic.thunks")

    elif fmt == 'vbf': # VBF ######################################################
        if arch in PPC_ARCHS:
            # potentially tags a new EntryPoint, so must preceed entrypoints
            vw.addAnalysisModule("vivisect.analysis.ppc.bootstrap")

        vw.addAnalysisModule("vivisect.analysis.generic.entrypoints")
        vw.addAnalysisModule("vivisect.analysis.generic.funcentries")
        vw.addAnalysisModule("vivisect.analysis.generic.relocations")
        vw.addAnalysisModule("vivisect.analysis.generic.pointertables")
        vw.addAnalysisModule("vivisect.analysis.generic.emucode")

        vw.addFuncAnalysisModule("vivisect.analysis.generic.codeblocks")
        vw.addFuncAnalysisModule("vivisect.analysis.generic.impapi")

        if arch in PPC_ARCHS:
            vw.addFuncAnalysisModule("vivisect.analysis.ppc.emulation")

        elif arch in ARM_ARCHS:
            vw.addFuncAnalysisModule("vivisect.analysis.arm.emulation")
            vw.addFuncAnalysisModule('vivisect.analysis.arm.renaming')

        vw.addFuncAnalysisModule("vivisect.analysis.generic.thunks")

    else:

        raise Exception('Analysis modules unknown for format: %s' % fmt)

    logger.info('Vivisect Analysis Setup Hooks Complete')<|MERGE_RESOLUTION|>--- conflicted
+++ resolved
@@ -85,11 +85,8 @@
         vw.addFuncAnalysisModule("vivisect.analysis.generic.noret")
         vw.addAnalysisModule("vivisect.analysis.generic.funcentries")
         vw.addAnalysisModule('vivisect.analysis.ms.msvcfunc')
-<<<<<<< HEAD
-=======
         vw.addAnalysisModule("vivisect.analysis.generic.thunks")
 
->>>>>>> 93a0644e
         vw.addAnalysisModule('vivisect.analysis.generic.strconst')
 
     elif fmt == 'elf':  # ELF ########################################################
