--- conflicted
+++ resolved
@@ -87,11 +87,7 @@
         if op.iflags & envi.IF_CALL:
             # it's a call, get the target
             branches = [br for br in op.getBranches(emu) if not (br[1] & envi.BR_FALL)]
-<<<<<<< HEAD
-            logger.debug('libc_start_main: %r\ttgts: %r', [hex(x) for x in self.startmain], branches)
-=======
             logger.debug('libc_start_main: %r\t\ttgts: %r', [hex(x) for x in self.startmain], branches)
->>>>>>> 90543386
 
             # check if it matches what we believe to be __libc_start_main
             for branch in branches:
