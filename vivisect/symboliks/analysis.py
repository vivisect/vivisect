import visgraph.pathcore as vg_pathcore
import vivisect.tools.graphutil as viv_graph
import vivisect.symboliks.effects as vsym_effects
import vivisect.symboliks.emulator as vsym_emulator

from vivisect.const import *
from vivisect.symboliks.common import *

import visgraph.graphcore as v_graphcore

class SymbolikFunctionGraph(v_graphcore.HierGraph):

    def __init__(self):
        v_graphcore.HierGraph.__init__(self)
        self.vamap = {} # va->node mapping ( even if it's not the entry )
        self.opmap = {}

    def getVaNode(self, va):
        '''
        This should *only* be called for virtual addresses
        which represent the "entry" point for a code block.

        ( in cases where the VA exists as part of an existing
        block, that block will be split in order to allow
        seperate "block" refs )
        '''
        #node = self.getNode(va)
        #if node == None:

    #def addNodeOpcode(self, node, op):
        #'''
        #'''

    #def getVaNode(self):
    #def addSymEffects(self, node, 

class SymbolikFunctionEmulator(vsym_emulator.SymbolikEmulator):
    '''
    A special symbolik emulator specifically extended for use in
    emulating functions (with things like calling conventions, etc...)
    '''
    __width__ = 4 # this *must* be set by extenders if needed!

    def __init__(self, vw):
        vsym_emulator.SymbolikEmulator.__init__(self, vw)
        self.cconvs = {}
        self.cconv = None   # This will be set by setupFunctionCall

        #self.apimod = self.getApiModule()
        self.funchooks = {}

        self.stackdown = True # cheap plumbing assuming stacks grow down
        self.stackbase = None
        self.stacksize = None

    def setStackBase(self, stackbase, stacksize):
        '''
        Set the stack base discrete value and size for the symbolik func
        emulator.  This will become the descrete value of the stack
        pointer variable and will be used to calculate memory locations
        which are considered "local".

        Example:
            emu.setStackBase(0xbfbff000, 4096)

        NOTE: architectures without a stack must raise an exception.
        '''
        self.stackbase = stackbase
        self.stacksize = stacksize
        spsym = Const(stackbase, self.__width__)
        self.setStackCounter(spsym)

    def setStackSize(self, stacksize):
        '''
        Set the current stack size ( immediate ).  This is used
        for functions which dynamically modify the stack allocation
        size.
        '''
        self.stacksize = stacksize

    def getStackSize(self):
        '''
        Return the current "size" of the stack in bytes.
        '''
        return self.stacksize

    def isStackMemory(self, symvar):
        '''
        Check if a given symbolik state is a stack/local address.

        Example:
            reg = emu.getSymbolikVariable('regfoo')
            if emu.isStackLocal(reg):
                print('regfoo is in the stack')
        '''
        return self.getStackOffset(symvar) != None

    def isLocalMemory(self, symvar):
        '''
        Functionally equivelent to isStackMemory except where
        a platform/arch has "function local" memory that is not
        part of the stack.

        NOTE: implementers must override to get "local" vs "stack"
        '''
        return self.isStackMemory(symvar)

    def getStackOffset(self, symvar):
        '''
        Retrieve the offset of the specified symvar from the stack
        base.  If the given symvar is *not* believed to be in the
        stack area, None is returned.

        offsets are negative for "locals"

        Example:
            reg = emu.getSymbolikVariable('regfoo')
            off = emu.getStackOffset(reg)
            if off != None:
                print('regfoo is stack offset: %d' % off)
        '''
        if self.stackbase == None or self.stacksize == None:
            return None

        va = symvar.solve(emu=self) # solver cache will help out...
        if self.stackdown and va > self.stackbase:
            return None

        if not self.stackdown and va < self.stackbase:
            return None

        offset = va - self.stackbase

        if self.stackdown and -offset < self.stacksize:
            return offset

        if not self.stackdown and offset < self.stacksize:
            return -offset

    def getLocalOffset(self, symvar):
        '''
        Equivelent to getStackOffset on all platorms where function
        locals are stored in the stack.
        '''
        return self.getStackOffset(symvar)

    def setupFunctionCall(self, fva, args=None):
        '''
        Setup the input context for a sequence of symbolik effects which
        represent a function call.  This will initialize the emulator so
        things like [esp + 8] have an existing state which is "arg0" or even a
        value (based on input args...)
        '''
        # Setup our calling convention based on what the workspace says
        # for this function...
        apictx = self._sym_vw.getFunctionApi(fva)
        if apictx == None:
            raise Exception('No API context for function %x' % fva)
        
        ccname = apictx[API_CCONV]
        self.cconv = self.getCallingConvention(ccname)
        if self.cconv == None:
            raise Exception('Unknown CallingConvention (%s) for: 0x%.8x' % (ccname,fva))

        if args == None:
            # Initialize arguments by setting variables based on their arg indexes
            argc = len( self._sym_vw.getFunctionArgs(fva) )
            args = [ Var('arg%d' % i, self.__width__) for i in xrange( argc ) ]

        self.cconv.setSymbolikArgs(self, args)

    def getFunctionReturn(self):
        '''
        Once the symbolik code for a function has been run through the
        SymbolikFunctionEmulator the getFunctionReturns method will use the
        calling convention object to return the "return" state for this
        function...
        '''
        return self.cconv.getSymbolikReturn(self)

    def applyFunctionCall(self, funcsym):
        '''
        Apply a function call to the current emulation state (where possible,
        emulating as much as possible to update the state to match reality...)

        We return the set of parsed argument syms so the FofX effect updater
        knows...
        '''
        vw = self._sym_vw

        argv = None
        fret = None
        cconv = None
        symargs = ()

        # If this is a discrete function, use knowledge from the workspace to
        # attempt to properly cleanup the call (and setup a state)
        if funcsym.isDiscrete():

            fva = funcsym.solve(emu=self)

            # since it's discrete, call the solver and resolve fva
            if self._sym_vw.isFunction(fva):

                # If viv knows about this function, lets check if it's a thunk,
                # or if we know about it's calling info...
                fname = vw.getName(fva)
                argv = vw.getFunctionArgs(fva)
                thunk = vw.getFunctionMeta(fva, 'Thunk')

                apictx = self._sym_vw.getFunctionApi(fva)
                if apictx == None:
                    defcall = vw.getMeta("DefaultCall")
                    if defcall == None:
                        raise Exception('No API context for function %x and DefaultCall metadata not set' % fva)
                    # fake out 4 args
                    argv = (('int', None), ('int', None), ('int', None), ('int', None))
                    apictx = ( 'int', None, defcall, fname, argv)

                ccname = apictx[API_CCONV]

                cconv = self.getCallingConvention(ccname)
                # Either way, if we have a calling convention and a function def
                # lets parse out our arguments so the FofX() effect can have
                # more info
                if cconv != None:
                    symargs = cconv.getSymbolikArgs(self, argv, update=True)

                # First of all, if the name of the function has a callback
                funccb = self.getFunctionCallback(fname)
                if funccb != None:
                    fret = funccb(self, fname, symargs)

                # Next highest priority is "thunks" where there is a callback
                elif thunk != None:
                    funccb = self.getFunctionCallback(thunk)
                    if funccb != None:
                        fret = funccb(self, thunk, symargs)

        else:

            funcname = str(funcsym)     # Not necessarily the name but...

            # Attempt to use import api definitions...
            apidef = self._sym_vw.getImpApi( funcname )
            if apidef == None:
                defcall = vw.getMeta("DefaultCall")
                if defcall == None:
                    raise Exception('No API context for function %x and DefaultCall metadata not set' % fva)
                # fake out 4 args
                argv = (('int', None), ('int', None), ('int', None), ('int', None))
                apidef = ( 'int', None, defcall, funcname, argv)

            #( 'int', None, 'stdcall', 'wininet.FindFirstUrlCacheContainerW', (('int', None), ('void *', 'ptr'), ('int', None), ('int', None)) ),
            rt,rn,cc,fn,argv = apidef
            cconv = self.getCallingConvention( cc )

            # If we managed to get a calling convention *and* argument def...
            if cconv != None and argv != None:
                symargs = cconv.getSymbolikArgs(self, argv, update=True)

            # Give the function callback a shot...
            funccb = self.getFunctionCallback(funcname)
            if funccb != None:
                fret = funccb(self, funcname, symargs)

        # If we have a calling convention here, set the return state
        if cconv != None:
            if fret == None:
                # TODO: yuck. take ez way out and use width on emu.
                # should get return value def from cc and set width according
                # to width of that?
                fret = Call(funcsym, self.__width__, symargs)
            cconv.setSymbolikReturn(self, fret, argv, precall=True)

        return symargs

    def addCallingConvention(self, name, symcconv):
        '''
        Add a *symbolik* calling convention object to this analysis context.
        The context will be used for operations like argument initialization
        and return value extraction for symbolik emulation.

        (add a calling convention with the name None (object, not string) to
        specify a "default" calling convention)
        '''
        self.cconvs[name] = symcconv

    def getCallingConvention(self, name, default=None):
        '''
        Retrieve a registered *symbolik* calling convention object by name.
        '''
        return self.cconvs.get(name, default)

    def getCallingConventions(self):
        '''
        Retrieve a list of (name, ccobj) tuples for the registered *symbolik*
        calling convention objects in this context.
        '''
        return self.cconvs.items()

    def addFunctionCallback(self, funcname, callback):
        '''
        Function hooks may be registered which will get an opportunity to modify
        the emulator state during *runtime* upon the detection of a call to a
        function with the same name (or an import/thunk of the same name...)

        NOTE: a function callback is expected to *completely* handle updating
        the state of the emulator for the function call.
        '''
        self.funchooks[funcname] = callback

    def getFunctionCallback(self, funcname):
        '''
        Retrieve the registered function callback for the given function by name
        (or None if there is no handler registered).
        '''
        return self.funchooks.get(funcname)

    def delFunctionCallback(self, funcname):
        '''
        Remove a registered function callback from the symbolik function
        emulator instance.
        '''
        return self.funchooks.pop(funcname, None)

class SymbolikAnalysisContext:
    '''
    A symbolik analysis context holds arch/platform specific functionality
    which is needed during symboliks analysis...  It is also a context which
    allows over-rides for things like symbolik imports during runtime.
    '''

    def __init__(self, vw):
        self.vw = vw
        self.funccb = {}    # Callbacks
        self.consolve = False
        self._sym_resolve = False 
        self.preeffects = []
        self.preconstraints = []

    def setSymPreEffects(self, effects):
        '''
        Set the current list of "pre effects"
        '''
        self.preeffects = list(effects)

    def addSymPreEffects(self, effects):
        '''
        Append to the current list of "pre effects"
        '''
        self.preeffects.extend(effects)

    def setSymPreConstraints(self, cons):
        '''
        Add a set of "pre constraints" to this symbolik analysis context.
        '''
        self.preconstraints = list(cons)

    def addSymPreConstraints(self, cons):
        '''
        Add a set of "pre constraints" to this symbolik analysis context.
        '''
        self.preconstraints.extend(cons)

    def getSymbolikGraph(self, fva, fgraph=None):
        '''
        Instantiate a standard vivisect function graph (visgraph
        hierarchical graph) and translate all the opcodes in each block
        to un-applied symbolik effects.  The list of effects for each node
        is stored in 'symbolik_effects' list in the node properties.
        '''
        xlate = self.getTranslator()
        graph = SymbolikFunctionGraph()

        if fgraph == None:
            fgraph = viv_graph.buildFunctionGraph(self.vw, fva)

        for nodeva,ninfo in fgraph.getNodes():

            cbva = ninfo.get('cbva')
            cbsize = ninfo.get('cbsize')

            cbmax = cbva + cbsize
            oplist = []
            while cbva < cbmax:
                op = self.vw.parseOpcode(cbva)
                oplist.append(op)
                cbva += len(op)

            for op in oplist:
                xlate.translateOpcode(op)

            efflist = xlate.getEffects() # we needn't copy
            conlist = xlate.getConstraints()
            xlate.clearEffects()
            # Put constraints into a dictionary lookup by target address
            con_lookup = {}
            for coneff in conlist:
                addrva = coneff.addrsym.solve()
                clist = con_lookup.get(addrva)
                if clist == None:
                    clist = []
                    con_lookup[addrva] = clist
                clist.append(coneff)

            # Save these off in node info for later
            ninfo['opcodes'] = oplist
            ninfo['symbolik_effects'] = efflist

            # Add the constraints to the edges
            for eid,fromid,toid,einfo in fgraph.getRefsFromByNid(nodeva):
                clist = con_lookup.pop(toid, None)
                if clist == None:
                    continue
                einfo['symbolik_constraints'] = clist

            #if len(con_lookup):
                #raise Exception('FIXME: We ditched a constraint! %s' % repr(con_lookup))

        return fgraph

    def _oposet_cons(self, c1, c2):

        c1v1 = c1._v1.solve()
        c1v2 = c1._v2.solve()

        c2v1 = c2._v1.solve()
        c2v2 = c2._v2.solve()

        if c1v1 == c2v1 and c1v2 == c2v2 and c1.revclass == c2.__class__:
            return True

        if c1v1 == c2v2 and c1v2 == c2v1 and c1.__class__ == c2.__class__:
            return True

        return False

    def addSymFuncCallback(self, name, callback):
        '''
        Register a function callback ( mostly for imports ) in the
        analysis context.  Each function callback will be called when
        an import with the specified name is requested.
        '''
        self.funccb[name] = callback

    def getSymbolikPathsTo(self, fva, tova, args=None, maxpath=1000):
        '''
        For each path from the function start to tova, run all symbolik
        effects in an emulator instance and yield emu, effects tuples.
        Differs from getSymbolikPaths() in that it stops at tova rather
        than continuing to a ret or loop path.
        '''
        graph = self.getSymbolikGraph(fva)
        tocb = self.vw.getCodeBlock(tova)
        if tocb == None:
            raise Exception("No codeblock for 'tova': 0x%x" % tova)

        paths = viv_graph.getCodePathsTo(graph, tocb[0])
        spaths = self.getSymbolikPaths(fva, paths=paths, args=args, maxpath=maxpath, graph=graph)
        for emu, effs in spaths:
            # we have symboliks up to the codeblock, but not into it.  
            seffs = graph.getNodeProps(tocb[0]).get('symbolik_effects')
            for idx in range(len(seffs)):
                if tova == seffs[idx].va:
                    break
            effs.extend(emu.applyEffects(seffs[:idx+1]))
            yield emu,effs

    def walkSymbolikPaths(self, fva, graph=None, maxpath=1000, loopcnt=0):
        '''
        walkSymbolikPaths is a function-focused symbolik path generator, using the 
        walkCodePaths generator foundation.  Symbolik effects are dragged through
        each code block, and constraints are evaluated in-process to determine and
        trim dead code paths.

        Begins first node by applying self.preeffects and self.preconstraints
        '''

        if graph == None:
            graph = self.getSymbolikGraph(fva)

        # our callback routine for code path walking
        def codewalker(ppath, edge, path):
            # first, test for the "entry" case
            if ppath == None and edge == None:
                emu = self.getFuncEmu(fva)
                for fname, funccb in self.funccb.items():
                    emu.addFunctionCallback(fname, funccb)

                patheffs = emu.applyEffects(self.preeffects)
                pathcons = emu.applyEffects(self.preconstraints)

                node = graph.getNode(fva)
                effects = node[1].get('symbolik_effects',())
                patheffs.extend(emu.applyEffects(effects))

                vg_pathcore.setNodeProp(path, 'pathemu', emu)
                vg_pathcore.setNodeProp(path, 'pathcons', pathcons )
                vg_pathcore.setNodeProp(path, 'patheffs', patheffs )
                return True

            # we are now in the "walking" case
            emu = self.getFuncEmu(fva)
            pemu = vg_pathcore.getNodeProp(ppath, 'pathemu')

            emu.setSymSnapshot( pemu.getSymSnapshot() )
            patheffs = list( vg_pathcore.getNodeProp(ppath, 'patheffs') )
            pathcons = list( vg_pathcore.getNodeProp(ppath, 'pathcons') )

            vg_pathcore.setNodeProp(path,'pathemu',emu)
            vg_pathcore.setNodeProp(path,'patheffs',patheffs)
            vg_pathcore.setNodeProp(path,'pathcons',pathcons)

            # pick up the edge constraints
            newcons = graph.getEdgeProps(edge[0]).get('symbolik_constraints', ())
            newcons = emu.applyEffects(newcons)

            [ c.reduce(emu=emu) for c in newcons ]
            for coneff in newcons:
                # bail if the constraint is dorked
                if coneff.cons.isDiscrete():
                    if not coneff.cons.prove():
                        print('TRIM: %s' % (str(coneff.cons),))
                        return False
                    continue
                    
                # bail if the constraint is mutex
                # FIXME
                #if any([ oldconeff.isMutualExclusion( coneff ) for oldconeff in pathcons ]):
                    #return False
                # TODO: collective failed constraints 
                #   (previous constraint "var > 3" and this constraint "var == 2")

                patheffs.append( coneff )
                pathcons.append( coneff )

            # We have survived constraints!
            node2 = graph.getNode(edge[2])
            neweffs = node2[1].get('symbolik_effects',())
            neweffs = emu.applyEffects(neweffs)
            patheffs.extend(neweffs)
            return True

<<<<<<< HEAD
        for pathnode in viv_graph.walkCodePaths(graph, codewalker, maxpath=maxpath, loopcnt=loopcnt):
=======
        for pathnode in viv_graph.walkCodePaths(graph, codewalker, loopcnt=loopcnt, maxpath=maxpath):
>>>>>>> b0e52d65
            emu = vg_pathcore.getNodeProp(pathnode, 'pathemu')
            patheffs = vg_pathcore.getNodeProp(pathnode, 'patheffs')
            yield emu, patheffs

    def getSymbolikPaths(self, fva, paths=None, args=None, maxpath=1000, graph=None):
        '''
        For each path through the function, run all symbolik
        effects in an emulator instance and yield
        emu, effects tuples...
        '''
        if graph == None:
            graph = self.getSymbolikGraph(fva)

        if args == None:
            argdef = self.vw.getFunctionArgs( fva )
            args = [ Arg(i, width=self.vw.psize) for i in xrange(len(argdef)) ]

        if paths == None:
            paths = viv_graph.getCodePaths(graph, maxpath=maxpath)

        pcnt = 0
        for path in paths:
            if pcnt > maxpath:
                break

            pcnt+=1
            skippath = False
            emu = self.getFuncEmu(fva, fargs=args)

            for fname, funccb in self.funccb.items():
                emu.addFunctionCallback(fname, funccb)

            opcodes = []

            patheffects = emu.applyEffects(self.preeffects)
            pathconstraints = emu.applyEffects(self.preconstraints)

            for nid, eid in path:
                # This is the edge that *got us here* so it has to
                # be processed first!
                if eid != None:
                    constraints = graph.getEdgeProps(eid).get('symbolik_constraints', ())
                    constraints = emu.applyEffects(constraints)
                    #[ c.reduce() for c in constraints ]

                    #print 'EDGE GOT CONSTRAINTS',[ str(c) for c in constraints]
                    # FIXME check if constraints are discrete, and possibly skip path!
                    # FIXME: if constraints are Const vs Const, and one Const is a loop var, don't skip!
                
                    cons = [ c.cons for c in constraints ]
                    if self.consolve:
                        # If any of the constraints are discrete and false we skip the path
                        [ c.reduce() for c in constraints ]
                        discs = [ c.cons.prove() for c in constraints if c.cons.isDiscrete() ]
                        #print 'CONS',constraints
                        #print 'DISCS',discs
                        if not all( discs ): # emtpy discs is True...
                            #print('SKIP: %s %s' % (repr(discs),[str(c) for c in constraints ]))
                            skippath = True
                            break

                        # reduce/remove constraints that were discrete and passed
                        constraints = [ c for c in constraints if not c.cons.isDiscrete() ]
                        cons = [ c.cons for c in constraints ]

                    patheffects.extend(constraints)
                    pathconstraints.extend( cons )

                if skippath:
                    break

                effects = emu.applyEffects( graph.getNodeProps(nid).get('symbolik_effects',()) )
                patheffects.extend(effects)

                opcodes.extend( graph.getNodeProps(nid).get('opcodes',() ) )

            if not skippath:
                # Store off some info into emu meta for analysis to use
                emu.setMeta('opcodes', opcodes)
                yield emu, patheffects

    def getSymbolikOutputs(self, fva, args=None):
        '''
        For each path in the specified function, run the path with the given
        args (or populate by arg names from workspace).

        Outputs should include:
            globals written to
            input pointers written to
            functions called (with args)
            output registers modified
        '''
        if args == None:
            argdef = self.vw.getFunctionArgs( fva )
            args = [ Arg(i, width=self.vw.psize) for i in xrange(len(argdef)) ]

        for emu, effects in self.getSymbolikPaths(fva, args=args):

            outputeffects = []

            self.vw.vprint('='*80)
            for effect in effects:

                # FIXME calls are probably "outputs" too? (especially import calls...)
                if effect.efftype == vsym_effects.EFFTYPE_WRITEMEM:
                    if not emu.isLocalMemory(effect.symaddr):
                        effect.symaddr.reduce()
                        effect.symval.reduce()
                        outputeffects.append(effect)
                        self.vw.vprint('    WRITE: %s' % str(effect))

            ret = emu.getFunctionReturn()
            ret.reduce()
            self.vw.vprint('RETURN VALUE %s' % ret)
            self.vw.vprint('='*80)

            yield ret, outputeffects 

    def getTranslator(self):
        '''
        Return a symbolik translator for the workspace specified in the
        constructor.
        '''
        return self.__xlator__(self.vw)

    def getFuncEmu(self, fva, fargs=None, args=()):
        '''
        Instantiates a symbolik emulator and if fva is not None, initializes
        the emu for the specified fva.
        Arguments will be populated either by name (from the workspace's
        function definition) or from the argument list specified in args.
        (arguments will be symbolikified if they are strings/ints with a width
        equal to what is specified in the symbolic function emulator)

        Example:
            femu = symctx.getFuncEmu(fva, ['arg0', 'arg1', 20])
            femu = symctx.getFuncEmu(None)
        '''
        emu = self.__emu__(self.vw, *args)
        emu._sym_resolve = self._sym_resolve
        if fva != None:
            emu.setupFunctionCall(fva, args=fargs)
        return emu

def getSymbolikAnalysisContext(vw):
    '''
    Return a symbolik analysis context which is appropriate for the given
    VivWorkspace.  Returns None if the given arch/platform does not support
    symboliks based analysis yet...
    '''

    arch = vw.getMeta('Architecture')
    if arch == 'i386':
        import vivisect.symboliks.archs.i386 as vsym_i386
        return vsym_i386.i386SymbolikAnalysisContext(vw)

    elif arch == 'amd64':
        import vivisect.symboliks.archs.amd64 as vsym_amd64
        return vsym_amd64.Amd64SymbolikAnalysisContext(vw)

    return None
<|MERGE_RESOLUTION|>--- conflicted
+++ resolved
@@ -542,11 +542,7 @@
             patheffs.extend(neweffs)
             return True
 
-<<<<<<< HEAD
-        for pathnode in viv_graph.walkCodePaths(graph, codewalker, maxpath=maxpath, loopcnt=loopcnt):
-=======
         for pathnode in viv_graph.walkCodePaths(graph, codewalker, loopcnt=loopcnt, maxpath=maxpath):
->>>>>>> b0e52d65
             emu = vg_pathcore.getNodeProp(pathnode, 'pathemu')
             patheffs = vg_pathcore.getNodeProp(pathnode, 'patheffs')
             yield emu, patheffs
