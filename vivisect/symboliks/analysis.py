import visgraph.pathcore as vg_pathcore
import vivisect.tools.graphutil as viv_graph
import vivisect.symboliks.effects as vsym_effects
import vivisect.symboliks.emulator as vsym_emulator

from vivisect.const import *
from vivisect.symboliks.common import *

import visgraph.graphcore as v_graphcore

class SymbolikFunctionGraph(v_graphcore.HierGraph):

    def __init__(self):
        v_graphcore.HierGraph.__init__(self)
        self.vamap = {} # va->node mapping ( even if it's not the entry )
        self.opmap = {}

    def getVaNode(self, va):
        '''
        This should *only* be called for virtual addresses
        which represent the "entry" point for a code block.

        ( in cases where the VA exists as part of an existing
        block, that block will be split in order to allow
        seperate "block" refs )
        '''
        #node = self.getNode(va)
        #if node == None:

    #def addNodeOpcode(self, node, op):
        #'''
        #'''

    #def getVaNode(self):
    #def addSymEffects(self, node, 

class SymbolikFunctionEmulator(vsym_emulator.SymbolikEmulator):
    '''
    A special symbolik emulator specifically extended for use in
    emulating functions (with things like calling conventions, etc...)
    '''
    __width__ = 4 # this *must* be set by extenders if needed!

    def __init__(self, vw):
        vsym_emulator.SymbolikEmulator.__init__(self, vw)
        self.cconvs = {}
        self.cconv = None   # This will be set by setupFunctionCall

        #self.apimod = self.getApiModule()
        self.funchooks = {}

        self.stackdown = True # cheap plumbing assuming stacks grow down
        self.stackbase = None
        self.stacksize = None

    def setStackBase(self, stackbase, stacksize):
        '''
        Set the stack base discrete value and size for the symbolik func
        emulator.  This will become the descrete value of the stack
        pointer variable and will be used to calculate memory locations
        which are considered "local".

        Example:
            emu.setStackBase(0xbfbff000, 4096)

        NOTE: architectures without a stack must raise an exception.
        '''
        self.stackbase = stackbase
        self.stacksize = stacksize
        spsym = Const(stackbase, self.__width__)
        self.setStackCounter(spsym)

    def setStackSize(self, stacksize):
        '''
        Set the current stack size ( immediate ).  This is used
        for functions which dynamically modify the stack allocation
        size.
        '''
        self.stacksize = stacksize

    def getStackSize(self):
        '''
        Return the current "size" of the stack in bytes.
        '''
        return self.stacksize

    def isStackMemory(self, symvar):
        '''
        Check if a given symbolik state is a stack/local address.

        Example:
            reg = emu.getSymbolikVariable('regfoo')
            if emu.isStackLocal(reg):
                print('regfoo is in the stack')
        '''
        return self.getStackOffset(symvar) is not None

    def isLocalMemory(self, symvar):
        '''
        Functionally equivelent to isStackMemory except where
        a platform/arch has "function local" memory that is not
        part of the stack.

        NOTE: implementers must override to get "local" vs "stack"
        '''
        return self.isStackMemory(symvar)

    def getStackOffset(self, symvar):
        '''
        Retrieve the offset of the specified symvar from the stack
        base.  If the given symvar is *not* believed to be in the
        stack area, None is returned.

        offsets are negative for "locals"

        Example:
            reg = emu.getSymbolikVariable('regfoo')
            off = emu.getStackOffset(reg)
            if off != None:
                print('regfoo is stack offset: %d' % off)
        '''
        if self.stackbase is None or self.stacksize is None:
            return None

        va = symvar.solve(emu=self)  # solver cache will help out...
        if self.stackdown and va > self.stackbase:
            return None

        if not self.stackdown and va < self.stackbase:
            return None

        offset = va - self.stackbase

        if self.stackdown and -offset < self.stacksize:
            return offset

        if not self.stackdown and offset < self.stacksize:
            return -offset

    def getLocalOffset(self, symvar):
        '''
        Equivelent to getStackOffset on all platorms where function
        locals are stored in the stack.
        '''
        return self.getStackOffset(symvar)

    def setupFunctionCall(self, fva, args=None):
        '''
        Setup the input context for a sequence of symbolik effects which
        represent a function call.  This will initialize the emulator so
        things like [esp + 8] have an existing state which is "arg0" or even a
        value (based on input args...)
        '''
        # Setup our calling convention based on what the workspace says
        # for this function...
        apictx = self._sym_vw.getFunctionApi(fva)
        if apictx == None:
            raise Exception('No API context for function %x' % fva)

        ccname = apictx[API_CCONV]
        self.cconv = self.getCallingConvention(ccname)
        if self.cconv == None:
            raise Exception('Unknown CallingConvention (%s) for: 0x%.8x' % (ccname, fva))

        if args is None:
            # Initialize arguments by setting variables based on their arg indexes
            argc = len(self._sym_vw.getFunctionArgs(fva))
            args = [Var('arg%d' % i, self.__width__) for i in range(argc)]

        self.cconv.setSymbolikArgs(self, args)

    def getFunctionReturn(self):
        '''
        Once the symbolik code for a function has been run through the
        SymbolikFunctionEmulator the getFunctionReturns method will use the
        calling convention object to return the "return" state for this
        function...
        '''
        return self.cconv.getSymbolikReturn(self)

    def applyFunctionCall(self, funcsym):
        '''
        Apply a function call to the current emulation state (where possible,
        emulating as much as possible to update the state to match reality...)

        We return the set of parsed argument syms so the FofX effect updater
        knows...
        '''
        vw = self._sym_vw

        argv = None
        fret = None
        cconv = None
        symargs = ()

        # If this is a discrete function, use knowledge from the workspace to
        # attempt to properly cleanup the call (and setup a state)
        if funcsym.isDiscrete():

            fva = funcsym.solve(emu=self)

            # since it's discrete, call the solver and resolve fva
            if self._sym_vw.isFunction(fva):

                # If viv knows about this function, lets check if it's a thunk,
                # or if we know about it's calling info...
                fname = vw.getName(fva)
                argv = vw.getFunctionArgs(fva)
                thunk = vw.getFunctionMeta(fva, 'Thunk')

                apictx = self._sym_vw.getFunctionApi(fva)
                if apictx is None:
                    defcall = vw.getMeta("DefaultCall")
                    if defcall is None:
                        raise Exception('No API context for function %x and DefaultCall metadata not set' % fva)
                    # fake out 4 args
                    argv = (('int', None), ('int', None), ('int', None), ('int', None))
                    apictx = ('int', None, defcall, fname, argv)

                ccname = apictx[API_CCONV]

                cconv = self.getCallingConvention(ccname)
                # Either way, if we have a calling convention and a function def
                # lets parse out our arguments so the FofX() effect can have
                # more info
                if cconv is not None:
                    symargs = cconv.getSymbolikArgs(self, argv, update=True)

                # First of all, if the name of the function has a callback
                funccb = self.getFunctionCallback(fname)
                if funccb is not None:
                    fret = funccb(self, fname, symargs)

                # Next highest priority is "thunks" where there is a callback
                elif thunk is not None:
                    funccb = self.getFunctionCallback(thunk)
                    if funccb is not None:
                        fret = funccb(self, thunk, symargs)

        else:

            funcname = str(funcsym)     # Not necessarily the name but...

            # Attempt to use import api definitions...
            apidef = self._sym_vw.getImpApi(funcname)
            if apidef is None:
                defcall = vw.getMeta("DefaultCall")
                if defcall is None:
                    raise Exception('No API context for function %x and DefaultCall metadata not set' % fva)
                # fake out 4 args
                argv = (('int', None), ('int', None), ('int', None), ('int', None))
                apidef = ('int', None, defcall, funcname, argv)

            # ( 'int', None, 'stdcall', 'wininet.FindFirstUrlCacheContainerW', (('int', None), ('void *', 'ptr'), ('int', None), ('int', None)) ),
            rt, rn, cc, fn, argv = apidef
            cconv = self.getCallingConvention(cc)

            # If we managed to get a calling convention *and* argument def...
            if cconv is not None and argv is not None:
                symargs = cconv.getSymbolikArgs(self, argv, update=True)

            # Give the function callback a shot...
            funccb = self.getFunctionCallback(funcname)
            if funccb is not None:
                fret = funccb(self, funcname, symargs)

        # If we have a calling convention here, set the return state
        if cconv is not None:
            if fret is None:
                # TODO: yuck. take ez way out and use width on emu.
                # should get return value def from cc and set width according
                # to width of that?
                fret = Call(funcsym, self.__width__, symargs)
            cconv.setSymbolikReturn(self, fret, argv, precall=True)

        return symargs

    def addCallingConvention(self, name, symcconv):
        '''
        Add a *symbolik* calling convention object to this analysis context.
        The context will be used for operations like argument initialization
        and return value extraction for symbolik emulation.

        (add a calling convention with the name None (object, not string) to
        specify a "default" calling convention)
        '''
        self.cconvs[name] = symcconv

    def getCallingConvention(self, name, default=None):
        '''
        Retrieve a registered *symbolik* calling convention object by name.
        '''
        return self.cconvs.get(name, default)

    def getCallingConventions(self):
        '''
        Retrieve a list of (name, ccobj) tuples for the registered *symbolik*
        calling convention objects in this context.
        '''
        return self.cconvs.items()

    def addFunctionCallback(self, funcname, callback):
        '''
        Function hooks may be registered which will get an opportunity to modify
        the emulator state during *runtime* upon the detection of a call to a
        function with the same name (or an import/thunk of the same name...)

        NOTE: a function callback is expected to *completely* handle updating
        the state of the emulator for the function call.
        '''
        self.funchooks[funcname] = callback

    def getFunctionCallback(self, funcname):
        '''
        Retrieve the registered function callback for the given function by name
        (or None if there is no handler registered).
        '''
        return self.funchooks.get(funcname)

    def delFunctionCallback(self, funcname):
        '''
        Remove a registered function callback from the symbolik function
        emulator instance.
        '''
        return self.funchooks.pop(funcname, None)

class SymbolikAnalysisContext:
    '''
    A symbolik analysis context holds arch/platform specific functionality
    which is needed during symboliks analysis...  It is also a context which
    allows over-rides for things like symbolik imports during runtime.
    '''

    def __init__(self, vw, consolve=False):
        self.vw = vw
        self.funccb = {}    # Callbacks
        self.consolve = consolve
        # TODO: is this used?
        self._sym_resolve = False
        self.preeffects = []
        self.preconstraints = []

    def setSymPreEffects(self, effects):
        '''
        Set the current list of "pre effects"
        '''
        self.preeffects = list(effects)

    def addSymPreEffects(self, effects):
        '''
        Append to the current list of "pre effects"
        '''
        self.preeffects.extend(effects)

    def setSymPreConstraints(self, cons):
        '''
        Add a set of "pre constraints" to this symbolik analysis context.
        '''
        self.preconstraints = list(cons)

    def addSymPreConstraints(self, cons):
        '''
        Add a set of "pre constraints" to this symbolik analysis context.
        '''
        self.preconstraints.extend(cons)

    def getSymbolikGraph(self, fva, fgraph=None):
        '''
        Instantiate a standard vivisect function graph (visgraph
        hierarchical graph) and translate all the opcodes in each block
        to un-applied symbolik effects.  The list of effects for each node
        is stored in 'symbolik_effects' list in the node properties.
        '''
        xlate = self.getTranslator()

        if fgraph is None:
            fgraph = viv_graph.buildFunctionGraph(self.vw, fva)

        for nodeva, ninfo in fgraph.getNodes():

            cbva = ninfo.get('cbva')
            cbsize = ninfo.get('cbsize')

            cbmax = cbva + cbsize
            oplist = []
            while cbva < cbmax:
                op = self.vw.parseOpcode(cbva)
                oplist.append(op)
                cbva += len(op)

            for op in oplist:
                xlate.translateOpcode(op)

            efflist = xlate.getEffects()  # we needn't copy
            conlist = xlate.getConstraints()
            xlate.clearEffects()
            # Put constraints into a dictionary lookup by target address
            con_lookup = {}
            for coneff in conlist:
                addrva = coneff.addrsym.solve()
                clist = con_lookup.get(addrva)
                if clist is None:
                    clist = []
                    con_lookup[addrva] = clist
                clist.append(coneff)

            # Save these off in node info for later
            ninfo['opcodes'] = oplist
            ninfo['symbolik_effects'] = efflist

            # Add the constraints to the edges
            for eid, fromid, toid, einfo in fgraph.getRefsFromByNid(nodeva):
                clist = con_lookup.pop(toid, None)
                if clist is None:
                    continue
                einfo['symbolik_constraints'] = clist

            #if len(con_lookup):
                #raise Exception('FIXME: We ditched a constraint! %s' % repr(con_lookup))

        return fgraph

    def _oposet_cons(self, c1, c2):

        c1v1 = c1._v1.solve()
        c1v2 = c1._v2.solve()

        c2v1 = c2._v1.solve()
        c2v2 = c2._v2.solve()

        if c1v1 == c2v1 and c1v2 == c2v2 and c1.revclass == c2.__class__:
            return True

        if c1v1 == c2v2 and c1v2 == c2v1 and c1.__class__ == c2.__class__:
            return True

        return False

    def addSymFuncCallback(self, name, callback):
        '''
        Register a function callback ( mostly for imports ) in the
        analysis context.  Each function callback will be called when
        an import with the specified name is requested.
        '''
        self.funccb[name] = callback

    def getSymbolikPathsTo(self, fva, tova, args=None, maxpath=1000):
        '''
        For each path from the function start to tova, run all symbolik
        effects in an emulator instance and yield emu, effects tuples.
        Differs from getSymbolikPaths() in that it stops at tova rather
        than continuing to a ret or loop path.
        '''
        graph = self.getSymbolikGraph(fva)
        tocb = self.vw.getCodeBlock(tova)
        if tocb is None:
            raise Exception("No codeblock for 'tova': 0x%x" % tova)

        paths = viv_graph.getCodePathsTo(graph, tocb[0])
        spaths = self.getSymbolikPaths(fva, paths=paths, args=args, maxpath=maxpath, graph=graph)
        for emu, effs in spaths:
            # we have symboliks up to the codeblock, but not into it.
            seffs = graph.getNodeProps(tocb[0]).get('symbolik_effects')
            for idx in range(len(seffs)):
                if tova == seffs[idx].va:
                    break
            effs.extend(emu.applyEffects(seffs[:idx+1]))
            yield emu, effs

    def walkSymbolikPaths(self, fva, graph=None, maxpath=1000, loopcnt=0):
        '''
        walkSymbolikPaths is a function-focused symbolik path generator, using the
        walkCodePaths generator foundation.  Symbolik effects are dragged through
        each code block, and constraints are evaluated in-process to determine and
        trim dead code paths.

        Begins first node by applying self.preeffects and self.preconstraints
        '''

        if graph is None:
            graph = self.getSymbolikGraph(fva)

        # our callback routine for code path walking
        def codewalker(ppath, edge, path):
            # first, test for the "entry" case
            if ppath is None and edge is None:
                emu = self.getFuncEmu(fva)
                for fname, funccb in self.funccb.items():
                    emu.addFunctionCallback(fname, funccb)

                patheffs = emu.applyEffects(self.preeffects)
                pathcons = emu.applyEffects(self.preconstraints)

                node = graph.getNode(fva)
                effects = node[1].get('symbolik_effects',())
                patheffs.extend(emu.applyEffects(effects))

                vg_pathcore.setNodeProp(path, 'pathemu', emu)
                vg_pathcore.setNodeProp(path, 'pathcons', pathcons)
                vg_pathcore.setNodeProp(path, 'patheffs', patheffs)
                return True

            # we are now in the "walking" case
            emu = self.getFuncEmu(fva)
            pemu = vg_pathcore.getNodeProp(ppath, 'pathemu')

            emu.setSymSnapshot( pemu.getSymSnapshot() )
            patheffs = list( vg_pathcore.getNodeProp(ppath, 'patheffs') )
            pathcons = list( vg_pathcore.getNodeProp(ppath, 'pathcons') )

            vg_pathcore.setNodeProp(path,'pathemu',emu)
            vg_pathcore.setNodeProp(path,'patheffs',patheffs)
            vg_pathcore.setNodeProp(path,'pathcons',pathcons)

            # pick up the edge constraints
            newcons = graph.getEdgeProps(edge[0]).get('symbolik_constraints', ())
            newcons = emu.applyEffects(newcons)

            [ c.reduce(emu=emu) for c in newcons ]
            for coneff in newcons:
                # bail if the constraint is dorked
                if coneff.cons.isDiscrete():
                    if not coneff.cons._solve():
                        return False
                    continue

                # bail if the constraint is mutex
                # FIXME
                #if any([ oldconeff.isMutualExclusion( coneff ) for oldconeff in pathcons ]):
                    #return False
                # TODO: collective failed constraints 
                #   (previous constraint "var > 3" and this constraint "var == 2")

                patheffs.append( coneff )
                pathcons.append( coneff )

            # We have survived constraints!
            node2 = graph.getNode(edge[2])
            neweffs = node2[1].get('symbolik_effects',())
            neweffs = emu.applyEffects(neweffs)
            patheffs.extend(neweffs)
            return True

        for pathnode in viv_graph.walkCodePaths(graph, codewalker, loopcnt=loopcnt, maxpath=maxpath):
            emu = vg_pathcore.getNodeProp(pathnode, 'pathemu')
            patheffs = vg_pathcore.getNodeProp(pathnode, 'patheffs')
            yield emu, patheffs

    def getSymbolikPaths(self, fva, paths=None, args=None, maxpath=1000, graph=None):
        '''
        For each path through the function, run all symbolik
        effects in an emulator instance and yield
        emu, effects tuples...
        '''
        if graph is None:
            graph = self.getSymbolikGraph(fva)

        if args is None:
            argdef = self.vw.getFunctionArgs(fva)
            args = [Arg(i, width=self.vw.psize) for i in range(len(argdef))]

        if paths is None:
            paths = viv_graph.getCodePaths(graph, maxpath=maxpath)

        pcnt = 0
        for path in paths:
            if pcnt > maxpath:
                break

            pcnt += 1
            skippath = False
            emu = self.getFuncEmu(fva, fargs=args)

            for fname, funccb in self.funccb.items():
                emu.addFunctionCallback(fname, funccb)

            opcodes = []

            patheffects = emu.applyEffects(self.preeffects)

            for nid, eid in path:
                # This is the edge that *got us here* so it has to
                # be processed first!
                if eid is not None:
                    constraints = graph.getEdgeProps(eid).get('symbolik_constraints', ())
                    constraints = emu.applyEffects(constraints)

                    # print 'EDGE GOT CONSTRAINTS',[ str(c) for c in constraints]
                    # FIXME check if constraints are discrete, and possibly skip path!
                    # FIXME: if constraints are Const vs Const, and one Const is a loop var, don't skip!

                    if self.consolve:
                        # If any of the constraints are discrete and false we skip the path
                        [c.reduce() for c in constraints]
                        discs = [c.cons._solve() for c in constraints if c.cons.isDiscrete()]
                        # print 'CONS',constraints
                        # print 'DISCS',discs
                        if not all(discs):  # emtpy discs is True...
                            # print('SKIP: %s %s' % (repr(discs),[str(c) for c in constraints ]))
                            skippath = True
                            break

                        # reduce/remove constraints that were discrete and passed
                        constraints = [c for c in constraints if not c.cons.isDiscrete()]

                    patheffects += constraints

                if skippath:
                    break

                patheffects += emu.applyEffects(graph.getNodeProps(nid).get('symbolik_effects', ()))

                opcodes += graph.getNodeProps(nid).get('opcodes', ())

            if not skippath:
                # Store off some info into emu meta for analysis to use
                emu.setMeta('opcodes', opcodes)
                yield emu, patheffects

    def getSymbolikOutputs(self, fva, args=None):
        '''
        For each path in the specified function, run the path with the given
        args (or populate by arg names from workspace).

        Outputs should include:
            globals written to
            input pointers written to
            functions called (with args)
            output registers modified
        '''
        if args is None:
            argdef = self.vw.getFunctionArgs( fva )
            args = [Arg(i, width=self.vw.psize) for i in range(len(argdef))]

        for emu, effects in self.getSymbolikPaths(fva, args=args):

            outputeffects = []

            self.vw.vprint('='*80)
            for effect in effects:

                # FIXME calls are probably "outputs" too? (especially import calls...)
                if effect.efftype == vsym_effects.EFFTYPE_WRITEMEM:
                    if not emu.isLocalMemory(effect.symaddr):
                        effect.symaddr.reduce()
                        effect.symval.reduce()
                        outputeffects.append(effect)
                        self.vw.vprint('    WRITE: %s' % str(effect))

            ret = emu.getFunctionReturn()
            ret.reduce()
            self.vw.vprint('RETURN VALUE %s' % ret)
            self.vw.vprint('='*80)

            yield ret, outputeffects

    def getTranslator(self):
        '''
        Return a symbolik translator for the workspace specified in the
        constructor.
        '''
        return self.__xlator__(self.vw)

    def getFuncEmu(self, fva, fargs=None, args=()):
        '''
        Instantiates a symbolik emulator and if fva is not None, initializes
        the emu for the specified fva.
        Arguments will be populated either by name (from the workspace's
        function definition) or from the argument list specified in args.
        (arguments will be symbolikified if they are strings/ints with a width
        equal to what is specified in the symbolic function emulator)

        Example:
            femu = symctx.getFuncEmu(fva, ['arg0', 'arg1', 20])
            femu = symctx.getFuncEmu(None)
        '''
        emu = self.__emu__(self.vw, *args)
        emu._sym_resolve = self._sym_resolve
        if fva is not None:
            emu.setupFunctionCall(fva, args=fargs)
        return emu

def getSymbolikAnalysisContext(vw, consolve=False):
    '''
    Return a symbolik analysis context which is appropriate for the given
    VivWorkspace.  Returns None if the given arch/platform does not support
    symboliks based analysis yet...
    '''

    arch = vw.getMeta('Architecture')
    if arch == 'i386':
        import vivisect.symboliks.archs.i386 as vsym_i386
        return vsym_i386.i386SymbolikAnalysisContext(vw, consolve=consolve)

    elif arch == 'amd64':
        import vivisect.symboliks.archs.amd64 as vsym_amd64
        return vsym_amd64.Amd64SymbolikAnalysisContext(vw, consolve=consolve)

<<<<<<< HEAD
    elif arch == 'ppc32-embedded':
        import vivisect.symboliks.archs.ppc as vsym_ppc
        return vsym_ppc.Ppc32EmbeddedSymbolikAnalysisContext(vw)

    elif arch == 'ppc32-server':
        import vivisect.symboliks.archs.ppc as vsym_ppc
        return vsym_ppc.Ppc32ServerSymbolikAnalysisContext(vw)

    elif arch in ('ppc-embedded', 'ppc'):
        import vivisect.symboliks.archs.ppc as vsym_ppc
        return vsym_ppc.Ppc64EmbeddedSymbolikAnalysisContext(vw)

    elif arch == 'ppc-vle':
        import vivisect.symboliks.archs.ppc as vsym_ppc
        return vsym_ppc.PpcVleSymbolikAnalysisContext(vw)

    elif arch == 'ppc-server':
        import vivisect.symboliks.archs.ppc as vsym_ppc
        return vsym_ppc.Ppc64ServerSymbolikAnalysisContext(vw)

    return None
=======
    return None
>>>>>>> da331309
<|MERGE_RESOLUTION|>--- conflicted
+++ resolved
@@ -696,7 +696,6 @@
         import vivisect.symboliks.archs.amd64 as vsym_amd64
         return vsym_amd64.Amd64SymbolikAnalysisContext(vw, consolve=consolve)
 
-<<<<<<< HEAD
     elif arch == 'ppc32-embedded':
         import vivisect.symboliks.archs.ppc as vsym_ppc
         return vsym_ppc.Ppc32EmbeddedSymbolikAnalysisContext(vw)
@@ -717,7 +716,4 @@
         import vivisect.symboliks.archs.ppc as vsym_ppc
         return vsym_ppc.Ppc64ServerSymbolikAnalysisContext(vw)
 
-    return None
-=======
-    return None
->>>>>>> da331309
+    return None