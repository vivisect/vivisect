--- conflicted
+++ resolved
@@ -348,15 +348,15 @@
                 cur = kid
                 idx = 0
                 continue
+            #else:
+            #    sys.stdout.write('.')
 
             # do self
+            #sys.stdout.write(' >> %r' % cur.__class__)
             path.append(cur)    # old walkTree expects cur to be on the top of the stack
             newb = cb(path, cur, ctx)
             path.pop()          # clean up, since our algorithm doesn't expect cur on the top...
-<<<<<<< HEAD
             #sys.stdout.write(' << \n')
-=======
->>>>>>> f11f4e1e
 
             done.add(cur._sym_id)
 
@@ -373,6 +373,7 @@
 
             # exit if we're the top node
             if not len(path):
+                #sys.stdout.write('=')
                 if newb:
                     return newb
                 return cur
@@ -381,13 +382,10 @@
             cur = path.pop()
             idx = idxs.pop()
 
-<<<<<<< HEAD
-=======
             # tie newb in
             if newb is not None:
                 cur.setSymKid(idx, newb)
 
->>>>>>> f11f4e1e
             idx += 1
 
     def render(self, canvas, vw):
