--- conflicted
+++ resolved
@@ -392,19 +392,13 @@
             newb = cb(path, cur, ctx)
             path.pop()          # clean up, since our algorithm doesn't expect cur on the top...
 
-<<<<<<< HEAD
             done.add(cur._sym_id)
 
             # exit if we're the top node
-            if not len(path):
-=======
             if not path:
->>>>>>> 726afe01
                 if newb:
                     return newb
                 return cur
-
-            done.add(cur._sym_id)
 
             # pop back up a level
             cur = path.pop()
