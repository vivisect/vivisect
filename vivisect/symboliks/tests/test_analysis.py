--- conflicted
+++ resolved
@@ -43,37 +43,22 @@
 import sys
 import vivisect.tests.vivbins as vivbins
 from vivisect.tests.vivbins import getTestWorkspace, getAnsWorkspace
-<<<<<<< HEAD
-
-=======
->>>>>>> 5b4df530
 def cb_astNodeCount(path,obj,ctx):
     ctx['count'] += 1
     if len(path) > ctx['depth']:
         ctx['depth'] = len(path)
-<<<<<<< HEAD
     #print("\n\t%r\n\t\t%s" % (obj, '\n\t\t'.join([repr(x) for x in path])))
-=======
-    #print "\n\t%r\n\t\t%s" % (obj, '\n\t\t'.join([repr(x) for x in path]))
->>>>>>> 5b4df530
 
 
 class WalkTreeTest(unittest.TestCase):
 
     @vivbins.require
     def test_symbolik_maneuvers(self):
-<<<<<<< HEAD
-        #print vars(self).keys()
-=======
->>>>>>> 5b4df530
         try:
             vw = getAnsWorkspace('test_kernel32_32bit-5.1.2600.5781.dll')
             walkTreeDoer(vw)
         except Exception as e:
-<<<<<<< HEAD
             print("FAILURE IN (%d) 0x%x" % (count, fva))
-=======
->>>>>>> 5b4df530
             sys.excepthook(*sys.exc_info())
 
         try:
@@ -83,25 +68,17 @@
             sys.excepthook(*sys.exc_info())
 
 
-<<<<<<< HEAD
 fva = 0
 count = 0
 def walkTreeDoer(vw):
     global count, fva
-=======
-        
-def walkTreeDoer(vw):
->>>>>>> 5b4df530
     sctx = vsym_analysis.getSymbolikAnalysisContext(vw)
 
     count = 0
     for fva in vw.getFunctions():
         ctx = {'depth':0, 'count':0}
         count += 1
-<<<<<<< HEAD
-=======
         #print "(%d) 0x%x done" % (count, fva)
->>>>>>> 5b4df530
         #raw_input("============================================================")
 
         for spath in sctx.getSymbolikPaths(fva, maxpath=1):
@@ -110,13 +87,8 @@
                 continue
             eff = effs[-1]
 
-<<<<<<< HEAD
             #print("=====\n %r \n=====" % (eff))
             # this is ugly.  
-=======
-            #print "=====\n %r \n=====" % (eff)
-            # this is ugly
->>>>>>> 5b4df530
             symast = getattr(eff, 'symobj', None)
 
             if symast == None:
@@ -137,11 +109,7 @@
 
 
             if symast == None:
-<<<<<<< HEAD
                 print("CRAP!  skipping")
-=======
-                #print "CRAP!  skipping"
->>>>>>> 5b4df530
                 continue
 
             eff.walkTree(cb_astNodeCount, ctx); ctx