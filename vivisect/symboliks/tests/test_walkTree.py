import unittest

from vivisect.const import SYMT_CONST

from vivisect.symboliks.common import Arg, Var, Const, Mem, Call, \
                                      o_add, o_sub, o_xor, o_and, o_or, \
                                      evalSymbolik


def walkTree_cb(path, cur, ctx):
    ctx['path'].append(cur)


class TestWalkTree(unittest.TestCase):
    def test_mem(self):
        ctx = {'path': []}
        ast = o_sub(
                o_add(
                    o_xor(
                        o_and(
                            o_sub(
                                Mem(
                                    o_add(
                                        #Arg(0,width=8)
                                        Const(0x20000000,8)
                                        ,Const(0x00000030,8)
                                        ,8)
                                    , Const(0x00000008,8)
                                    )
                                ,o_add(
                                    Mem(
                                        o_add(
                                            Mem(
                                                #Arg(0,width=8)
                                                Const(0x20000000,8)
                                                , Const(0x00000008,8))
                                            ,Const(0x00000048,8)
                                            ,8)
                                        ,Const(0x00000008,8))
                                    ,Const(0x00000001,8)
                                    ,8)
                                ,8)
                            ,Const(0xffffffff,4)
                            ,4)
                        ,o_and(
                            o_sub(
                                Mem(
                                    o_add(
                                        #Arg(0,width=8)
                                        Const(0x20000000,8)
                                        ,Const(0x00000030,8)
                                        ,8)
                                    , Const(0x00000008,8))
                                ,o_add(
                                    Mem(
                                        o_add(
                                            Mem(
                                                #Arg(0,width=8)
                                                Const(0x20000000,8)
                                                , Const(0x00000008,8))
                                            ,Const(0x00000048,8)
                                            ,8)
                                        , Const(0x00000008,8))
                                    ,Const(0x00000001,8)
                                    ,8)
                                ,8)
                            ,Const(0xffffffff,4)
                            ,4)
                        ,4)
                    ,Const(0x00000001,8)
                ,8)
            ,Const(0x00000001,8)
            ,8)
        flattened = [Const(0x20000000,8),
                     Const(0x00000030,8),
                     o_add(Const(0x20000000,8),Const(0x00000030,8),8),
                     Const(0x00000008,8),
                     Mem(o_add(Const(0x20000000,8),Const(0x00000030,8),8), Const(0x00000008,8)),
                     Const(0x20000000,8),
                     Const(0x00000008,8),
                     Mem(Const(0x20000000,8), Const(0x00000008,8)),
                     Const(0x00000048,8),
                     o_add(Mem(Const(0x20000000,8), Const(0x00000008,8)),Const(0x00000048,8),8),
                     Const(0x00000008,8),
                     Mem(o_add(Mem(Const(0x20000000,8), Const(0x00000008,8)),Const(0x00000048,8),8), Const(0x00000008,8)),
                     Const(0x00000001,8),
                     o_add(Mem(o_add(Mem(Const(0x20000000,8), Const(0x00000008,8)),Const(0x00000048,8),8), Const(0x00000008,8)),Const(0x00000001,8),8),
                     o_sub(Mem(o_add(Const(0x20000000,8),Const(0x00000030,8),8), Const(0x00000008,8)),o_add(Mem(o_add(Mem(Const(0x20000000,8), Const(0x00000008,8)),Const(0x00000048,8),8), Const(0x00000008,8)),Const(0x00000001,8),8),8),
                     Const(0xffffffff,4),
                     o_and(o_sub(Mem(o_add(Const(0x20000000,8),Const(0x00000030,8),8), Const(0x00000008,8)),o_add(Mem(o_add(Mem(Const(0x20000000,8), Const(0x00000008,8)),Const(0x00000048,8),8), Const(0x00000008,8)),Const(0x00000001,8),8),8),Const(0xffffffff,4),4),
                     Const(0x20000000,8),
                     Const(0x00000030,8),
                     o_add(Const(0x20000000,8),Const(0x00000030,8),8),
                     Const(0x00000008,8),
                     Mem(o_add(Const(0x20000000,8),Const(0x00000030,8),8), Const(0x00000008,8)),
                     Const(0x20000000,8),
                     Const(0x00000008,8),
                     Mem(Const(0x20000000,8), Const(0x00000008,8)),
                     Const(0x00000048,8),
                     o_add(Mem(Const(0x20000000,8), Const(0x00000008,8)),Const(0x00000048,8),8),
                     Const(0x00000008,8),
                     Mem(o_add(Mem(Const(0x20000000,8), Const(0x00000008,8)),Const(0x00000048,8),8), Const(0x00000008,8)),
                     Const(0x00000001,8),
                     o_add(Mem(o_add(Mem(Const(0x20000000,8), Const(0x00000008,8)),Const(0x00000048,8),8), Const(0x00000008,8)),Const(0x00000001,8),8),
                     o_sub(Mem(o_add(Const(0x20000000,8),Const(0x00000030,8),8), Const(0x00000008,8)),o_add(Mem(o_add(Mem(Const(0x20000000,8), Const(0x00000008,8)),Const(0x00000048,8),8), Const(0x00000008,8)),Const(0x00000001,8),8),8),
                     Const(0xffffffff,4),
                     o_and(o_sub(Mem(o_add(Const(0x20000000,8),Const(0x00000030,8),8), Const(0x00000008,8)),o_add(Mem(o_add(Mem(Const(0x20000000,8), Const(0x00000008,8)),Const(0x00000048,8),8), Const(0x00000008,8)),Const(0x00000001,8),8),8),Const(0xffffffff,4),4),
                     o_xor(o_and(o_sub(Mem(o_add(Const(0x20000000,8),Const(0x00000030,8),8), Const(0x00000008,8)),o_add(Mem(o_add(Mem(Const(0x20000000,8), Const(0x00000008,8)),Const(0x00000048,8),8), Const(0x00000008,8)),Const(0x00000001,8),8),8),Const(0xffffffff,4),4),o_and(o_sub(Mem(o_add(Const(0x20000000,8),Const(0x00000030,8),8), Const(0x00000008,8)),o_add(Mem(o_add(Mem(Const(0x20000000,8), Const(0x00000008,8)),Const(0x00000048,8),8), Const(0x00000008,8)),Const(0x00000001,8),8),8),Const(0xffffffff,4),4),4),
                     Const(0x00000001,8),
                     o_add(o_xor(o_and(o_sub(Mem(o_add(Const(0x20000000,8),Const(0x00000030,8),8), Const(0x00000008,8)),o_add(Mem(o_add(Mem(Const(0x20000000,8), Const(0x00000008,8)),Const(0x00000048,8),8), Const(0x00000008,8)),Const(0x00000001,8),8),8),Const(0xffffffff,4),4),o_and(o_sub(Mem(o_add(Const(0x20000000,8),Const(0x00000030,8),8), Const(0x00000008,8)),o_add(Mem(o_add(Mem(Const(0x20000000,8), Const(0x00000008,8)),Const(0x00000048,8),8), Const(0x00000008,8)),Const(0x00000001,8),8),8),Const(0xffffffff,4),4),4),Const(0x00000001,8),8),
                     Const(0x00000001,8),
                     o_sub(o_add(o_xor(o_and(o_sub(Mem(o_add(Const(0x20000000,8),Const(0x00000030,8),8), Const(0x00000008,8)),o_add(Mem(o_add(Mem(Const(0x20000000,8), Const(0x00000008,8)),Const(0x00000048,8),8), Const(0x00000008,8)),Const(0x00000001,8),8),8),Const(0xffffffff,4),4),o_and(o_sub(Mem(o_add(Const(0x20000000,8),Const(0x00000030,8),8), Const(0x00000008,8)),o_add(Mem(o_add(Mem(Const(0x20000000,8), Const(0x00000008,8)),Const(0x00000048,8),8), Const(0x00000008,8)),Const(0x00000001,8),8),8),Const(0xffffffff,4),4),4),Const(0x00000001,8),8),Const(0x00000001,8),8)]

        ast.walkTree(walkTree_cb, ctx)
        self.assertEqual(ctx['path'], flattened)
        self.assertEqual(ctx['path'][-1], ast)

    def test_moarmem(self):
        ctx = {'path': []}
        ast = o_sub(o_add(o_xor(o_and(o_sub(Mem(o_add(Arg(0,width=8),Const(0x00000030,8),8),Const(0x00000008,8)),o_add(Mem(o_add(Mem(Const(0x20000000,8),Const(0x00000008,8)),Const(0x00000048,8),8),Const(0x00000008,8)),Const(0x00000001,8),8),8),Const(0xffffffff,4),4),o_and(o_sub(Mem( o_add( Const(0x20000000,8) ,Const(0x00000030,8) ,8) , Const(0x00000008,8)) ,o_add( Mem( o_add( Mem( Const(0x20000000,8) , Const(0x00000008,8)) ,Const(0x00000048,8) ,8) , Const(0x00000008,8)) ,Const(0x00000001,8) ,8) ,8) ,Const(0xffffffff,4) ,4) ,4) ,Const(0x00000001,8) ,8) ,Const(0x00000001,8) ,8)

        ast.walkTree(walkTree_cb, ctx)
        flattened = [Arg(0,width=8),
                     Const(0x00000030,8),
                     o_add(Arg(0,width=8),Const(0x00000030,8),8),
                     Const(0x00000008,8),
                     Mem(o_add(Arg(0,width=8),Const(0x00000030,8),8), Const(0x00000008,8)),
                     Const(0x20000000,8),
                     Const(0x00000008,8),
                     Mem(Const(0x20000000,8), Const(0x00000008,8)),
                     Const(0x00000048,8),
                     o_add(Mem(Const(0x20000000,8), Const(0x00000008,8)),Const(0x00000048,8),8),
                     Const(0x00000008,8),
                     Mem(o_add(Mem(Const(0x20000000,8), Const(0x00000008,8)),Const(0x00000048,8),8), Const(0x00000008,8)),
                     Const(0x00000001,8),
                     o_add(Mem(o_add(Mem(Const(0x20000000,8), Const(0x00000008,8)),Const(0x00000048,8),8), Const(0x00000008,8)),Const(0x00000001,8),8),
                     o_sub(Mem(o_add(Arg(0,width=8),Const(0x00000030,8),8), Const(0x00000008,8)),o_add(Mem(o_add(Mem(Const(0x20000000,8), Const(0x00000008,8)),Const(0x00000048,8),8), Const(0x00000008,8)),Const(0x00000001,8),8),8),
                     Const(0xffffffff,4),
                     o_and(o_sub(Mem(o_add(Arg(0,width=8),Const(0x00000030,8),8), Const(0x00000008,8)),o_add(Mem(o_add(Mem(Const(0x20000000,8), Const(0x00000008,8)),Const(0x00000048,8),8), Const(0x00000008,8)),Const(0x00000001,8),8),8),Const(0xffffffff,4),4),
                     Const(0x20000000,8),
                     Const(0x00000030,8),
                     o_add(Const(0x20000000,8),Const(0x00000030,8),8),
                     Const(0x00000008,8),
                     Mem(o_add(Const(0x20000000,8),Const(0x00000030,8),8), Const(0x00000008,8)),
                     Const(0x20000000,8),
                     Const(0x00000008,8),
                     Mem(Const(0x20000000,8), Const(0x00000008,8)),
                     Const(0x00000048,8),
                     o_add(Mem(Const(0x20000000,8), Const(0x00000008,8)),Const(0x00000048,8),8),
                     Const(0x00000008,8),
                     Mem(o_add(Mem(Const(0x20000000,8), Const(0x00000008,8)),Const(0x00000048,8),8), Const(0x00000008,8)),
                     Const(0x00000001,8),
                     o_add(Mem(o_add(Mem(Const(0x20000000,8), Const(0x00000008,8)),Const(0x00000048,8),8), Const(0x00000008,8)),Const(0x00000001,8),8),
                     o_sub(Mem(o_add(Const(0x20000000,8),Const(0x00000030,8),8), Const(0x00000008,8)),o_add(Mem(o_add(Mem(Const(0x20000000,8), Const(0x00000008,8)),Const(0x00000048,8),8), Const(0x00000008,8)),Const(0x00000001,8),8),8),
                     Const(0xffffffff,4),
                     o_and(o_sub(Mem(o_add(Const(0x20000000,8),Const(0x00000030,8),8), Const(0x00000008,8)),o_add(Mem(o_add(Mem(Const(0x20000000,8), Const(0x00000008,8)),Const(0x00000048,8),8), Const(0x00000008,8)),Const(0x00000001,8),8),8),Const(0xffffffff,4),4),
                     o_xor(o_and(o_sub(Mem(o_add(Arg(0,width=8),Const(0x00000030,8),8), Const(0x00000008,8)),o_add(Mem(o_add(Mem(Const(0x20000000,8), Const(0x00000008,8)),Const(0x00000048,8),8), Const(0x00000008,8)),Const(0x00000001,8),8),8),Const(0xffffffff,4),4),o_and(o_sub(Mem(o_add(Const(0x20000000,8),Const(0x00000030,8),8), Const(0x00000008,8)),o_add(Mem(o_add(Mem(Const(0x20000000,8), Const(0x00000008,8)),Const(0x00000048,8),8), Const(0x00000008,8)),Const(0x00000001,8),8),8),Const(0xffffffff,4),4),4),
                     Const(0x00000001,8),
                     o_add(o_xor(o_and(o_sub(Mem(o_add(Arg(0,width=8),Const(0x00000030,8),8), Const(0x00000008,8)),o_add(Mem(o_add(Mem(Const(0x20000000,8), Const(0x00000008,8)),Const(0x00000048,8),8), Const(0x00000008,8)),Const(0x00000001,8),8),8),Const(0xffffffff,4),4),o_and(o_sub(Mem(o_add(Const(0x20000000,8),Const(0x00000030,8),8), Const(0x00000008,8)),o_add(Mem(o_add(Mem(Const(0x20000000,8), Const(0x00000008,8)),Const(0x00000048,8),8), Const(0x00000008,8)),Const(0x00000001,8),8),8),Const(0xffffffff,4),4),4),Const(0x00000001,8),8),
                     Const(0x00000001,8),
                     o_sub(o_add(o_xor(o_and(o_sub(Mem(o_add(Arg(0,width=8),Const(0x00000030,8),8), Const(0x00000008,8)),o_add(Mem(o_add(Mem(Const(0x20000000,8), Const(0x00000008,8)),Const(0x00000048,8),8), Const(0x00000008,8)),Const(0x00000001,8),8),8),Const(0xffffffff,4),4),o_and(o_sub(Mem(o_add(Const(0x20000000,8),Const(0x00000030,8),8), Const(0x00000008,8)),o_add(Mem(o_add(Mem(Const(0x20000000,8), Const(0x00000008,8)),Const(0x00000048,8),8), Const(0x00000008,8)),Const(0x00000001,8),8),8),Const(0xffffffff,4),4),4),Const(0x00000001,8),8),Const(0x00000001,8),8)]

        self.assertEqual(ast, evalSymbolik(repr(ast)))
        self.assertEqual(ctx['path'], flattened)
        self.assertEqual(ctx['path'][-1], ast)

    def test_nested(self):
        ctx = {'path': []}
        ast = o_add(o_add(o_add(o_add(o_sub(o_sub(o_add(o_add(o_add(o_add( o_add(o_add(o_sub(o_sub(o_sub(o_sub(o_sub(o_sub(o_sub(Const(0xbfb00000,8), Const(0x00000008,8),8),Const(0x00000008,8),8),Const(0x00000008,8),8),Const(0x00000008,8),8),Const(0x00000008,8),8),Const(0x00000008,8),8),Const(0x00000068,8),8),Const(0x00000068,8),8),Const(0x00000008,8),8),Const(0x00000008,8),8),o_add(o_add(o_add(o_sub(o_sub(o_sub(o_sub(o_sub(o_sub(o_sub(Const(0xff010,8),Const(0x00000008,8),8),Const(0x00000008,8),8),Const(0x00000008,8),8),Const(0x00000008,8),8),Const(0x00000008,8),8),Const(0x00000008,8),8),Const(0x00000068,8),8),Const(0x00000068,8),8),Const(0x00000008,8),8),Const(0x00000008,8),8),8),Const(0x00000008,8),8),Const(0x00000008,8),8),Const(0x00000008,8),8),Const(0x00000008,8),8),Const(0x00000008,8),8),Const(0x00000008,8),8),Const(0x00000008,8),8),Const(0x00000008,8),8)
        ast.walkTree(walkTree_cb, ctx)
        self.assertEqual(ast.reduce(), Const(0xbfbfeff0, 8))
        self.assertEqual(ctx['path'][-1], ast)
        self.assertEqual(len(ctx['path']), 59)

    def test_flatten_constant(self):
        ctx = {'path': []}
        ast = o_add(o_add(o_add(Const(0x00000000, 8), Const(0x00000001, 8) ,8),
                           o_add(Const(0x00000002,8), Const(0x00000003, 8), 8),
                           8),
                     Const(0x00000004,8),
                     8)
        flattened = [Const(0x00000000,8),
                     Const(0x00000001,8),
                     o_add(Const(0x00000000,8),Const(0x00000001,8),8),
                     Const(0x00000002,8),
                     Const(0x00000003,8),
                     o_add(Const(0x00000002,8),Const(0x00000003,8),8),
                     o_add(o_add(Const(0x00000000,8),Const(0x00000001,8),8),o_add(Const(0x00000002,8),Const(0x00000003,8),8),8),
                     Const(0x00000004,8),
                     o_add(o_add(o_add(Const(0x00000000,8),Const(0x00000001,8),8),o_add(Const(0x00000002,8),Const(0x00000003,8),8),8),Const(0x00000004,8),8),]

        ast.walkTree(walkTree_cb, ctx)
        self.assertEqual(ctx['path'][-1], ast)
        self.assertEqual(ctx['path'], flattened)
        self.assertEqual(Const(0xa, 8), ast.reduce())

        ctx = {'path': []}
        ast = o_add(o_add(o_sub(o_add(o_sub(Const(0xbfb00000,8),
                                            Const(0x00000008,8),
                                            8),
                                      o_add(Const(0x000ff000,8),
                                            Const(0x00000008,8),
                                            8),
                                      8),
                                Const(0x00000008,8),
                                8),
                          Const(0x00000008, 8),
                          8),
                    Const(0x00000008,8),
                    8)
        flattened = [Const(0xbfb00000, 8),
                     Const(0x00000008, 8),
                     o_sub(Const(0xbfb00000, 8), Const(0x00000008, 8), 8),
                     Const(0x000ff000,8),
                     Const(0x00000008,8),
                     o_add(Const(0x000ff000,8), Const(0x00000008,8), 8),
                     o_add(o_sub(Const(0xbfb00000, 8), Const(0x00000008, 8), 8),o_add(Const(0x000ff000,8), Const(0x00000008,8), 8), 8),
                     Const(0x00000008,8),
                     o_sub(o_add(o_sub(Const(0xbfb00000,8),Const(0x00000008,8), 8), o_add(Const(0x000ff000,8), Const(0x00000008,8), 8), 8), Const(0x00000008,8), 8),
                     Const(0x00000008, 8),
                     o_add(o_sub(o_add(o_sub(Const(0xbfb00000,8), Const(0x00000008,8), 8), o_add(Const(0x000ff000,8), Const(0x00000008,8), 8), 8), Const(0x00000008,8), 8), Const(0x00000008, 8), 8),
                     Const(0x00000008,8),
                     o_add(o_add(o_sub(o_add(o_sub(Const(0xbfb00000,8), Const(0x00000008,8), 8), o_add(Const(0x000ff000,8), Const(0x00000008,8), 8), 8), Const(0x00000008,8), 8), Const(0x00000008, 8), 8), Const(0x00000008,8), 8) ]
        ast.walkTree(walkTree_cb, ctx)
        self.assertEqual(ctx['path'], flattened)
        self.assertEqual(Const(0xbfbff008, 8), ast.reduce())

    def test_memarg(self):
        ctx = {'path': []}
        ast = o_add(o_add(o_sub(o_add(o_sub(Const(0xbfb00000, 8),
                                            Mem(Arg(0, width=8), Const(0x00000008, 8)),
                                            8),
                                      o_add(Const(0x000ff000, 8),
                                            Const(0x00000008, 8),
                                            8),
                                      8),
                                Const(0x00000008,8),
                                8),
                          Const(0x00000008,8),
                          8),
                    Const(0x00000008,8),
                    8)
        flattened = [Const(0xbfb00000,8),
                     Arg(0,width=8),
                     Const(0x00000008,8),
                     Mem(Arg(0,width=8), Const(0x00000008,8)),
                     o_sub(Const(0xbfb00000,8),Mem(Arg(0,width=8), Const(0x00000008,8)),8),
                     Const(0x000ff000,8),
                     Const(0x00000008,8),
                     o_add(Const(0x000ff000,8),Const(0x00000008,8),8),
                     o_add(o_sub(Const(0xbfb00000,8),Mem(Arg(0,width=8), Const(0x00000008,8)),8),o_add(Const(0x000ff000,8),Const(0x00000008,8),8),8),
                     Const(0x00000008,8),
                     o_sub(o_add(o_sub(Const(0xbfb00000,8),Mem(Arg(0,width=8), Const(0x00000008,8)),8),o_add(Const(0x000ff000,8),Const(0x00000008,8),8),8),Const(0x00000008,8),8),
                     Const(0x00000008,8),
                     o_add(o_sub(o_add(o_sub(Const(0xbfb00000,8),Mem(Arg(0,width=8), Const(0x00000008,8)),8),o_add(Const(0x000ff000,8),Const(0x00000008,8),8),8),Const(0x00000008,8),8),Const(0x00000008,8),8),
                     Const(0x00000008,8),
                     o_add(o_add(o_sub(o_add(o_sub(Const(0xbfb00000,8),Mem(Arg(0,width=8), Const(0x00000008,8)),8),o_add(Const(0x000ff000,8),Const(0x00000008,8),8),8),Const(0x00000008,8),8),Const(0x00000008,8),8),Const(0x00000008,8),8)]
        ast.walkTree(walkTree_cb, ctx)
        self.assertEqual(ctx['path'][-1], ast)
        self.assertEqual(ctx['path'], flattened)
        answer = o_add(o_sub(Const(0x00000000,8),Mem(Arg(0,width=8), Const(0x00000008,8)),8),Const(0xbfbff010,8),8)
        self.assertEqual(answer, ast.reduce())

    def test_coverage(self):
        '''
        ((mem[piva_global(0xbfbfee08):1] | (mem[(arg0 + 72):4] & 0xffffff00)) + piva_global())
        '''
        ids = []
        piva1 = Var('piva_global', 4)
        ids.append(piva1._sym_id)
        arg = Const(0xbfbfee08, 4)
        ids.append(arg._sym_id)
        call = Call(piva1, 4, argsyms=[arg])
        ids.append(call._sym_id)
        con = Const(1, 4)
        ids.append(con._sym_id)
        mem1 = Mem(call, con)
        ids.append(mem1._sym_id)

        arg = Arg(0, 4)
        ids.append(arg._sym_id)
        addop = Const(72, 4)
        ids.append(addop._sym_id)
        add = o_add(arg, addop, 4)
        ids.append(add._sym_id)
        con = Const(4, 4)
        ids.append(con._sym_id)
        memac = Mem(add, con)
        ids.append(memac._sym_id)
        andop = Const(0xffffff00, 4)
        ids.append(andop._sym_id)
        mem2 = o_and(memac, andop, 4)
        ids.append(mem2._sym_id)
        memor = o_or(mem1, mem2, 4)
        ids.append(memor._sym_id)

        piva2 = Var('piva_global', 4)
        ids.append(piva2._sym_id)
        call2 = Call(piva2, 4, argsyms=[])
        ids.append(call2._sym_id)
        add = o_add(memor, call2, 4)
        ids.append(add._sym_id)

        traveled_ids = []
        def walkerTest(path, symobj, ctx):
            traveled_ids.append(symobj._sym_id)

        add.walkTree(walkerTest)
        self.assertEqual(traveled_ids, ids)
        self.assertEqual('((mem[piva_global(0xbfbfee08):1] | (mem[(arg0 + 72):4] & 0xffffff00)) + piva_global())', str(add))

    def test_cleanwalk(self):
        '''
        test that we don't accidentally populate the solver cache while walking the tree
        '''
        symstr = "o_add(o_xor(o_sub(Var('eax', 4), Const(98, 4), 4), Const(127, 4), 4), Const(4, 4), 4)"
        symobj = evalSymbolik(symstr)
        objs = []
        def walker(path, symobj, ctx):
            objs.append(symobj)
        symobj.walkTree(walker)

        self.assertEqual(len(objs), 7)
        for obj in objs:
<<<<<<< HEAD
            self.assertEqual(obj.cache, {})
=======
            self.assertEquals(obj.cache, {})

    def test_cachewalk(self):
        '''
        Test that even if we do populate the symcache while walking we're still fine
        '''
        def populate(path, cur, ctx):
            if cur.symtype == SYMT_CONST:
                if cur.value % 2 == 0:
                    foo = str(cur)

        valu = Const(1, 4)
        for i in range(64):
            valu |= Const(i, 4)

        valu.walkTree(populate)
        populated = []
        # make sure that not all of the caches are populated, but that we can still visit all of them
        def check(path, cur, ctx):
            if cur.symtype == SYMT_CONST:
                populated.append(len(cur.cache) == 0)
        valu.walkTree(check)
        self.assertEqual(len(populated), 65)
        self.assertEqual(len([x for x in populated if x]), 33)
        self.assertEqual(len([x for x in populated if not x]), 32)

        # make sure reduction still goes through
        self.assertEqual(valu.reduce(), Const(0x3f, 4))
>>>>>>> edf4744e
<|MERGE_RESOLUTION|>--- conflicted
+++ resolved
@@ -322,10 +322,7 @@
 
         self.assertEqual(len(objs), 7)
         for obj in objs:
-<<<<<<< HEAD
             self.assertEqual(obj.cache, {})
-=======
-            self.assertEquals(obj.cache, {})
 
     def test_cachewalk(self):
         '''
@@ -352,5 +349,4 @@
         self.assertEqual(len([x for x in populated if not x]), 32)
 
         # make sure reduction still goes through
-        self.assertEqual(valu.reduce(), Const(0x3f, 4))
->>>>>>> edf4744e
+        self.assertEqual(valu.reduce(), Const(0x3f, 4))