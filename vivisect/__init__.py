"""

Yay!  It's NOT IDA!!!1!!1!one!

"""

import os
import re
import sys
import time
import queue
import string
import hashlib
import logging
import binascii
import itertools
import traceback
import threading
import collections


import envi
import envi.bits as e_bits
import envi.memory as e_mem
import envi.common as e_common
import envi.config as e_config
import envi.bytesig as e_bytesig
import envi.symstore.resolver as e_resolv
import envi.symstore.symcache as e_symcache

import vstruct
import vstruct.cparse as vs_cparse
import vstruct.primitives as vs_prims

import vivisect.base as viv_base
import vivisect.parsers as viv_parsers
import vivisect.codegraph as viv_codegraph
import vivisect.impemu.lookup as viv_imp_lookup

from vivisect.exc import *
from vivisect.const import *
from vivisect.defconfig import *

import vivisect.analysis.generic.emucode as v_emucode


logger = logging.getLogger(__name__)

STOP_LOCS = (LOC_STRING, LOC_UNI, LOC_STRUCT, LOC_CLSID, LOC_VFTABLE, LOC_IMPORT, LOC_PAD, LOC_NUMBER)


def guid(size=16):
    return binascii.hexlify(os.urandom(size))


class VivWorkspace(e_mem.MemoryObject, viv_base.VivWorkspaceCore):
    '''
    VivWorkspace is the heart of vivisect's binary analysis. Most APIs accept a VivWorkspace
    as their first parameter, and the workspace is responsible for all the user facing functions
    of getters/adders, running analysis passes, making the various locations, loading files, and
    more.

    Current keyword arguments:
    * confdir:
      * Type: String (path to directory)
      * Description: A path to a directory to save/load vivisect's analysis configuration options (options will be saved to/loaded from the viv.json file in the directory
      * Default: $HOME/.viv/
    * autosave (boolean):
      * Type: Boolean
      * Description: If true, autosave any configuration changes to the <confdir>/viv.json upon changing them.
      * Default: False
    '''
    def __init__(self, **kwargs):

        e_mem.MemoryObject.__init__(self)
        viv_base.VivWorkspaceCore.__init__(self)

        autosave = kwargs.get('autosave', False)
        cfgdir = kwargs.get('confdir', None)
        if cfgdir:
            self.vivhome = os.path.abspath(cfgdir)
        else:
            self.vivhome = e_config.gethomedir(".viv", makedir=autosave)
        self._viv_gui = None    # If a gui is running, he will put a ref here...
        self._ext_ctxmenu_hooks = {}
        self._extensions = {}

        self.saved = True  # TODO: where is this used?
        self.rchan = None
        self.server = None
        self.chanids = itertools.count()

        self.arch = None  # The placeholder for the Envi architecture module
        self.psize = None  # Used so much, optimization is appropriate

        cfgpath = os.path.join(self.vivhome, 'viv.json')
        self.config = e_config.EnviConfig(filename=cfgpath, defaults=defconfig, docs=docconfig, autosave=autosave)

        # Ideally, *none* of these are modified except by _handleFOO funcs...
        self.segments = []
        self.exports = []
        self.imports = []
        self.codeblocks = []
        self.relocations = []
        self._dead_data = []
        self.iscode = {}

        self.xrefs = []
        self.xrefs_by_to = {}
        self.xrefs_by_from = {}

        # XXX - make config option
        self.greedycode = 0

        self.metadata = {}
        self.comments = {}  # Comment by VA.
        self.symhints = {}

        self.filemeta = {}  # Metadata Dicts stored by filename
        self.transmeta = {}  # Metadata that is *not* saved/evented

        self.cfctx = viv_base.VivCodeFlowContext(self)

        self.va_by_name = {}
        self.name_by_va = {}
        self.codeblocks_by_funcva = {}
        self.exports_by_va = {}
        self.colormaps = {}
        self.vasetdefs = {}
        self.vasets = {}
        self.reloc_by_va = {}

        self.func_args = {}
        self.funcmeta = {}  # Function metadata stored in the workspace
        self.frefs = {}

        # Extended analysis modules
        self.amods = {}
        self.amodlist = []
        # Extended *function* analysis modules
        self.fmods = {}
        self.fmodlist = []

        self.chan_lookup = {}
        self.nextchanid = 1

        self._cached_emus = {}

        self.parsedbin = None
        # The function entry signature decision tree
        # FIXME add to export
        self.sigtree = e_bytesig.SignatureTree()
        self.siglist = []

        self._initEventHandlers()

        # Some core meta types that exist
        self.setMeta('NoReturnApis', {})
        self.setMeta('SymbolikImportEmulation', None)

        # Default to basic file storage
        self.setMeta("StorageModule", "vivisect.storage.basicfile")

        # There are a few default va sets for use in analysis
        self.addVaSet('EntryPoints', (('va', VASET_ADDRESS),))
        self.addVaSet('NoReturnCalls', (('va', VASET_ADDRESS),))
        self.addVaSet("Emulation Anomalies", (("va", VASET_ADDRESS), ("Message", VASET_STRING)))
        self.addVaSet("Bookmarks", (("va", VASET_ADDRESS), ("Bookmark Name", VASET_STRING)))
        self.addVaSet('DynamicBranches', (('va', VASET_ADDRESS), ('opcode', VASET_STRING), ('bflags', VASET_INTEGER)))
        self.addVaSet('SwitchCases', (('va', VASET_ADDRESS), ('setup_va', VASET_ADDRESS), ('Cases', VASET_INTEGER)))
        self.addVaSet('PointersFromFile', (('va', VASET_ADDRESS), ('target', VASET_ADDRESS), ('file', VASET_STRING), ('comment', VASET_STRING), ))
        self.addVaSet('CodeFragments', (('va', VASET_ADDRESS), ('calls_from', VASET_COMPLEX)))
        self.addVaSet('EmucodeFunctions', (('va', VASET_ADDRESS),))
        self.addVaSet('FuncWrappers', (('va', VASET_ADDRESS), ('wrapped_va', VASET_ADDRESS),))

    def vprint(self, msg):
        logger.info(msg)

    def getVivGui(self):
        '''
        Return a reference to the vivisect GUI object for this workspace.  If
        the GUI is not running (aka, the workspace is being used programatically)
        this routine returns None.

        Example:
            vwgui = vw.getVivGui()
            if vwgui:
                vwgui.doStuffAndThings()
        '''
        return self._viv_gui

    def addCtxMenuHook(self, name, handler):
        '''
        Extensions can add Context Menu hooks to modify the menu as they wish.
        This would most often happen from the Extension's vivExtension() init function.
        see vivisect.qt.ctxmenu for more details

        handler should have the following prototype (inc. example code):


        from vqt.common import ACT
        def myExtCtxMenuHandler(vw, menu):
            toymenu = menu.addMenu('myToys')
            toymenu.addAction('Voodoo Wizbang ZeroDay Finder Thingy', ACT(doCoolShit, vw, va))

        Currently, this should live in a loaded module, not in your Viv Extension's main py file.
        '''
        if name in self._ext_ctxmenu_hooks:
            cur = self._ext_ctxmenu_hooks[name]
            logger.warning("Attempting to hook the context menu: %r is already registered \
                    (cur: %r new: %r)", name, cur, handler)
            return

        self._ext_ctxmenu_hooks[name] = handler

    def delCtxMenuHook(self, name):
        '''
        Remove a context-menu hook that has been installed by an extension
        '''
        self._ext_ctxmenu_hooks.pop(name, None)

    def addExtension(self, name, extmod):
        '''
        Add extension module to a list of extensions.
        This keeps a list of installed extension modules, with the added value
        of keeping the loaded module in memory.
        '''
        if name in self._extensions:
            cur = self._extensions[name]
            logger.warning("Attempting to register an extension: %r is already registered \
                    (cur: %r new: %r)", name, cur, handler)
            return

        self._extensions[name] = extmod

    def delExtension(self, name):
        '''
        Remove's extension module from the list of extensions.
        '''
        self._extensions.pop(name, None)

    def getVivGuid(self):
        '''
        Return the GUID for this workspace.  Every newly created VivWorkspace
        should have a unique GUID, for identifying a particular workspace for
        a given binary/process-space versus another created at a different
        time.  Filesystem-copies of the same workspace will have the same GUID
        by design.  This easily allows for workspace-specific GUI layouts as
        well as comparisons of Server-based workspaces to the original file-
        based workspace used to store to the server.
        '''
        vivGuid = self.getMeta('GUID')
        if vivGuid is None:
            vivGuid = guid()
            self.setMeta('GUID', vivGuid)

        return vivGuid

    def loadWorkspace(self, wsname):
        mname = self.getMeta("StorageModule")
        mod = self.loadModule(mname)
        mod.loadWorkspace(self, wsname)
        self.setMeta("StorageName", wsname)
        # The event list thusfar came *only* from the load...
        self._createSaveMark()
        # Snapin our analysis modules
        self._snapInAnalysisModules()

    def addFref(self, fva, va, idx, val):
        """
        Add a reference from the operand at virtual address 'va'
        index 'idx' to a function local offset.  Positive values
        (beginning with 0) are considered argument references.  Negative
        values are considered function local storage and are relative to
        the stack pointer at function entry.
        """
        # FIXME this should probably be an argument
        r = (va, idx, val)
        self._fireEvent(VWE_ADDFREF, r)

    def getFref(self, va, idx):
        """
        Get back the fref value (or None) for the given operand index
        from the instruction at va.
        """
        return self.frefs.get((va, idx))

    def getEmulator(self, logwrite=False, logread=False):
        """
        Get an instance of a WorkspaceEmulator for this workspace.

        Use logread/logwrite to enable memory access tracking.
        """
        plat = self.getMeta('Platform')
        arch = self.getMeta('Architecture')

        eclass = viv_imp_lookup.workspace_emus.get((plat, arch))
        if eclass is None:
            eclass = viv_imp_lookup.workspace_emus.get(arch)

        if eclass is None:
            raise Exception("WorkspaceEmulation not supported on %s yet!" % arch)

        emu = eclass(self, logwrite=logwrite, logread=logread)
        emu.setEndian(self.getEndian())

        return emu

    def getCachedEmu(self, emuname):
        """
        Get a cached emulator by name. If one doesn't exist it is
        created and then cached.
        """

        emu = self._cached_emus.get(emuname)
        if emu is None:
            emu = self.getEmulator()
            self._cached_emus[emuname] = emu
        return emu

    def addLibraryDependancy(self, libname):
        """
        Add a *normalized* library name to the import search
        chain for this binary.  This is only needed for formats
        whose imports don't explicitly state their library name.
        """
        # FIXME this needs to be event enabled... either plumb it special,
        # or allow the get/append/set race...
        dl = self.getMeta("DepLibs", None)
        if dl is None:
            dl = []
        dl.append(libname)
        self.setMeta("DepLibs", dl)

    def getLibraryDependancies(self):
        '''
        Retrieve the list of *normalized* library dependancies.
        '''
        dl = self.getMeta("DepLibs", None)
        if dl is None:
            return []
        return list(dl)

    def setComment(self, va, comment, check=False):
        '''
        Set the humon readable comment for a given virtual.
        Comments will be displayed by the code renderer, and
        are an important part of this balanced breakfast.

        Example:
            vw.setComment(callva, "This actually calls FOO...")
        '''
        if check and self.comments.get(va):
            return
        self._fireEvent(VWE_COMMENT, (va, comment))

    def getComment(self, va):
        '''
        Returns the comment string (or None) for a given
        virtual address.

        Example:
            cmnt = vw.getComment(va)
            print('COMMENT: %s' % cmnt)
        '''
        return self.comments.get(va)

    def getComments(self):
        '''
        Retrieve all the comments in the viv workspace as
        (va, cmnt) tuples.

        Example:
            for va,cmnt in vw.getComments():
                print('Comment at 0x%.8x: %s' % (va, cmnt))
        '''
        return list(self.comments.items())

    def addRelocation(self, va, rtype, data=None):
        """
        Add a relocation entry for tracking.
        Expects data to have whatever is necessary for the reloc type. eg. addend
        """
        # split "current" va into fname and offset.  future relocations will want to base all va's from an image base
        mmva, mmsz, mmperm, fname = self.getMemoryMap(va)    # FIXME: getFileByVa does not obey file defs
        imgbase = self.getFileMeta(fname, 'imagebase')
        offset = va - imgbase

        self._fireEvent(VWE_ADDRELOC, (fname, offset, rtype, data))

    def getRelocations(self):
        """
        Get the current list of relocation entries.
        """
        return self.relocations

    def getRelocation(self, va):
        """
        Return the type of relocation at the specified
        VA or None if there isn't a relocation entry for
        the address.
        """
        return self.reloc_by_va.get(va)

    def pointerString(self, va):
        return self.arch.pointerString(va)

    def getAnalysisModuleNames(self):
        return list(self.amodlist)

    def getFuncAnalysisModuleNames(self):
        return list(self.fmodlist)

    def addFunctionSignatureBytes(self, bytez, mask=None):
        """
        Add a function signature entry by bytes.  This is mostly used by
        file parsers/loaders to manually tell the workspace about known
        entry signature types.

        see envi.bytesig for details.
        """
        self.sigtree.addSignature(bytez, mask)
        self.siglist.append((bytez, mask))

    def isFunctionSignature(self, va):
        """
        Check if the specified va is a function entry signature
        according to the current entry point signature tree...
        """
        if not self.isValidPointer(va):
            return False
        offset, bytes = self.getByteDef(va)
        return self.sigtree.isSignature(bytes, offset=offset)

    def addNoReturnVa(self, va):
        noretva = self.getMeta('NoReturnApisVa', {})
        noretva[va] = True
        self.setMeta('NoReturnApisVa', noretva)

        self.cfctx.addNoReturnAddr(va)

    def addNoReturnApi(self, funcname):
        """
        Inform vivisect code-flow disassembly that any call target
        which matches the specified name ("funcname" or "libname.funcname"
        for imports) does *not* exit and code-flow should be stopped...
        """
        funcname = funcname.lower()
        m = self.getMeta('NoReturnApis', {})
        m[funcname] = True
        self.setMeta('NoReturnApis', m)

        noretva = self.getMeta('NoReturnApisVa', {})

        # If we already have an import entry, we need to update codeflow
        for lva, lsize, ltype, linfo in self.getImports():
            if linfo.lower() != funcname:
                continue
            self.cfctx.addNoReturnAddr(lva)
            noretva[lva] = True
        self.setMeta('NoReturnApisVa', noretva)

    def addNoReturnApiRegex(self, funcre):
        '''
        Inform vivisect code-flow disassembly that any call target
        which matches the specified regex ("funcname" or "libname.funcname"
        for imports) does *not* exit and code-flow should be stopped...
        '''
        c = re.compile(funcre, re.IGNORECASE)
        m = self.getMeta('NoReturnApisRegex', [])
        m.append(funcre)
        self.setMeta('NoReturnApisRegex', m)

        for lva, lsize, ltype, linfo in self.getImports():
            if c.match(linfo):
                self.addNoReturnApi(linfo)

    def isNoReturnVa(self, va):
        '''
        Check if a VA is a no return API
        '''
        return self.getMeta('NoReturnApisVa', {}).get(va, False)

    def checkNoRetApi(self, apiname, va):
        '''
        Called as new APIs (thunks) are discovered, checks to see
        if they wrap a NoReturnApi. Updates if it is a no ret API thunk
        '''
        noretva = self.getMeta('NoReturnApisVa', {})

        for funcre in self.getMeta('NoReturnApisRegex', []):
            c = re.compile(funcre, re.IGNORECASE)
            if c.match(apiname):
                self.cfctx.addNoReturnAddr(va)
                noretva[va] = True

        for funcname in self.getMeta('NoReturnApis', {}).keys():
            if funcname.lower() == apiname.lower():
                self.cfctx.addNoReturnAddr(va)
                noretva[va] = True

        self.setMeta('NoReturnApisVa', noretva)

    def addAnalysisModule(self, modname):
        """
        Add an analysis module by python import path
        """
        if modname in self.amods:
            return
        mod = self.loadModule(modname)
        self.amods[modname] = mod
        self.amodlist.append(modname)
        logger.debug('Adding Analysis Module: %s', modname)

    def delAnalysisModule(self, modname):
        """
        Remove an analysis module from the list used during analysis()
        """
        if modname not in self.amods:
            raise Exception("Unknown Module in delAnalysisModule: %s" % modname)
        x = self.amods.pop(modname, None)
        if x is not None:
            self.amodlist.remove(modname)

    def loadModule(self, modname):
        __import__(modname)
        return sys.modules[modname]

    def addFuncAnalysisModule(self, modname):
        """
        Snap in a per-function analysis module (by name) which
        will be triggered during the creation of a new function
        (makeFunction).
        """
        if modname in self.fmods:
            return
        mod = self.loadModule(modname)
        self.fmods[modname] = mod
        self.fmodlist.append(modname)
        logger.debug('Adding Function Analysis Module: %s', modname)

    def delFuncAnalysisModule(self, modname):
        '''
        Remove a currently registered function analysis module.

        Example:
            vw.delFuncAnalysisModule('mypkg.mymod')
        '''
        x = self.fmods.pop(modname, None)
        if x is None:
            raise Exception("Unknown Module in delAnalysisModule: %s" % modname)
        self.fmodlist.remove(modname)

    def createEventChannel(self):
        chanid = next(self.chanids)
        self.chan_lookup[chanid] = queue.Queue()
        return chanid

    def importWorkspace(self, wsevents):
        """
        Import and initialize data from the given vivisect workspace
        export.
        """
        # During import, if we have a server, be sure not to notify
        # the server about the events he just gave us...
        local = False
        if self.server is not None:
            local = True

        # Process the events from the import data...
        fe = self._fireEvent
        for event, einfo in wsevents:
            fe(event, einfo, local=local)
        return

    def exportWorkspace(self):
        '''
        Return the (probably big) list of events which define this
        workspace.
        '''
        return self._event_list

    def exportWorkspaceChanges(self):
        '''
        Export the list of events which have been applied to the
        workspace since the last save.
        '''
        return self._event_list[self._event_saved:]

    def initWorkspaceClient(self, remotevw):
        """
        Initialize this workspace as a workspace
        client to the given (potentially cobra remote)
        workspace object.
        """
        uname = e_config.getusername()
        self.server = remotevw
        self.rchan = remotevw.createEventChannel()

        self.server.vprint('%s connecting...' % uname)
        wsevents = self.server.exportWorkspace()
        self.importWorkspace(wsevents)
        self.server.vprint('%s connection complete!' % uname)

        thr = threading.Thread(target=self._clientThread)
        thr.setDaemon(True)
        thr.start()

    def _clientThread(self):
        """
        The thread that monitors events on a server to stay
        in sync.
        """
        if self.server is None:
            raise Exception("_clientThread() with no server?!?!")

        while self.server is not None:
            event, einfo = self.server.waitForEvent(self.rchan)
            self._fireEvent(event, einfo, local=True)

    def waitForEvent(self, chanid, timeout=None):
        """
        Return an event,eventinfo tuple.
        """
        q = self.chan_lookup.get(chanid)
        if q is None:
            raise Exception("Invalid Channel")
        return q.get(timeout=timeout)

    def deleteEventChannel(self, chanid):
        """
        Remove a previously allocated event channel from
        the workspace.
        """
        self.chan_lookup.pop(chanid)

    def reprPointer(vw, va):
        """
        Do your best to create a humon readable name for the
        value of this pointer.

        note: This differs from parent function from envi.cli:
        * Locations database is checked
        * Strings are returned, not named (partially)
        * <function> + 0x<offset> is returned if inside a function
        * <filename> + 0x<offset> is returned instead of loc_#####
        """
        if va == 0:
            return "NULL"

        loc = vw.getLocation(va)
        if loc is not None:
            locva, locsz, lt, ltinfo = loc
            if lt in (LOC_STRING, LOC_UNI):
                return vw.reprVa(locva)

        mbase, msize, mperm, mfile = vw.getMemoryMap(va)
        ret = mfile + " + 0x%x" % (va - mbase)

        sym = vw.getName(va, smart=True)
        if sym is not None:
            ret = sym
        return ret

    def reprVa(self, va):
        """
        A quick way for scripts to get a string for a given virtual address.
        """
        loc = self.getLocation(va)
        if loc is not None:
            return self.reprLocation(loc)
        return "None"

    def reprLocation(self, loctup):
        if loctup is None:
            return 'no loc info'

        lva,lsize,ltype,tinfo = loctup
        if ltype == LOC_OP:
            op = self.parseOpcode(lva, arch=tinfo & envi.ARCH_MASK)
            return repr(op)

        elif ltype == LOC_STRING:
            return repr(self.readMemory(lva, lsize).decode('utf-8'))

        elif ltype == LOC_UNI:
            # FIXME super ghetto "simple" unicode handling for now
            bytes = b''.join(self.readMemory(lva, lsize).split(b'\x00'))
            return f"u'%s'" % bytes.decode('utf-8')

        elif ltype == LOC_STRUCT:
            lstruct = self.getStructure(lva, tinfo)
            return repr(lstruct)

        elif ltype == LOC_NUMBER:
            value = self.parseNumber(lva, lsize)
            hexstr = "0x%%.%dx" % lsize
            hexstr = hexstr % value
            if lsize == 1:
                return "BYTE: %d (%s)" % (value, hexstr)
            else:
                return "%d BYTES: %d (%s)" % (lsize, value, hexstr)

        elif ltype == LOC_IMPORT:
            return "IMPORT: %s" % tinfo

        elif ltype == LOC_POINTER:
            return "PTR: %s" % self.arch.pointerString(self.getXrefsFrom(lva)[0][XR_TO])

        else:
            n = self.getName(lva)
            if n is not None:
                return n
            return binascii.hexlify(self.readMemory(lva, lsize))

    def followPointer(self, va):
        """
        Do pointer analysis and folllow up the recomendation
        by creating locations etc...
        """
        ltype = self.analyzePointer(va)
        if ltype is None:
            return False

        # Note, we only implement the types possibly
        # returned from analyzePointer...
        if ltype == LOC_OP:
            # NOTE: currently analyzePointer returns LOC_OP
            # based on function entries, lets make a func too...
            logger.debug('discovered new function (followPointer(0x%x))', va)
            self.makeFunction(va)
            return True

        elif ltype == LOC_STRING:
            self.makeString(va)
            return True

        elif ltype == LOC_UNI:
            self.makeUnicode(va)
            return True

        return False

    def processEntryPoints(self):
        '''
        Roll through EntryPoints and make them into functions (if not already)
        '''
        for eva in self.getEntryPoints():
            if self.isFunction(eva):
                continue
            if not self.probeMemory(eva, 1, e_mem.MM_EXEC):
                continue
            self.makeFunction(eva)

    def analyze(self):
        """
        Call this to ask any available analysis modules
        to do their thing...
        """
        self.vprint('Beginning analysis...')

        starttime = time.time()
        # Now lets engage any analysis modules.  If any modules return
        # true, they managed to change things and we should run again...
        for mname in self.amodlist:
            mod = self.amods.get(mname)
            self.vprint("Extended Analysis: %s" % mod.__name__)
            try:
                mod.analyze(self)
            except Exception as e:
                self.vprint("Extended Analysis Exception %s: %s" % (mod.__name__, e))

        endtime = time.time()
        self.vprint('...analysis complete! (%d sec)' % (endtime-starttime))
        self.printDiscoveredStats()
        self._fireEvent(VWE_AUTOANALFIN, (endtime, starttime))

    def analyzeFunction(self, fva):
        for fmname in self.fmodlist:
            fmod = self.fmods.get(fmname)
            try:
                fmod.analyzeFunction(self, fva)
            except Exception as e:
                self.vprint("Function Analysis Exception for function 0x%x, module: %s" % (fva, fmod.__name__))
                self.vprint("Exception Traceback: %s" % traceback.format_exc())
                self.setFunctionMeta(fva, "%s fail" % fmod.__name__, traceback.format_exc())

    def getStats(self):
        stats = {
            'functions': len(self.funcmeta),
            'relocations': len(self.relocations),
        }
        return stats

    def printDiscoveredStats(self):
        (disc,
         undisc,
         numXrefs,
         numLocs,
         numFuncs,
         numBlocks,
         numOps,
         numUnis,
         numStrings,
         numNumbers,
         numPointers,
         numVtables) = self.getDiscoveredInfo()

        self.vprint("Percentage of discovered executable surface area: %.1f%% (%s / %s)" % (disc*100.0/(disc+undisc), disc, disc+undisc))
        self.vprint("   Xrefs/Blocks/Funcs:                             (%s / %s / %s)" % (numXrefs, numBlocks, numFuncs))
        self.vprint("   Locs,  Ops/Strings/Unicode/Nums/Ptrs/Vtables:   (%s:  %s / %s / %s / %s / %s / %s)" % (numLocs, numOps, numStrings, numUnis, numNumbers, numPointers, numVtables))

    def getDiscoveredInfo(self):
        """
        Returns tuple of ( bytes_with_locations, bytes_without_locations ) for all executable maps.
        """
        disc = 0
        undisc = 0
        for mva, msz, mperms, mname in self.getMemoryMaps():
            if not self.isExecutable(mva):
                continue

            off = 0
            while off < msz:
                loc = self.getLocation(mva+off)
                if loc is None:
                    off += 1
                    undisc += 1
                else:
                    off += loc[L_SIZE]
                    disc += loc[L_SIZE]

        numXrefs = len(self.getXrefs())
        numLocs = len(self.getLocations())
        numFuncs = len(self.getFunctions())
        numBlocks = len(self.getCodeBlocks())
        numOps = len(self.getLocations(LOC_OP))
        numUnis = len(self.getLocations(LOC_UNI))
        numStrings = len(self.getLocations(LOC_STRING))
        numNumbers = len(self.getLocations(LOC_NUMBER))
        numPointers = len(self.getLocations(LOC_POINTER))
        numVtables = len(self.getLocations(LOC_VFTABLE))

        return disc, undisc, numXrefs, numLocs, numFuncs, numBlocks, numOps, numUnis, numStrings, numNumbers, numPointers, numVtables

    def getImports(self):
        """
        Return a list of imports, including delay imports, in location tuple format.
        """
        return list(self.getLocations(LOC_IMPORT))

    def makeImport(self, va, libname, impname):
        """
        Add an import entry.
        """
        if libname != '*':
            libname = self.normFileName(libname)
        tinfo = "%s.%s" % (libname, impname)
        self.makeName(va, "%s_%.8x" % (tinfo, va))
        return self.addLocation(va, self.psize, LOC_IMPORT, tinfo=tinfo)

    def getExports(self):
        """
        Return a list of exports in (va,etype,name,filename) tuples.
        """
        return list(self.exports)

    def addExport(self, va, etype, name, filename, makeuniq=False):
        """
        Add an already created export object.

        makeuniq allows Vivisect to append some number to make the name unique.
        This behavior allows for colliding names (eg. different versions of a function)
        to coexist in the same workspace.
        """
        rname = "%s.%s" % (filename,name)

        # check if it exists and is *not* what we're trying to make it
        curval = self.vaByName(rname)

        if curval is not None and curval != va and not makeuniq:
            # if we don't force it to make a uniq name, bail
            raise Exception("Duplicate Name: %s => 0x%x  (cur: 0x%x)" % (rname, va, curval))

        rname = self.makeName(va, rname, makeuniq=makeuniq)
        self._fireEvent(VWE_ADDEXPORT, (va,etype,name,filename))

    def getExport(self, va):
        """
        Get a reference to the export object at the given va
        (or none).
        """
        return self.exports_by_va.get(va)

    def findPointers(self, cache=True):
        """
        Search through all currently "undefined" space and see
        if you can find pointers there...  Returns a list of tuples
        where the tuple is (<ptr at>,<pts to>).
        """
        align = self.arch.archGetPointerAlignment()
        if cache:
            ret = self.getTransMeta('findPointers')
            if ret is not None:
                # Filter locations added since last run...
                ret = [(va, x) for (va, x) in ret if self.getLocation(va) is None and not (va % align)]
                self.setTransMeta('findPointers', ret)
                return ret

        ret = []
        size = self.psize

        for mva, msize, mperm, mname in self.getMemoryMaps():

            offset, bytes = self.getByteDef(mva)
            maxsize = len(bytes) - size

            # if our memory map is not starting off aligned appropriately
            if offset % align:
                offset &= -align
                offset += align

            while offset + size < maxsize:
                va = mva + offset

                loctup = self.getLocation(va)
                if loctup is not None:
                    offset += loctup[L_SIZE]
                    if offset % align:
                        offset += align
                        offset &= -align
                    continue

                x = e_bits.parsebytes(bytes, offset, size, bigend=self.bigend)
                if self.isValidPointer(x):
                    ret.append((va, x))
                    offset += size
                    continue

                offset += align
                offset &= -align

        if cache:
            self.setTransMeta('findPointers', ret)

        return ret

    def detectString(self, va):
        '''
        If the address appears to be the start of a string, then
        return the string length in bytes, else return -1.
        '''
        plen = 0  # pascal string length
        dlen = 0  # delphi string length
        left = self.getMemoryMap(va-4)
        # DEV: Make sure there's space left in the map
        if self.isReadable(va-4) and left and (left[MAP_VA] + left[MAP_SIZE] - va + 4) >= 4:
            plen = self.readMemValue(va - 2, 2)  # pascal string length
            dlen = self.readMemValue(va - 4, 4)  # delphi string length

        offset, bytez = self.getByteDef(va)
        maxlen = len(bytez) - offset
        count = 0
        while count < maxlen:
            # If we hit another thing, then probably not.
            # Ignore when count==0 so detection can check something
            # already set as a location.
            if count > 0:
                loc = self.getLocation(va+count)
                if loc is not None:
                    if loc[L_LTYPE] == LOC_STRING:
                        if loc[L_VA] == va:
                            return loc[L_SIZE]
                        if bytez[offset+count] != 0:
                            # we probably hit a case where the string at the lower va is
                            # technically the start of the full string, but the binary does
                            # some optimizations and just ref's inside the full string to save 
                            # some space
                            return count + loc[L_SIZE]
                        return loc[L_VA] - (va + count) + loc[L_SIZE]
                    return -1

            c = bytez[offset+count]
            # The "strings" algo basically says 4 or more...
            if c == 0 and count >= 4:
                return count

            elif c == 0 and (count == dlen or count == plen):
                return count

            if chr(c) not in string.printable:
                return -1

            count += 1
        return -1

    def isProbablyString(self, va):
        if self.detectString(va) > 0 :
            return True
        return False

    def detectUnicode(self, va):
        '''
        If the address appears to be the start of a unicode string, then
        return the string length in bytes, else return -1.

        This will return true if the memory location is likely
        *simple* UTF16-LE unicode (<ascii><0><ascii><0><0><0>).
        '''
        # FIXME this does not detect Unicode...

        offset, bytes = self.getByteDef(va)
        maxlen = len(bytes) - offset
        count = 0
        if maxlen < 2:
            return -1
        charset = bytes[offset + 1]
        while count < maxlen:
            # If we hit another thing, then probably not.
            # Ignore when count==0 so detection can check something
            # already set as a location.
            if (count > 0):
                loc = self.getLocation(va+count)
                if loc:
                    if loc[L_LTYPE] == LOC_UNI:
                        if loc[L_VA] == va:
                            return loc[L_SIZE]
                        if ord(bytes[offset+count]) != 0:
                            # same thing as in the string case, a binary can ref into a string
                            # only part of the full string.
                            return count + loc[L_SIZE]
                        return loc[L_VA] - (va + count) + loc[L_SIZE]
                    return -1

            c0 = bytes[offset+count]
            if offset + count+1 >= len(bytes):
                return -1
            c1 = bytes[offset+count+1]

            # If we find our null terminator after more
            # than 4 chars, we're probably a real string
            if c0 == 0:
                if count > 8:
                    return count
                return -1

            # If the first byte char isn't printable, then
            # we're probably not a real "simple" ascii string
            if chr(c0) not in string.printable:
                return -1

            # If it's not null,char,null,char then it's
            # not simple unicode...
            if c1 != charset:
                return -1

            count += 2
        return -1

    def isProbablyUnicode(self, va):
        if self.detectUnicode(va) > 0 :
            return True
        return False

    def isProbablyCode(self, va, rerun=False):
        """
        Most of the time, absolute pointers which point to code
        point to the function entry, so test it for the sig.
        """
        if not self.isExecutable(va):
            return False
        ret = self.isFunctionSignature(va)
        if ret:
            return ret

        if va in self.iscode and not rerun:
            return self.iscode[va]

        self.iscode[va] = True
        emu = self.getEmulator()
        emu.setMeta('silent', True)
        wat = v_emucode.watcher(self, va)
        emu.setEmulationMonitor(wat)
        try:
            emu.runFunction(va, maxhit=1)
        except Exception as e:
            self.iscode[va] = False
            return False

        if wat.looksgood():
            self.iscode[va] = True
        else:
            self.iscode[va] = False

        return self.iscode[va]

    #################################################################
    #
    # Opcode API
    #
    def parseOpcode(self, va, arch=envi.ARCH_DEFAULT):
        '''
        Parse an opcode from the specified virtual address.

        Example: op = m.parseOpcode(0x7c773803)

        note: differs from the IMemory interface by checking loclist
        '''
        off, b = self.getByteDef(va)
        if arch == envi.ARCH_DEFAULT:
            loctup = self.getLocation(va)
            # XXX - in the case where we've set a location on what should be an
            # opcode lets make sure L_LTYPE == LOC_OP if not lets reset L_TINFO = original arch param
            # so that at least parse opcode wont fail
            if loctup is not None and loctup[L_TINFO] and loctup[L_LTYPE] == LOC_OP:
                arch = loctup[L_TINFO]

        return self.imem_archs[(arch & envi.ARCH_MASK) >> 16].archParseOpcode(b, off, va)

    def iterJumpTable(self, startva, step=None, maxiters=None, rebase=False):
        if not step:
            step = self.psize
        fname = self.getMemoryMap(startva)
        if fname is None:
            return

        fname = fname[3]
        imgbase = self.getFileMeta(fname, 'imagebase')
        iters = 0
        ptrbase = startva
        rdest = self.readMemValue(ptrbase, step)
        if rebase and rdest < imgbase:
            rdest += imgbase
        while self.isValidPointer(rdest) and self.isProbablyCode(rdest):
            if self.analyzePointer(ptrbase) in STOP_LOCS:
                break

            yield rdest

            ptrbase += step
            if len(self.getXrefsTo(ptrbase)):
                break
            rdest = self.readMemValue(ptrbase, step)
            if rebase and rdest < imgbase:
                rdest += imgbase

            iters += 1
            if maxiters is not None and iters >= maxiters:
                break

    def moveCodeBlock(self, cbva, newfva):
        cb = self.getCodeBlock(cbva)

        if cb is None:
            return

        if cb[CB_FUNCVA] == newfva:
            return

        self.delCodeBlock(cb)
        self.addCodeBlock((cb[CB_VA], cb[CB_SIZE], newfva))

    def splitJumpTable(self, callingVa, prevRefVa, newTablAddr, rebase=False, psize=4):
        '''
        So we have the case where if we have two jump tables laid out consecutively in memory (let's
        call them tables Foo and Bar, with Foo coming before Bar), and we see Foo first, we're going to
        recognize Foo as being a giant table, with all of Bar overlapping with Foo

        So we need to construct a list of now invalid references from prevRefVa, starting at newTablAddr
        newTablAddr should point to the new jump table, and those new codeblock VAs should be removed from
        the list of references that prevRefVa refs to (and delete the name)

        We also need to check to see if the functions themselves line up (ie, do these two jump tables
        even belong to the same function, or should we remove the code block from the function entirely?)
        '''
        # Due to how codeflow happens, we have no guarantee if these two adjacent jump tables are
        # even in the same function
        codeblocks = set()
        curfva = self.getFunction(callingVa)
        # collect all the entries for the new jump table
        for cb in self.iterJumpTable(newTablAddr, rebase=rebase, step=psize):
            codeblocks.add(cb)
            prevcb = self.getCodeBlock(cb)
            if prevcb is None:
                continue
            # we may also have to break these codeblocks from the old function
            # 1 -- new func is none, old func is none
            #   * can't happen. if the codeblock is defined, we at least have an old function
            # 2 -- new func is not none, old func is none
            #   * Can't happen. see above
            # 3 -- new func is none, old func is not none
            #   * delete the codeblock. we've dropped into a new function that is different from the old
            #     since how codeflow discover functions, we should have all the code blocks for function
            # 4 -- neither are none
            #   * moveCodeBlock -- that func will handle whether or not functions are the same
            if curfva is not None:
                self.moveCodeBlock(cb, curcb[CB_FUNCVA])
            else:
                self.delCodeBlock(prevcb[CB_VA])

        # now delete those entries from the previous jump table
        oldrefs = self.getXrefsFrom(prevRefVa)
        todel = [xref for xref in self.getXrefsFrom(prevRefVa) if xref[1] in codeblocks]
        for va in todel:
            self.setComment(va[1], None)
            self.delXref(va)

    def makeJumpTable(self, op, tova, rebase=False, psize=4):
        fname = self.getMemoryMap(tova)[3]
        imgbase = self.getFileMeta(fname, 'imagebase')

        ptrbase = tova
        rdest = self.readMemValue(ptrbase, psize)
        if rebase and rdest < imgbase:
            rdest += imgbase

        # if there's already an Xref to this address from another jump table, we overshot
        # the other table, and need to cut that one short, delete its Xrefs starting at this one
        # and then let the rest of this function build the new jump table
        # This jump table also may not be in the same function as the other jump table, so we need
        # to remove those codeblocks (and child codeblocks) from this function

        # at this point, rdest should be the first codeblock in the jumptable, so get all the xrefs to him
        # (but skipping over the current jumptable base address we're looking at)
        for xrfrom, xrto, rtype, rflags in self.getXrefsTo(rdest):
            if tova == xrfrom:
                continue

            refva, refsize, reftype, refinfo = self.getLocation(xrfrom)
            if reftype != LOC_OP:
                continue
            # If we've already constructed this opcode location and made the xref to the new codeblock,
            # that should mean we've already made the jump table, so there should be no need to split this
            # jump table.
            if refva == op.va:
                continue
            refop = self.parseOpcode(refva)
            for refbase, refbflags in refop.getBranches():
                if refbflags & envi.BR_TABLE:
                    self.splitJumpTable(op.va, refva, tova, psize=psize)

        tabdone = {}
        for i, rdest in enumerate(self.iterJumpTable(ptrbase, rebase=rebase, step=psize)):
            if not tabdone.get(rdest):
                tabdone[rdest] = True
                self.addXref(op.va, rdest, REF_CODE, envi.BR_COND)
                if self.getName(rdest) is None:
                    self.makeName(rdest, "case%d_%.8x" % (i, op.va))
            else:
                cmnt = self.getComment(rdest)
                if cmnt is None:
                    self.setComment(rdest, "Other Case(s): %d" % i)
                else:
                    cmnt += ", %d" % i
                    self.setComment(rdest, cmnt)

        # This must be second (len(xrefsto))
        self.addXref(op.va, tova, REF_PTR)

    def makeOpcode(self, va, op=None, arch=envi.ARCH_DEFAULT):
        """
        Create a single opcode location.  If you have already parsed the
        opcode object, you may pass it in.
        """
        if op is None:
            try:
                op = self.parseOpcode(va, arch=arch)
            except envi.InvalidInstruction as msg:
                # FIXME something is just not right about this...
                bytez = self.readMemory(va, 16)
                logger.warning("Invalid Instruct Attempt At:", hex(va), binascii.hexlify(bytez))
                raise InvalidLocation(va, msg)
            except Exception as msg:
                raise InvalidLocation(va, msg)

        # Add our opcode location first (op flags become ldata)
        loc = self.addLocation(va, op.size, LOC_OP, op.iflags)

        # This takes care of all normal indirect immediates

        brdone = {}
        brlist = op.getBranches()
        for tova, bflags in brlist:

            # If there were unresolved dynamic branches, oh well...
            if tova is None:
                continue
            if not self.isValidPointer(tova):
                continue

            brdone[tova] = True

            # Special case, if it's a table branch, lets resolve it now.
            if bflags & envi.BR_TABLE:
                self.makeJumpTable(op, tova)

            elif bflags & envi.BR_DEREF:

                self.addXref(va, tova, REF_DATA)
                ptrdest = None
                if self.getLocation(tova) is None:
                    ptrdest = self.makePointer(tova, follow=False)

                # If the actual dest is executable, make a code ref fixup
                # which *removes* the deref flag...
                # If we're an xref to something real, rip out the deref flag, but if we're
                # an xref to a big fat 0, fuggedaboutit
                if ptrdest and self.analyzePointer(ptrdest[0]):
                    self.addXref(va, ptrdest[0], REF_CODE, bflags & ~envi.BR_DEREF)
                else:
                    self.addXref(va, tova, REF_CODE, bflags)


            else:
                # vivisect does NOT create REF_CODE entries for
                # instruction fall through
                if bflags & envi.BR_FALL:
                    continue

                self.addXref(va, tova, REF_CODE, bflags)

        # Check the instruction for static d-refs
        for oidx, o in op.genRefOpers(emu=None):
            # FIXME it would be nice if we could just do this one time
            # in the emulation pass (or hint emulation that some have already
            # been done.
            # unfortunately, emulation pass only occurs for code identified
            # within a marked function.
            # future fix: move this all into VivCodeFlowContext.

            # Does the operand touch memory ?
            if o.isDeref():

                ref = o.getOperAddr(op, None)

                if brdone.get(ref, False):
                    continue

                if ref is not None and self.isValidPointer(ref):

                    # It's a data reference. lets also check if the data is
                    # a pointer.

                    self.addXref(va, ref, REF_DATA)

                    # If we don't already know what type this location is,
                    # lets make it either a pointer or a number...
                    if self.getLocation(ref) is None:

                        offset, _ = self.getByteDef(ref)

                        val = self.parseNumber(ref, o.tsize)
                        # So we need the size check to avoid things like "aaaaa", maybe
                        # but maybe if we do something like the tsize must be either the
                        # target pointer size or in a set of them that the arch defines?
                        if (self.psize == o.tsize and self.isValidPointer(val)):
                            self.makePointer(ref, tova=val)
                        else:
                            self.makeNumber(ref, o.tsize)

            else:
                ref = o.getOperValue(op)
                if brdone.get(ref, False):
                    continue
                if ref is not None and type(ref) is int and self.isValidPointer(ref):
                    self.addXref(va, ref, REF_PTR)

        return loc

    def _dbgLocEntry(self, va):
        """
        Display the human-happy version of a location
        """
        loc = self.getLocation(va)
        if loc is None:
            return 'None'

        lva, lsz, ltype, ltinfo = loc
        ltvar = loc_lookups.get(ltype)
        ltdesc = loc_type_names.get(ltype)
        locrepr = '(0x%x, %d, %s, %r)  # %s' % (lva, lsz, ltvar, ltinfo, ltdesc)
        return locrepr

    def updateCallsFrom(self, fva, ncalls):
        function = self.getFunction(fva)
        prev_call = self.getFunctionMeta(function, 'CallsFrom')
        newcall = set(prev_call).union(set(ncalls))
        self.setFunctionMeta(function, 'CallsFrom', list(newcall))

    def makeCode(self, va, arch=envi.ARCH_DEFAULT, fva=None):
        """
        Attempt to begin code-flow based disassembly by
        starting at the given va.  The va will be made into
        an OpcodeLoc and refs will be walked continuing to
        make code where possible.
        """
        # If this is already a location, bail.
        if self.isLocation(va):
            return

        calls_from = self.cfctx.addCodeFlow(va, arch=arch)
        if fva is None:
            self.setVaSetRow('CodeFragments', (va, calls_from))
        else:
            self.updateCallsFrom(fva, calls_from)
        return calls_from

    def previewCode(self, va, arch=envi.ARCH_DEFAULT):
        '''
        Show the repr of an instruction in the current canvas *before* making it that
        '''
        try:
            op = self.parseOpcode(va, arch)
            if op is None:
                self.vprint("0x%x - None")
            else:
                self.vprint("0x%x  (%d bytes)  %s" % (va, len(op), repr(op)))
        except Exception:
            self.vprint("0x%x - decode exception" % va)
            logger.exception("preview opcode exception:")

    #################################################################
    #
    # Function API
    #

    def isFunction(self, funcva):
        """
        Return True if funcva is a function entry point.
        """
        return self.funcmeta.get(funcva) is not None

    def isFunctionThunk(self, funcva):
        """
        Return True if funcva is a function thunk
        """
        # TODO: could we do more here?
        try:
            return self.getFunctionMeta(funcva, 'Thunk') is not None
        except InvalidFunction:
            return False

    def getFunctions(self):
        """
        Return a list of the function virtual addresses
        defined in the workspace.
        """
        return list(self.funcmeta.keys())

    def getFunction(self, va):
        """
        Return the VA for this function.  This will search code blocks
        and check for a function va.
        """
        if self.funcmeta.get(va) is not None:
            return va
        cbtup = self.getCodeBlock(va)
        if cbtup is not None:
            return cbtup[CB_FUNCVA]
        return None

    def makeFunction(self, va, meta=None, arch=envi.ARCH_DEFAULT):
        """
        Do parsing for function information and add a new function doodad.
        This function should probably only be called once code-flow for the
        area is complete.
        """
        if self.isFunction(va):
            return

        if not self.isValidPointer(va):
            raise InvalidLocation(va)

        loc = self.getLocation(va)
        if loc is not None and loc[L_TINFO] is not None and loc[L_LTYPE] == LOC_OP:
            arch = loc[L_TINFO]

        realfva = self.cfctx.addEntryPoint(va, arch=arch)

        if meta is not None:
            for key, val in meta.items():
                self.setFunctionMeta(realfva, key, val)
        return realfva

    def delFunction(self, funcva):
        """
        Remove a function, it's code blocks and all associated meta
        """
        if self.funcmeta.get(funcva) is None:
            raise InvalidLocation(funcva)

        self._fireEvent(VWE_DELFUNCTION, funcva)

    def setFunctionArg(self, fva, idx, atype, aname):
        '''
        Set the name and type information for a single function arguemnt by index.

        Example:
            # If we were setting up main...
            vw.setFunctionArg(fva, 0, 'int','argc')
            vw.setFunctionArg(fva, 1, 'char **','argv')
        '''
        rettype,retname,callconv,callname,callargs = self.getFunctionApi(fva)
        while len(callargs) <= idx:
            callargs.append( ('int','arg%d' % len(callargs)) )

        callargs[idx] = (atype,aname)
        self.setFunctionApi(fva, (rettype,retname,callconv,callname,callargs))

    def getFunctionArgs(self, fva):
        '''
        Returns the list of (typename,argname) tuples which define the
        arguments for the specified function.

        Example:
            for typename,argname in vw.getFunctionArgs(fva):
                print('Takes: %s %s' % (typename,argname))
        '''
        rettype, retname, callconv, callname, callargs = self.getFunctionApi(fva)
        return list(callargs)

    def getFunctionApi(self, fva):
        '''
        Retrieve the API definition for the given function address.

        Returns: an API tuple (similar to impapi subsystem) or None
            ( rettype, retname, callconv, funcname, ( (argtype, argname), ...) )
        '''
        ret = self.getFunctionMeta(fva, 'api')
        if ret is not None:
            return ret

        defcall = self.getMeta('DefaultCall','unkcall')
        return ('void', None, defcall, None, ())

    def setFunctionApi(self, fva, apidef):
        '''
        Set a function's API definition.
        NOTE: apidef is a tuple similar to the impapi subsystem
            ( rettype, retname, callconv, funcname, ( (argtype, argname), ...) )

        Example:
            apidef = ('int','size','stdcall','getThingSize', ( ('void *','thing'), ))
            vw.setFunctionApi(fva, apidef)
        '''
        self.setFunctionMeta(fva, 'api', apidef)

    def getFunctionLocals(self, fva):
        '''
        Retrieve the list of (fva,spdelta,symtype,syminfo) tuples which
        represent the given function's local memory offsets.
        '''
        if not self.isFunction(fva):
            raise InvalidFunction(fva)
        return list(self.localsyms[fva].values())

    def getFunctionLocal(self, fva, spdelta):
        '''
        Retrieve a function local symbol definition as a
        (typename,symname) tuple or None if not found.

        NOTE: If the local symbol references a LSYM_FARG, this API
        will resolve the argument name/type from the function API
        definition.

        Example:
            locsym = vw.getFunctionLocal(fva, 8)
            if locsym:
                symtype,symname = locsym
                print('%s %s;' % (symtype,symname))
        '''
        locsym = self.localsyms[fva].get(spdelta)
        if locsym is None:
            return None

        fva,spdelta,symtype,syminfo = locsym
        if symtype == LSYM_NAME:
            return syminfo

        if symtype == LSYM_FARG:

            apidef = self.getFunctionApi(fva)
            if apidef is None:
                return None

            funcargs = apidef[-1]
            if syminfo >= len(funcargs):
                return None

            return funcargs[syminfo]

        raise Exception('Unknown Local Symbol Type: %d' % symtype)

    def setFunctionLocal(self, fva, spdelta, symtype, syminfo):
        '''
        Assign a local symbol within a function (addressed
        by delta from initial sp).  For each symbol, a "symtype"
        and "syminfo" field are used to specify the details.

        Example:
            # Setup a regular local integer
            vw.setFunctionLocal(fva, -4, LSYM_NAME, ('int','x'))

            # Setup a link to a stack argument... (ie. i386 cdecl)
            vw.setFunctionLocal(fva, 4, LSYM_FARG, 0)

            # Setup amd64 style shadow space
            vw.setFunctionLocal(fva, 8, LSYM_NAME, ('void *','shadow0'))
        '''
        metaname = 'LocalSymbol:%d' % spdelta
        metavalue = (fva,spdelta,symtype,syminfo)
        self.setFunctionMeta(fva, metaname, metavalue)

    def setFunctionMeta(self, funcva, key, value):
        """
        Set meta key,value pairs that describe a particular
        function (by funcva).

        Example: vw.setFunctionMeta(fva, "WootKey", 10)
        """
        if not self.isFunction(funcva):
            raise InvalidFunction(funcva)
        self._fireEvent(VWE_SETFUNCMETA, (funcva, key, value))

    def getFunctionMeta(self, funcva, key, default=None):
        m = self.funcmeta.get(funcva)
        if m is None:
            raise InvalidFunction(funcva)
        return m.get(key, default)

    def getFunctionMetaDict(self, funcva):
        """
        Return the entire dictionary of function metadata
        for the function specified at funcva
        """
        return self.funcmeta.get(funcva)

    def getFunctionBlocks(self, funcva):
        """
        Return the code-block objects for the given function va
        """
        ret = self.codeblocks_by_funcva.get(funcva)
        if ret is None:
            ret = []
        return ret

    def makeFunctionThunk(self, fva, thname, addVa=True, filelocal=False):
        """
        Inform the workspace that a given function is considered a "thunk" to another.
        This allows the workspace to process argument inheritance and several other things.

        Usage: vw.makeFunctionThunk(0xvavavava, "kernel32.CreateProcessA")
        """
        self.checkNoRetApi(thname, fva)
        self.setFunctionMeta(fva, "Thunk", thname)
        n = self.getName(fva)

        base = thname.split(".")[-1]
        if addVa:
            name = "%s_%.8x" % (base,fva)
        else:
            name = base
        newname = self.makeName(fva, name, filelocal=filelocal, makeuniq=True)

        api = self.getImpApi(thname)
        if api:
            # Set any argument names that are None
            rettype,retname,callconv,callname,callargs = api
            callargs = [ callargs[i] if callargs[i][1] else (callargs[i][0],'arg%d' % i) for i in range(len(callargs)) ]
            self.setFunctionApi(fva, (rettype,retname,callconv,callname,callargs))

    def getCallers(self, va):
        '''
        Get the va for all the callers of the given function/import.

        Example:
            for va in vw.getCallers( importva ):
                dostuff(va)
        '''
        ret = []
        for fromva, tova, rtype, rflags in self.getXrefsTo(va, rtype=REF_CODE):
            if rflags & envi.BR_PROC:
                ret.append(fromva)
        return ret

    def getCallGraph(self):
        '''
        Retrieve a visgraph Graph object representing all known inter procedural
        branches in the workspace.  Each node has an ID that is the same as the
        function va.

        Example:
            graph = vw.getCallGraph()
        '''
        return self._call_graph

    def getFunctionGraph(self, fva):
        '''
        Retrieve a code-block graph for the specified virtual address.
        Procedural branches (ie, calls) will not be followed during graph
        construction.
        '''
        return viv_codegraph.FuncBlockGraph(self,fva)

    def getImportCallers(self, name):
        """
        Get a list of all the callers who reference the specified import
        by name. (If we detect that the name is actually *in* our workspace,
        return those callers too...
        """
        ret = []

        # If it's a local function, do that too..
        fva = self.vaByName(name)
        if fva is not None and self.isFunction(fva):
            ret = self.getCallers(fva)

        for fva in self.getFunctions():
            if self.getFunctionMeta(fva, 'Thunk') == name:
                ret.extend( self.getCallers( fva ) )

        for lva,lsize,ltype,tinfo in self.getLocations(LOC_IMPORT):
            if tinfo == name:
                ret.extend( self.getCallers( lva ) )

        return ret

    #################################################################
    #
    # Xref API
    #

    def getXrefs(self, rtype=None):
        """
        Return the entire list of XREF tuples for this workspace.
        """
        if rtype:
            return [ xtup for xtup in self.xrefs if xtup[XR_RTYPE] == rtype ]
        return self.xrefs

    def getXrefsFrom(self, va, rtype=None):
        """
        Return a list of tuples for the xrefs whose origin is the
        specified va.  Optionally, only return xrefs whose type
        field is rtype if specified.

        example:
        for fromva, tova, rtype, rflags in vw.getXrefsFrom(0x41414141):
            dostuff(tova)
        """
        ret = []
        xrefs = self.xrefs_by_from.get(va, None)
        if xrefs is None:
            return ret
        if rtype is None:
            return xrefs
        return [ xtup for xtup in xrefs if xtup[XR_RTYPE] == rtype ]

    def getXrefsTo(self, va, rtype=None):
        """
        Get a list of xrefs which point to the given va. Optionally,
        specify an rtype to get only xrefs of that type.
        """
        # FIXME make xrefs use MapLookup!
        ret = []
        xrefs = self.xrefs_by_to.get(va, None)
        if xrefs is None:
            return ret
        if rtype is None:
            return xrefs
        return [ xtup for xtup in xrefs if xtup[XR_RTYPE] == rtype ]

    def addMemoryMap(self, va, perms, fname, bytes):
        """
        Add a memory map to the workspace.  This is the *only* way to
        get memory backings into the workspace.
        """
        self._fireEvent(VWE_ADDMMAP, (va, perms, fname, bytes))

    def delMemoryMap(self, va):
        raise "OMG"

    def addSegment(self, va, size, name, filename):
        """
        Add a "segment" to the workspace.  A segment is generally some meaningful
        area inside of a memory map.  For PE binaries, a segment and a memory map
        are synonymous.  However, some platforms (Elf) specify their memory maps
        (program headers) and segments (sectons) seperately.
        """
        self._fireEvent(VWE_ADDSEGMENT, (va,size,name,filename))

    def getSegment(self, va):
        """
        Return the tuple representation of a segment. With the
        following format:

        (va, size, name, filename)
        """
        for seg in self.segments:
            sva, ssize, sname, sfile = seg
            if va >= sva and va < (sva + ssize):
                return seg
        return None

    def getSegments(self):
        """
        Return a list of segment tuples (see getSegment) for all
        the segments defined in the current worksace
        """
        return list(self.segments)

    def addCodeBlock(self, va, size, funcva):
        """
        Add a region of code which belongs to a function.  Code-block boundaries
        are at all logical branches and have more in common with a logical
        graph view than function chunks.
        """
        loc = self.getLocation( va )
        if loc is None:
            raise Exception('Adding Codeblock on *non* location?!?: 0x%.8x' % va)
        self._fireEvent(VWE_ADDCODEBLOCK, (va,size,funcva))

    def getCodeBlock(self, va):
        """
        Return the codeblock which contains the given va.  A "codeblock"
        is a location compatable tuple: (va, size, funcva)
        """
        return self.blockmap.getMapLookup(va)

    def delCodeBlock(self, va):
        """
        Remove a code-block definition from the codeblock namespace.
        """
        cb = self.getCodeBlock(va)
        if cb is None:
            raise Exception("Unknown Code Block: 0x%x" % va)
        self._fireEvent(VWE_DELCODEBLOCK, cb)

    def getCodeBlocks(self):
        """
        Return a list of all the codeblock objects.
        """
        return list(self.codeblocks)

    def addXref(self, fromva, tova, reftype, rflags=0):
        """
        Add an xref with the specified fromva, tova, and reftype
        (see REF_ macros).  This will *not* trigger any analysis.
        Callers are expected to do their own xref analysis (ie, makeCode() etc)
        """
        # Architecture gets to decide on actual final VA (ARM/THUMB/etc...)
        tova, reftype, rflags = self.arch.archModifyXrefAddr(tova, reftype, rflags)

        ref = (fromva, tova, reftype, rflags)
        if ref in self.getXrefsFrom(fromva):
            return
        self._fireEvent(VWE_ADDXREF, (fromva, tova, reftype, rflags))

    def delXref(self, ref):
        """
        Remove the given xref.  This *will* exception if the
        xref doesn't already exist...
        """
        if ref not in self.getXrefsFrom(ref[XR_FROM]):
            raise Exception("Unknown Xref: %x %x %d" % ref)
        self._fireEvent(VWE_DELXREF, ref)

    def analyzePointer(self, va):
        """
        Assume that a new pointer has been created.  Check if it's
        target has a defined location and if not, try to figure out
        what's there. Will return the location type of the location
        it recommends or None if a location is already there or it has
        no idea.
        """
        if self.getLocation(va) is not None:
            return None
        if self.isProbablyString(va):
            return LOC_STRING
        elif self.isProbablyUnicode(va):
            return LOC_UNI
        elif self.isProbablyCode(va):
            return LOC_OP
        return None

    def getMeta(self, name, default=None):
        return self.metadata.get(name, default)

    def setMeta(self, name, value):
        """
        Set a meta key,value pair for this workspace.
        """
        self._fireEvent(VWE_SETMETA, (name,value))

    def markDeadData(self, start, end):
        """
        mark a virtual range as dead code.
        """
        self.setMeta("deaddata:0x%08x" % start, (start, end))

    def unmarkDeadData(self, start, end):
        """
        unmark a virtual range as dead code
        """
        self._dead_data.remove( (start,end) )

    def _mcb_deaddata(self, name, value):
        """
        callback from setMeta with namespace
        deaddata:
        that indicates a range has been added
        as dead data.
        """
        if value not in self._dead_data:
            self._dead_data.append( value )

    def isDeadData(self, va):
        """
        Return boolean indicating va is in
        a dead data range.
        """
        for start,end in self._dead_data:
            if va >= start and va <= end:
                return True
        return False

    def initMeta(self, name, value):
        """
        Set a metakey ONLY if it is not already set. Either
        way return the value of the meta key.
        """
        m = self.getMeta(name)
        if m is None:
            self.setMeta(name, value)
            m = value
        return m

    def getTransMeta(self, mname, default=None):
        '''
        Retrieve a piece of "transient" metadata which is *not*
        stored across runs or pushed through the event subsystem.
        '''
        return self.transmeta.get(mname,default)

    def setTransMeta(self, mname, value):
        '''
        Store a piece of "transient" metadata which is *not*
        stored across runs or pushed through the event subsystem.
        '''
        self.transmeta[mname] = value

    def castPointer(self, va):
        """
        Return the value for a pointer in memory at
        the given location.  This method does NOT
        create a location object or do anything other
        than parse memory.
        """
        offset, bytes = self.getByteDef(va)
        return e_bits.parsebytes(bytes, offset, self.psize, bigend=self.bigend)

    def makePointer(self, va, tova=None, follow=True):
        """
        Create a new pointer location in the workspace.  If you have already
        parsed out the pointers value, you may specify tova to speed things
        up.
        """
        loctup = self.getLocation(va)
        if loctup is not None:
<<<<<<< HEAD
            logger.warning("0x%x: Attempting to make a Pointer where another location object exists (of type %r)", va, self.reprLocation(loctup))
=======
            if loctup[L_LTYPE] != LOC_POINTER or loctup[L_VA] != va:
                logger.warn("0x%x: Attempting to make a Pointer where another location object exists (of type %r)", va, self.reprLocation(loctup))
>>>>>>> 955491fb
            return None

        psize = self.psize

        # Get and document the xrefs created for the new location
        if tova is None:
            tova = self.castPointer(va)

        self.addXref(va, tova, REF_PTR)

        ploc = self.addLocation(va, psize, LOC_POINTER)

        if follow and self.isValidPointer(tova):
            self.followPointer(tova)

        return ploc

    def makePad(self, va, size):
        """
        A special utility for making a pad of a particular size.
        """
        return self.addLocation(va, size, LOC_PAD, None)

    def makeNumber(self, va, size, val=None):
        """
        Create a number location in memory of the given size.

        (you may specify val if you have already parsed the value
         from memory and would like to save CPU cycles)
        """
        return self.addLocation(va, size, LOC_NUMBER, None)

    def parseNumber(self, va, size):
        '''
        Parse a <size> width numeric value from memory at <va>.

        Example:
            val = vw.parseNumber(0x41414140, 4)
        '''
        offset, bytes = self.getByteDef(va)
        return e_bits.parsebytes(bytes, offset, size, bigend=self.bigend)

    def _getSubstrings(self, va, size, ltyp):
        # rip through the desired memory range to populate any substrings
        subs = set()
        end = va + size
        for offs in range(va, end, 1):
            loc = self.getLocation(offs, range=True)
            if loc and loc[L_LTYPE] == LOC_STRING and loc[L_VA] > va:
                subs.add((loc[L_VA], loc[L_SIZE]))
                if loc[L_TINFO]:
                    subs = subs.union(set(loc[L_TINFO]))
        return list(subs)

    def _getStrTinfo(self, va, size, subs):
        ploc = self.getLocation(va, range=False)
        if ploc:
            # the string we're making is a substring of some outer one
            # still make this string location, but let the parent know about us too and our
            # children as well. Ultimately, the outermost parent should be responsible for
            # knowing about all it's substrings
            modified = False
            pva, psize, ptype, pinfo = ploc
            if ptype not in (LOC_STRING, LOC_UNI):
                return subs
            if (va, size) not in pinfo:
                modified = True
                pinfo.append((va, size))

            for sva, ssize in subs:
                if (sva, ssize) not in pinfo:
                    modified = True
                    pinfo.append((sva, ssize))
            if modified:
                tinfo = pinfo
        else:
            tinfo = subs

        return tinfo

    def makeString(self, va, size=None):
        """
        Create a new string location at the given VA.  You may optionally
        specify size.  If size==None, the string will be parsed as a NULL
        terminated ASCII string.

        Substrings are also handled here. Generally, the idea is:
        * if the memory range is completey undefined, we just create a new string at the VA specified (provided that asciiStringSize return a size greater than 0 or the parameter size is greater than 0)

        * if we create a string A at virtual address 0x40 with size 20, and then later a string B at virtual
          address 0x44, we won't actually make a new location for the string B, but rather add info to the
          tinfo portion of the location tuple for string A, and when trying to retrieve string B via getLocation,
          we'll make up a (sort of) fake location tuple for string B, provided that range=True is passed to
          getLocation

        * if we create string A at virtual address 0x40, and then later a string B at virtual 0x30
          that has a size of 16 or more, we overwrite the string A with the location information for string B,
          and demote string A to being a tuple of (VA, size) inside of string B's location information.

        This method only captures suffixes, but perhaps in the future we'll have symbolik resolution that can
        capture true substrings that aren't merely suffixes.

        This same formula is applied to unicode detection as well
        """
        if size is None:
            size = self.asciiStringSize(va)

        if size <= 0:
            raise Exception("Invalid String Size: %d" % size)

        # rip through the desired memory range to populate any substrings
        subs = self._getSubstrings(va, size, LOC_STRING)
        tinfo = self._getStrTinfo(va, size, subs)

        if self.getName(va) is None:
            m = self.readMemory(va, size-1).replace(b'\n', b'')
            self.makeName(va, "str_%s_%.8x" % (m[:16].decode('utf-8'), va))
        return self.addLocation(va, size, LOC_STRING, tinfo=tinfo)

    def makeUnicode(self, va, size=None):
        if size is None:
            size = self.uniStringSize(va)

        if size <= 0:
            raise Exception("Invalid Unicode Size: %d" % size)

        subs = self._getSubstrings(va, size, LOC_UNI)
        tinfo = self._getStrTinfo(va, size, subs)

        if self.getName(va) is None:
            m = self.readMemory(va, size-1).replace(b'\n', b'').replace(b'\0', b'')
            self.makeName(va, "wstr_%s_%.8x" % (m[:16],va))
        return self.addLocation(va, size, LOC_UNI, tinfo=tinfo)

    def addConstModule(self, modname):
        '''
        Add constants declared within the named module
        to the constants resolver namespace.

        Example: vw.addConstModule('vstruct.constants.ntstatus')
        '''
        mod = self.loadModule(modname)
        self.vsconsts.addModule(mod)

    def addStructureModule(self, namespace, modname):
        '''
        Add a vstruct structure module to the workspace with the given
        namespace.

        Example: vw.addStructureModule('ntdll', 'vstruct.defs.windows.win_5_1_i386.ntdll')

        This allows subsequent struct lookups by names like
        '''

        mod = self.loadModule(modname)
        self.vsbuilder.addVStructNamespace(namespace, mod)

    def getStructure(self, va, vstructname):
        """
        Parse and return a vstruct object for the given name.  This
        (like parseOpcode) does *not* require that the location be a struct
        and will not create one (use makeStructure).
        """
        s = vstruct.getStructure(vstructname)
        if s is None:
            s = self.vsbuilder.buildVStruct(vstructname)
        if s is not None:
            bytes = self.readMemory(va, len(s))
            s.vsParse(bytes)
        return s

    def makeStructure(self, va, vstructname, vs=None):
        """
        Make a location which is a structure and will be parsed/accessed
        by vstruct.  You must specify the vstruct name for the structure
        you wish to have at the location.  Returns a vstruct from the
        location.
        """
        if vs is None:
            vs = self.getStructure(va, vstructname)
        self.addLocation(va, len(vs), LOC_STRUCT, vstructname)

        # Determine if there are any pointers we need make
        # xrefs for...
        offset = 0
        for p in vs.vsGetPrims():
            if isinstance(p, vs_prims.v_ptr):
                vptr = p.vsGetValue()
                if self.isValidPointer(vptr):
                    self.addXref(va+offset, vptr, REF_PTR)

            offset += len(p)

        return vs

    def getUserStructNames(self):
        '''
        Retrive the list of the existing user-defined structure
        names.

        Example:
            for name in vw.getUserStructNames():
                print('Structure Name: %s' % name)
        '''
        return self.vsbuilder.getVStructCtorNames()

    def getUserStructSource(self, sname):
        '''
        Get the source code (as a string) for the given user
        defined structure.

        Example:
            ssrc = vw.getUserStructSource('MyStructureThing')
        '''
        return self.getMeta('ustruct:%s' % sname)

    def setUserStructSource(self, ssrc):
        '''
        Save the input string as a C structure definition for the
        workspace.  User-defined structures may then be applied
        to locations, or further edited in the future.

        Example:
            src = "struct woot { int x; int y; };"
            vw.setUserStructSource( src )
        '''
        # First, we make sure it compiles...
        ctor = vs_cparse.ctorFromCSource( ssrc )
        # Then, build one to get the name from it...
        vs = ctor()
        cname = vs.vsGetTypeName()
        self.setMeta('ustruct:%s' % cname, ssrc)
        return cname

    def asciiStringSize(self, va):
        """
        Return the size (in bytes) of the ascii string
        at the specified location (or -1 if no terminator
        is found in the memory map)
        """
        offset, bytez = self.getByteDef(va)
        foff = bytez.find(b'\x00', offset)
        if foff == -1:
            return foff
        return (foff - offset) + 1

    def uniStringSize(self, va):
        """
        Return the size (in bytes) of the unicode string
        at the specified location (or -1 if no terminator
        is found in the memory map)
        """
        offset, bytez = self.getByteDef(va)
        foff = bytez.find(b'\x00\x00', offset)
        if foff == -1:
            return foff
        return (foff - offset) + 2

    def addLocation(self, va, size, ltype, tinfo=None):
        """
        Add a location tuple.
        """
        ltup = (va, size, ltype, tinfo)
        #loc = self.locmap.getMapLookup(va)
        #if loc is not None:
            #raise Exception('Duplicate Location: (is: %r wants: %r)' % (loc,ltup))

        self._fireEvent(VWE_ADDLOCATION, ltup)
        return ltup

    def getLocations(self, ltype=None, linfo=None):
        """
        Return a list of location objects from the workspace
        of a particular type.
        """
        if ltype is None:
            return list(self.loclist)

        if linfo is None:
            return [ loc for loc in self.loclist if loc[2] == ltype ]

        return [ loc for loc in self.loclist if (loc[2] == ltype and loc[3] == linfo) ]

    def isLocation(self, va, range=False):
        """
        Return True if the va represents a location already.
        """
        if self.getLocation(va, range=range) is not None:
            return True
        return False

    def isLocType(self, va, ltype):
        """
        You may use this to test if a given VA represents
        a location of the specified type.

        example:
        if vw.isLocType(0x41414141, LOC_STRING):
            print("string at: 0x41414141")
        """
        tup = self.getLocation(va)
        if tup is None:
            return False
        return tup[L_LTYPE] == ltype

    def getLocation(self, va, range=True):
        """
        Return the va,size,ltype,tinfo tuple for the given location.
        (specify range=True to potentially match a va that is inside
        a location rather than the beginning of one, this behavior
        only affects strings/substring retrieval currently)
        """
        loc = self.locmap.getMapLookup(va)
        if not loc:
            return loc

        if range and loc[L_LTYPE] in (LOC_STRING, LOC_UNI):
            # dig into any sublocations that may have been created, trying to find the best match
            # possible, where "best" means the substring that both contains the va, and has no substrings
            # that contain the va.
            if not loc[L_TINFO]:
                return loc
            subs = sorted(loc[L_TINFO], key=lambda k: k[0], reverse=False)
            ltup = loc
            for sva, ssize in subs:
                if sva <= va < sva + ssize:
                    ltup = (sva, ssize, loc[L_LTYPE], [])
            return ltup
        else:
            return loc

    def getLocationRange(self, va, size):
        """
        A "location range" is a list of location tuples where
        undefined space *will* be represented by LOC_UNDEF tuples
        to provide a complete accounting of linear workspace.
        """
        ret = []
        endva = va+size
        undefva = None
        while va < endva:
            ltup = self.getLocation(va)
            if ltup is None:
                if undefva is None:
                    undefva = va
                va += 1
            else:
                if undefva is not None:
                    ret.append((undefva, va-undefva, LOC_UNDEF, None))
                    undefva = None
                ret.append(ltup)
                va += ltup[L_SIZE]

        # Mop up any hanging udefs
        if undefva is not None:
            ret.append((undefva, va-undefva, LOC_UNDEF, None))

        return ret

    def delLocation(self, va):
        """
        Delete the given Location object from the binary
        (removes any xrefs/etc for the location as well)

        This will raise InvalidLocation if the va is not
        an exact match for the beginning of a location.
        """
        loc = self.getLocation(va)
        if loc is None:
            raise InvalidLocation(va)
        # remove xrefs from this location
        for xref in self.getXrefsFrom(va):
            self.delXref(xref)
        self._fireEvent(VWE_DELLOCATION, loc)

    def getRenderInfo(self, va, size):
        """
        Get nearly everything needed to render a workspace area
        to a display.  This function *greatly* speeds up interface
        code and is considered "tightly coupled" with the asmview
        code.  (and is therefore subject to change).
        """
        locs = []
        funcs = {}
        names = {}
        comments = {}
        extras = {}

        for loc in self.getLocationRange(va, size):
            lva, lsize, ltype, tinfo = loc
            locs.append(loc)

            name = self.getName(lva)
            isfunc = self.isFunction(lva)
            cmnt = self.getComment(lva)

            if name is not None:
                names[lva] = name
            if isfunc == True:
                funcs[lva] = True
            if cmnt is not None:
                comments[lva] = cmnt

            if ltype == LOC_UNDEF:
                # Expand out all undefs so we can send all the info
                endva = lva + lsize
                while lva < endva:
                    uname = self.getName(lva)
                    ucmnt = self.getComment(lva)
                    if uname is not None:
                        names[lva] = uname
                    if ucmnt is not None:
                        comments[lva] = ucmnt
                    #ret.append(((lva, 1, LOC_UNDEF, None), self.getName(lva), False, self.getComment(lva)))
                    lva += 1

            elif ltype == LOC_OP:
                extras[lva] = self.parseOpcode(lva)

            elif ltype == LOC_STRUCT:
                extras[lva] = self.getStructure(lva, tinfo)

        return locs, funcs, names, comments, extras

    def getPrevLocation(self, va, adjacent=True):
        """
        Get the previous location behind this one.  If adjacent
        is true, only return a location which is IMMEDIATELY behind
        the given va, otherwise search backward for a location until
        you find one or hit the edge of the segment.
        """
        va -= 1
        ret = self.locmap.getMapLookup(va)
        if ret is not None:
            return ret
        if adjacent:
            return None
        va -= 1
        while va > 0:
            ret = self.locmap.getMapLookup(va)
            if ret is not None:
                return ret
            va -= 1
        return None

    def vaByName(self, name):
        return self.va_by_name.get(name, None)

    def getLocationByName(self, name):
        """
        Return a location object by the name of the
        location.
        """
        va = self.vaByName(name)
        if va is None:
            raise InvalidLocation(0, "Unknown Name: %s" % name)
        return self.getLocation(va)

    def getNames(self):
        """
        Return a list of tuples containing (va, name)
        """
        return list(self.name_by_va.items())

    def getName(self, va, smart=False):
        '''
        Returns the name of the specified virtual address (or None).

        Smart mode digs beyond simple name lookups, as follows:
        If va falls within a known function in the workspace, we return "funcname+<delta>".
        If not, and the va falls within a mapped binary, we return "filename+<delta>"
        '''
        name = self.name_by_va.get(va)

        if name is not None or not smart:
            return name

        # TODO: by previous symbol?

        # by function
        baseva = self.getFunction(va)
        basename = self.name_by_va.get(baseva, None)

        if self.isFunction(va):
            basename = 'sub_0%x' % va

        # by filename
        if basename is None:
            basename = self.getFileByVa(va)
            if basename is None:
                return None

            baseva = self.getFileMeta(basename, 'imagebase')

        delta = va - baseva

        if delta:
            pom = ('', '+')[delta>0]
            name = "%s%s%s" % (basename, pom, hex(delta))
        else:
            name = basename
        return name

    def makeName(self, va, name, filelocal=False, makeuniq=False):
        """
        Set a readable name for the given location by va. There
        *must* be a Location defined for the VA before you may name
        it.  You may set a location's name to None to remove a name.

        makeuniq allows Vivisect to append some number to make the name unique.
        This behavior allows for colliding names (eg. different versions of a function)
        to coexist in the same workspace.

        default behavior is to fail on duplicate (False).
        """
        if filelocal:
            segtup = self.getSegment(va)
            if segtup is None:
                self.vprint("Failed to find file for 0x%.8x (%s) (and filelocal == True!)"  % (va, name))
            if segtup is not None:
                fname = segtup[SEG_FNAME]
                if fname is not None:
                    name = "%s.%s" % (fname, name)

        oldva = self.vaByName(name)
        # If that's already the name, ignore the event
        if oldva == va:
            return

        if oldva is not None:
            if not makeuniq:
                raise DuplicateName(oldva, va, name)

            else:
                logger.debug('makeName: %r already lives at 0x%x', name, oldva)
                # tack a number on the end
                index = 0
                newname = "%s_%d" % (name, index)
                newoldva = self.vaByName(newname)
                while self.vaByName(newname) not in (None, newname):
                    # if we run into the va we're naming, that's the name still
                    if newoldva == va:
                        return newname
                    logger.debug('makeName: %r already lives at 0x%x', newname, newoldva)
                    index += 1
                    newname = "%s_%d" % (name, index)
                    newoldva = self.vaByName(newname)

                name = newname

        self._fireEvent(VWE_SETNAME, (va,name))
        return name

    def saveWorkspace(self, fullsave=True):

        if self.server is not None:
            return

        modname = self.getMeta("StorageModule")
        filename = self.getMeta("StorageName")
        if modname is None:
            raise Exception("StorageModule not specified!")
        if filename is None:
            raise Exception("StorageName not specified!")

        # Usually this is "vivisect.storage.basicfile
        mod = self.loadModule(modname)

        # If they specified a full save, *or* this event list
        # has never been saved before, do a full save.
        if fullsave:
            mod.saveWorkspace(self, filename)
        else:
            mod.saveWorkspaceChanges(self, filename)

        self._createSaveMark()

    def loadFromFd(self, fd, fmtname=None, baseaddr=None):
        """
        Read the first bytes of the file descriptor and see if we can identify the type.
        If so, load up the parser for that file type, otherwise raise an exception.

        Returns file md5
        """
        mod = None
        fd.seek(0)
        if fmtname is None:
            bytes = fd.read(32)
            fmtname = viv_parsers.guessFormat(bytes)

        mod = viv_parsers.getParserModule(fmtname)
        if hasattr(mod, "config"):
            self.mergeConfig(mod.config)

        fd.seek(0)
        filename = hashlib.md5(fd.read()).hexdigest()
        fname = mod.parseFd(self, fd, filename, baseaddr=baseaddr)

        self.initMeta("StorageName", filename+".viv")

        # Snapin our analysis modules
        self._snapInAnalysisModules()

        return fname

    def _saveSymbolCaches(self):

        if not self.config.vdb.SymbolCacheActive:
            return

        pathstr = self.config.vdb.SymbolCachePath
        symcache = e_symcache.SymbolCachePath(pathstr)

        symsbyfile = collections.defaultdict(list)

        # Get the image base addresses
        imgbases = {}
        for fname in self.getFiles():
            imgbases[ fname ] = self.getFileMeta(fname,'imagebase')

        for va,name in self.name_by_va.items():
            mmap = self.getMemoryMap(va)
            if mmap is None:
                continue

            symva = va - imgbases.get(mmap[3], va)
            if symva:

                symtype = e_resolv.SYMSTOR_SYM_SYMBOL
                if self.isFunction(va):
                    symtype = e_resolv.SYMSTOR_SYM_FUNCTION

                symsbyfile[mmap[3]].append((symva, 0, name, symtype))

        for filenorm, symtups in symsbyfile.items():
            symhash = self.getFileMeta(filenorm, 'SymbolCacheHash')
            if symhash is None:
                continue

            self.vprint('Saving Symbol Cache: %s (%d syms)' % (symhash,len(symtups)))
            symcache.setCacheSyms( symhash, symtups )

    def loadFromFile(self, filename, fmtname=None, baseaddr=None):
        """
        Read the first bytes of the file and see if we can identify the type.
        If so, load up the parser for that file type, otherwise raise an exception.
        ( if it's a workspace, trigger loadWorkspace() as a convenience )

        Returns the basename the file was given on load.
        """
        mod = None
        if fmtname is None:
            fmtname = viv_parsers.guessFormatFilename(filename)

        if fmtname in ('viv', 'mpviv'):
            self.loadWorkspace(filename)
            return self.normFileName(filename)

        mod = viv_parsers.getParserModule(fmtname)
        fname = mod.parseFile(self, filename, baseaddr=baseaddr)

        self.initMeta("StorageName", filename+".viv")

        # Snapin our analysis modules
        self._snapInAnalysisModules()

        return fname

    def loadFromMemory(self, memobj, baseaddr, fmtname=None):
        """
        Load a memory map (or potentially a mapped binary file)
        from the memory object's map at baseaddr.
        """
        mod = None
        if fmtname is None:
            bytez = memobj.readMemory(baseaddr, 32)
            fmtname = viv_parsers.guessFormat(bytez)

        # TODO: Load workspace from memory?
        mod = viv_parsers.getParserModule(fmtname)
        mod.parseMemory(self, memobj, baseaddr)

        mapva, mapsize, mapperm, mapfname = memobj.getMemoryMap(baseaddr)
        if not mapfname:
            mapfname = 'mem_map_%.8x' % mapva

        self.initMeta('StorageName', mapfname+".viv")
        # Snapin our analysis modules
        self._snapInAnalysisModules()

    def getFiles(self):
        """
        Return the current list of file objects in this
        workspace.
        """
        return list(self.filemeta.keys())

    def normFileName(self, filename):
        normname = os.path.basename(filename).lower()

        # Strip off an extension
        if normname.find('.') != -1:
            parts = normname.split('.')
            normname = '_'.join(parts[:-1])

        ok = string.ascii_letters + string.digits + '_'

        chars = list(normname)
        for i in range(len(chars)):
            if chars[i] not in ok:
                chars[i] = '_'

        normname = ''.join(chars)
        #if normname[0].isdigit():
            #normname = '_' + normname

        return normname

    def addFile(self, filename, imagebase, md5sum):
        """
        Create and add a new vivisect File object for the
        specified information.  This will return the file
        object which you may then use to do things like
        add imports/exports/segments etc...
        """
        nname = self.normFileName(filename)
        if nname in self.filemeta:
            raise Exception("Duplicate File Name: %s" % nname)
        self._fireEvent(VWE_ADDFILE, (nname, imagebase, md5sum))
        return nname

    def addEntryPoint(self, va):
        '''
        Add an entry point to the definition for the given file.  This
        will hint the analysis system to create functions when analysis
        is run.

        NOTE: No analysis is triggered by this function.
        '''
        self.setVaSetRow('EntryPoints', (va,))

    def getEntryPoints(self):
        '''
        Get all the parsed entry points for all the files loaded into the
        workspace.

        Example:  for va in vw.getEntryPoints():
        '''
        return [ x for x, in self.getVaSetRows('EntryPoints') ]

    def setFileMeta(self, fname, key, value):
        """
        Store a piece of file specific metadata (python primatives are best for values)
        """
        if fname not in self.filemeta:
            raise Exception("Invalid File: %s" % fname)
        self._fireEvent(VWE_SETFILEMETA, (fname, key, value))

    def getFileMeta(self, filename, key, default=None):
        """
        Retrieve a piece of file specific metadata
        """
        d = self.filemeta.get(filename)
        if d is None:
            raise Exception("Invalid File: %s" % filename)
        return d.get(key, default)

    def getFileMetaDict(self, filename):
        '''
        Retrieve the file metadata for this file as a key:val dict.
        '''
        d = self.filemeta.get(filename)
        if d is None:
            raise Exception('Invalid File: %s' % filename)
        return d

    def getFileByVa(self, va):
        segtup = self.getSegment(va)
        if segtup is None:
            return None
        return segtup[SEG_FNAME]

    def getLocationDistribution(self):
        # NOTE: if this changes, don't forget the report module!
        totsize = 0
        for mapva, mapsize, mperm, mname in self.getMemoryMaps():
            totsize += mapsize
        loctot = 0
        ret = {}
        for i in range(LOC_MAX):
            cnt = 0
            size = 0
            for lva,lsize,ltype,tinfo in self.getLocations(i):
                cnt += 1
                size += lsize
            loctot += size

            tname = loc_type_names.get(i, 'Unknown')
            ret[i] = (tname, cnt, size, int((size/float(totsize))*100))

        # Update the undefined based on totals...
        undeftot = totsize-loctot
        ret[LOC_UNDEF] = ('Undefined', 0, undeftot, int((undeftot/float(totsize)) * 100))

        return ret

#################################################################
#
#  VA Set API
#

    def getVaSetNames(self):
        """
        Get a list of the names of the current VA lists.
        """
        return list(self.vasets.keys())

    def getVaSetDef(self, name):
        """
        Get the list of (name, type) pairs which make up the
        rows for this given VA set (the first one *always* the VA, but
        you can name it as you like...)
        """
        x = self.vasetdefs.get(name)
        if x is None:
            raise InvalidVaSet(name)
        return x

    def getVaSetRows(self, name):
        """
        Get a list of the rows in this VA set.
        """
        x = self.vasets.get(name)
        if x is None:
            raise InvalidVaSet(name)
        # yes, this is weird. but it's how python2 returns values()
        return list(x.values())

    def getVaSet(self, name):
        """
        Get the dictionary of va:<rowdata> entries.
        """
        x = self.vasets.get(name)
        if x is None:
            raise InvalidVaSet(name)
        return x

    def addVaSet(self, name, defs, rows=()):
        """
        Add a va set:

        name - The name for this VA set
        defs - List of (<name>,<type>) tuples for the rows (va is always first)
        rows - An initial set of rows for values in this set.
        """
        self._fireEvent(VWE_ADDVASET, (name, defs, rows))

    def delVaSet(self, name):
        """
        Delete a VA set by name.
        """
        if name not in self.vasets:
            raise Exception("Unknown VA Set: %s" % name)
        self._fireEvent(VWE_DELVASET, name)

    def setVaSetRow(self, name, rowtup):
        """
        Use this API to update the row data for a particular
        entry in the VA set.
        """
        self._fireEvent(VWE_SETVASETROW, (name, rowtup))

    def getVaSetRow(self, name, va):
        '''
        Retrieve the va set row for va in the va set named name.

        Example:
            row = vw.getVaSetRow('WootFunctions', fva)
        '''
        vaset = self.vasets.get( name )
        if vaset is None:
            return None
        return vaset.get( va )

    def delVaSetRow(self, name, va):
        """
        Use this API to delete the rowdata associated
        with the specified VA from the set.
        """
        if name not in self.vasets:
            raise Exception("Unknown VA Set: %s" % name)
        self._fireEvent(VWE_DELVASETROW, (name, va))

#################################################################
#
#  Shared Workspace APIs
#
    def chat(self, msg):
        uname = e_config.getusername()
        # FIXME this should be part of a UI event model.
        self._fireEvent(VWE_CHAT, (uname, msg))

    def iAmLeader(self, winname):
        '''
        Announce that your workspace is leading a window with the
        specified name.  This allows others to opt-in to following
        the nav events for the given window name.

        Example:
            vw.iAmLeader('WindowTitle')
        '''
        if not self.server:
            raise Exception('iAmLeader() requires being connected to a server.')

        user = e_config.getusername()
        self.server._fireEvent(VTE_MASK | VTE_IAMLEADER, (user,winname))

    def followTheLeader(self, winname, expr):
        '''
        Announce a new memory expression to navigate to if if a given window
        is following the specified user/winname

        Example:
            vw.followTheLeader('FunExample', 'sub_08042323')
        '''
        if not self.server:
            raise Exception('followTheLeader() requires being connected to a server.')
        user = e_config.getusername()
        self.server._fireEvent(VTE_MASK | VTE_FOLLOWME, (user,winname, expr))

#################################################################
#
#  Color Map API
#

    def getColorMaps(self):
        """
        Return a list of the names of the given color maps
        """
        return list(self.colormaps.keys())

    def addColorMap(self, mapname, colormap):
        """
        Add a colormap dictionary with the given name for the map.
        (A colormap dictionary is va:color entries)
        """
        self._fireEvent(VWE_ADDCOLOR, (mapname, colormap))

    def delColorMap(self, mapname):
        self._fireEvent(VWE_DELCOLOR, mapname)

    def getColorMap(self, mapname):
        """
        Return the colormap dictionary for the given map name.
        """
        return self.colormaps.get(mapname)

    def _getNameParts(self, name, va):
        '''
        Return the given name in three parts:
        fpart: filename, if applicable (for file-local names)
        npart: base name
        vapart: address, if tacked on the end

        If any of these are not applicable, they will return None for that field.
        '''
        fpart = None
        npart = name
        vapart = None
        fname = self.getFileByVa(va)
        vastr = '_%.8x' % va

        if name.startswith(fname + '.'):
            fpart, npart = name.split('.', 1)
        elif name.startswith('*.'):
            skip, npart = name.split('.', 1)

        if npart.endswith(vastr) and not npart == 'sub' + vastr:
            npart, vapart = npart.rsplit('_', 1)

        return fpart, npart, vapart


    def _addNamePrefix(self, name, va, prefix, joinstr=''):
        '''
        Add a prefix to the given name paying attention to the filename prefix, and
        any VA suffix which may exist.

        This is used by multiple analysis modules.
        Uses _getNameParts.
        '''
        fpart, npart, vapart = self._getNameParts(name, va)
        if fpart is None and vapart is None:
            name = joinstr.join([prefix, npart])

        elif vapart is None:
            name = fpart + '.' + joinstr.join([prefix, npart])

        elif fpart is None:
            name = joinstr.join([prefix, npart])

        else:
            name = fpart + '.' + joinstr.join([prefix, npart]) + '_%s' % vapart
        return name


##########################################################
#
# The envi.symstore.resolver.SymbolResolver API...
#
    def getSymByName(self, name):

        # Check for a sym
        va = self.vaByName(name)
        if va is not None:
            return e_resolv.Symbol(name, va, 0)

        # check for the need for a deref.
        d = self.filemeta.get(name)
        if d is not None:
            return VivFileSymbol(self, name, d.get("imagebase"), 0, self.psize)

    def getSymByAddr(self, addr, exact=True):
        name = self.getName(addr)
        if name is None:
            if self.isValidPointer(addr):
                name = "loc_%.8x" % addr

        if name is not None:
            #FIXME fname
            #FIXME functions/segments/etc...
            return e_resolv.Symbol(name, addr, 0)

    def setSymHint(self, va, idx, hint):
        '''
        Set a symbol hint which will be used in place of operand
        values during disassembly among other things...

        You may also set hint=None to delete sym hints.
        '''
        self._fireEvent(VWE_SYMHINT, (va, idx, hint))

    def getSymHint(self, va, idx):
        h = self.getFref(va, idx)
        if h is not None:
            f = self.getFunction(va)
            loctup = self.getFunctionLocal(f, h)
            if loctup:
                return loctup[1]

        return self.symhints.get((va, idx), None)


class VivFileSymbol(e_resolv.FileSymbol):
    # A namespace tracker thingie...
    def __init__(self, vw, fname, base, size, width=4):
        self.vw = vw
        e_resolv.FileSymbol.__init__(self, fname, base, size, width)

    def getSymByName(self, name):
        return self.vw.getSymByName("%s.%s" % (self.name, name))


def getVivPath(*pathents):
    dname = os.path.dirname(__file__)
    dname = os.path.abspath(dname)
    return os.path.join(dname, *pathents)

<|MERGE_RESOLUTION|>--- conflicted
+++ resolved
@@ -1967,12 +1967,8 @@
         """
         loctup = self.getLocation(va)
         if loctup is not None:
-<<<<<<< HEAD
-            logger.warning("0x%x: Attempting to make a Pointer where another location object exists (of type %r)", va, self.reprLocation(loctup))
-=======
             if loctup[L_LTYPE] != LOC_POINTER or loctup[L_VA] != va:
                 logger.warn("0x%x: Attempting to make a Pointer where another location object exists (of type %r)", va, self.reprLocation(loctup))
->>>>>>> 955491fb
             return None
 
         psize = self.psize
