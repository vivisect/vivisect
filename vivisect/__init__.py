--- conflicted
+++ resolved
@@ -140,20 +140,12 @@
         self.setMeta("StorageModule", "vivisect.storage.basicfile")
 
         # There are a few default va sets for use in analysis
-<<<<<<< HEAD
-        self.addVaSet('EntryPoints', (('va',VASET_ADDRESS),))
-        self.addVaSet('NoReturnCalls', (('va',VASET_ADDRESS),))
-        self.addVaSet("Emulation Anomalies", (("va",VASET_ADDRESS),("Message",VASET_STRING)))
-        self.addVaSet("Bookmarks", (("va",VASET_ADDRESS),("Bookmark Name", VASET_STRING)))
-        self.addVaSet('DynamicBranches', (('va',VASET_ADDRESS),('opcode', VASET_STRING),('bflags',VASET_INTEGER)))
-        self.addVaSet('SwitchCases', (('va', VASET_ADDRESS), ('setup_va',VASET_ADDRESS), ('Cases', VASET_INTEGER)) )
-=======
         self.addVaSet('EntryPoints', (('va', VASET_ADDRESS),))
         self.addVaSet('NoReturnCalls', (('va', VASET_ADDRESS),))
         self.addVaSet("Emulation Anomalies", (("va", VASET_ADDRESS), ("Message", VASET_STRING)))
         self.addVaSet("Bookmarks", (("va", VASET_ADDRESS), ("Bookmark Name", VASET_STRING)))
         self.addVaSet('DynamicBranches', (('va', VASET_ADDRESS), ('opcode', VASET_STRING), ('bflags', VASET_INTEGER)))
->>>>>>> 4e383afb
+        self.addVaSet('SwitchCases', (('va', VASET_ADDRESS), ('setup_va', VASET_ADDRESS), ('Cases', VASET_INTEGER)) )
 
     def verbprint(self, msg):
         if self.verbose:
@@ -1085,11 +1077,7 @@
                 ref = o.getOperValue(op)
                 if brdone.get(ref, False):
                     continue
-<<<<<<< HEAD
-                if ref != None and type(ref) in (int, long) and self.isValidPointer(ref):
-=======
-                if ref is not None and self.isValidPointer(ref):
->>>>>>> 4e383afb
+                if ref is not None and type(ref) in (int, long) and self.isValidPointer(ref):
                     self.addXref(va, ref, REF_PTR)
 
         return loc
