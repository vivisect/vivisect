"""

Yay!  It's NOT IDA!!!1!!1!one!

"""

import os
import re
import sys
import time
import string
import hashlib
import logging
import binascii
import itertools
import traceback
import threading
import contextlib
import collections

try:
    import Queue
except ModuleNotFoundError:
    import queue as Queue


# The envi imports...
import envi
import envi.bits as e_bits
import envi.memory as e_mem
import envi.common as e_common
import envi.config as e_config
import envi.bytesig as e_bytesig
import envi.symstore.resolver as e_resolv
import envi.symstore.symcache as e_symcache

import vstruct
import vstruct.cparse as vs_cparse
import vstruct.primitives as vs_prims

import vivisect.base as viv_base
import vivisect.parsers as viv_parsers
import vivisect.codegraph as viv_codegraph
import vivisect.impemu.lookup as viv_imp_lookup

from vivisect.exc import *
from vivisect.const import *
from vivisect.defconfig import *

import vivisect.analysis.generic.emucode as v_emucode
sys.setrecursionlimit(5000)


logger = logging.getLogger(__name__)

STOP_LOCS = (LOC_STRING, LOC_UNI, LOC_STRUCT, LOC_CLSID, LOC_VFTABLE, LOC_IMPORT, LOC_PAD, LOC_NUMBER)


def guid(size=16):
    return binascii.hexlify(os.urandom(size))


class VivWorkspace(e_mem.MemoryObject, viv_base.VivWorkspaceCore):
    '''
    VivWorkspace is the heart of vivisect's binary analysis. Most APIs accept a VivWorkspace
    as their first parameter, and the workspace is responsible for all the user facing functions
    of getters/adders, running analysis passes, making the various locations, loading files, and
    more.

    Current keyword arguments:
    * confdir:
      * Type: String (path to directory)
      * Description: A path to a directory to save/load vivisect's analysis configuration options (options will be saved to/loaded from the viv.json file in the directory
      * Default: $HOME/.viv/
    * autosave (boolean):
      * Type: Boolean
      * Description: If true, autosave any configuration changes to the <confdir>/viv.json upon changing them.
      * Default: False
    '''
    def __init__(self, **kwargs):

        e_mem.MemoryObject.__init__(self)
        viv_base.VivWorkspaceCore.__init__(self)

        autosave = kwargs.get('autosave', False)
        cfgdir = kwargs.get('confdir', None)
        if cfgdir:
            self.vivhome = os.path.abspath(cfgdir)
        else:
            self.vivhome = e_config.gethomedir(".viv", makedir=autosave)
        self._viv_gui = None    # If a gui is running, he will put a ref here...

        self.saved = True  # TODO: where is this used?
        self.rchan = None
        self.server = None
        self.chanids = itertools.count()

        self.arch = None  # The placeholder for the Envi architecture module
        self.psize = None  # Used so much, optimization is appropriate

        cfgpath = os.path.join(self.vivhome, 'viv.json')
        self.config = e_config.EnviConfig(filename=cfgpath, defaults=defconfig, docs=docconfig, autosave=autosave)

        # Ideally, *none* of these are modified except by _handleFOO funcs...
        self.segments = []
        self.exports = []
        self.imports = []
        self.codeblocks = []
        self.relocations = []
        self._dead_data = []
        self.iscode = {}

        self.xrefs = []
        self.xrefs_by_to = {}
        self.xrefs_by_from = {}

        # XXX - make config option
        self.greedycode = 0

        self.metadata = {}
        self.comments = {}  # Comment by VA.
        self.symhints = {}

        self.filemeta = {}  # Metadata Dicts stored by filename
        self.transmeta = {}  # Metadata that is *not* saved/evented

        self.cfctx = viv_base.VivCodeFlowContext(self)

        self.va_by_name = {}
        self.name_by_va = {}
        self.codeblocks_by_funcva = {}
        self.exports_by_va = {}
        self.colormaps = {}
        self.vasetdefs = {}
        self.vasets = {}
        self.reloc_by_va = {}

        self.func_args = {}
        self.funcmeta = {}  # Function metadata stored in the workspace
        self.frefs = {}

        # Extended analysis modules
        self.amods = {}
        self.amodlist = []
        # Extended *function* analysis modules
        self.fmods = {}
        self.fmodlist = []

        self.chan_lookup = {}
        self.nextchanid = 1

        self._cached_emus = {}

        # The function entry signature decision tree
        # FIXME add to export
        self.sigtree = e_bytesig.SignatureTree()
        self.siglist = []

        self._initEventHandlers()

        # Some core meta types that exist
        self.setMeta('NoReturnApis', {})
        self.setMeta('SymbolikImportEmulation', None)

        # Default to basic file storage
        self.setMeta("StorageModule", "vivisect.storage.basicfile")

        # There are a few default va sets for use in analysis
        self.addVaSet('EntryPoints', (('va', VASET_ADDRESS),))
        self.addVaSet('NoReturnCalls', (('va', VASET_ADDRESS),))
        self.addVaSet("Emulation Anomalies", (("va", VASET_ADDRESS), ("Message", VASET_STRING)))
        self.addVaSet("Bookmarks", (("va", VASET_ADDRESS), ("Bookmark Name", VASET_STRING)))
        self.addVaSet('DynamicBranches', (('va', VASET_ADDRESS), ('opcode', VASET_STRING), ('bflags', VASET_INTEGER)))
        self.addVaSet('SwitchCases', (('va', VASET_ADDRESS), ('setup_va', VASET_ADDRESS), ('Cases', VASET_INTEGER)))
        self.addVaSet('PointersFromFile', (('va', VASET_ADDRESS), ('target', VASET_ADDRESS), ('file', VASET_STRING), ('comment', VASET_STRING), ))
        self.addVaSet('CodeFragments', (('va', VASET_ADDRESS), ('calls_from', VASET_COMPLEX)))
        self.addVaSet('EmucodeFunctions', (('va', VASET_ADDRESS),))
        self.addVaSet('FuncWrappers', (('va', VASET_ADDRESS), ('wrapped_va', VASET_ADDRESS),))

    def vprint(self, msg):
        logger.info(msg)

    def getVivGui(self):
        '''
        Return a reference to the vivisect GUI object for this workspace.  If
        the GUI is not running (aka, the workspace is being used programatically)
        this routine returns None.

        Example:
            vwgui = vw.getVivGui()
            if vwgui:
                vwgui.doStuffAndThings()
        '''
        return self._viv_gui

    def getVivGuid(self):
        '''
        Return the GUID for this workspace.  Every newly created VivWorkspace
        should have a unique GUID, for identifying a particular workspace for
        a given binary/process-space versus another created at a different
        time.  Filesystem-copies of the same workspace will have the same GUID
        by design.  This easily allows for workspace-specific GUI layouts as
        well as comparisons of Server-based workspaces to the original file-
        based workspace used to store to the server.
        '''
        vivGuid = self.getMeta('GUID')
        if vivGuid is None:
            vivGuid = guid()
            self.setMeta('GUID', vivGuid)

        return vivGuid

    def loadWorkspace(self, wsname):
        mname = self.getMeta("StorageModule")
        mod = self.loadModule(mname)
        mod.loadWorkspace(self, wsname)
        self.setMeta("StorageName", wsname)
        # The event list thusfar came *only* from the load...
        self._createSaveMark()
        # Snapin our analysis modules
        self._snapInAnalysisModules()

    def addFref(self, fva, va, idx, val):
        """
        Add a reference from the operand at virtual address 'va'
        index 'idx' to a function local offset.  Positive values
        (beginning with 0) are considered argument references.  Negative
        values are considered function local storage and are relative to
        the stack pointer at function entry.
        """
        # FIXME this should probably be an argument
        r = (va, idx, val)
        self._fireEvent(VWE_ADDFREF, r)

    def getFref(self, va, idx):
        """
        Get back the fref value (or None) for the given operand index
        from the instruction at va.
        """
        return self.frefs.get((va, idx))

    def getEmulator(self, logwrite=False, logread=False):
        """
        Get an instance of a WorkspaceEmulator for this workspace.

        Use logread/logwrite to enable memory access tracking.
        """
        plat = self.getMeta('Platform')
        arch = self.getMeta('Architecture')

        eclass = viv_imp_lookup.workspace_emus.get((plat, arch))
        if eclass is None:
            eclass = viv_imp_lookup.workspace_emus.get(arch)

        if eclass is None:
            raise Exception("WorkspaceEmulation not supported on %s yet!" % arch)

        emu = eclass(self, logwrite=logwrite, logread=logread)
        emu.setEndian(self.getEndian())

        return emu

    def getCachedEmu(self, emuname):
        """
        Get a cached emulator by name. If one doesn't exist it is
        created and then cached.
        """

        emu = self._cached_emus.get(emuname)
        if emu is None:
            emu = self.getEmulator()
            self._cached_emus[emuname] = emu
        return emu

    def addLibraryDependancy(self, libname):
        """
        Add a *normalized* library name to the import search
        chain for this binary.  This is only needed for formats
        whose imports don't explicitly state their library name.
        """
        # FIXME this needs to be event enabled... either plumb it special,
        # or allow the get/append/set race...
        dl = self.getMeta("DepLibs", None)
        if dl is None:
            dl = []
        dl.append(libname)
        self.setMeta("DepLibs", dl)

    def getLibraryDependancies(self):
        '''
        Retrieve the list of *normalized* library dependancies.
        '''
        dl = self.getMeta("DepLibs", None)
        if dl is None:
            return []
        return list(dl)

    def setComment(self, va, comment, check=False):
        '''
        Set the humon readable comment for a given virtual.
        Comments will be displayed by the code renderer, and
        are an important part of this balanced breakfast.

        Example:
            vw.setComment(callva, "This actually calls FOO...")
        '''
        if check and self.comments.get(va):
            return
        self._fireEvent(VWE_COMMENT, (va, comment))

    def getComment(self, va):
        '''
        Returns the comment string (or None) for a given
        virtual address.

        Example:
            cmnt = vw.getComment(va)
            print('COMMENT: %s' % cmnt)
        '''
        return self.comments.get(va)

    def getComments(self):
        '''
        Retrieve all the comments in the viv workspace as
        (va, cmnt) tuples.

        Example:
            for va,cmnt in vw.getComments():
                print('Comment at 0x%.8x: %s' % (va, cmnt))
        '''
        return self.comments.items()

    def addRelocation(self, va, rtype, data=None):
        """
        Add a relocation entry for tracking.
        Expects data to have whatever is necessary for the reloc type. eg. addend
        """
        # split "current" va into fname and offset.  future relocations will want to base all va's from an image base
        mmva, mmsz, mmperm, fname = self.getMemoryMap(va)    # FIXME: getFileByVa does not obey file defs
        imgbase = self.getFileMeta(fname, 'imagebase')
        offset = va - imgbase

        self._fireEvent(VWE_ADDRELOC, (fname, offset, rtype, data))

    def getRelocations(self):
        """
        Get the current list of relocation entries.
        """
        return self.relocations

    def getRelocation(self, va):
        """
        Return the type of relocation at the specified
        VA or None if there isn't a relocation entry for
        the address.
        """
        return self.reloc_by_va.get(va)

    def pointerString(self, va):
        return self.arch.pointerString(va)

    def getAnalysisModuleNames(self):
        return list(self.amodlist)

    def getFuncAnalysisModuleNames(self):
        return list(self.fmodlist)

    def addFunctionSignatureBytes(self, bytez, mask=None):
        """
        Add a function signature entry by bytes.  This is mostly used by
        file parsers/loaders to manually tell the workspace about known
        entry signature types.

        see envi.bytesig for details.
        """
        self.sigtree.addSignature(bytez, mask)
        self.siglist.append((bytez, mask))

    def isFunctionSignature(self, va):
        """
        Check if the specified va is a function entry signature
        according to the current entry point signature tree...
        """
        if not self.isValidPointer(va):
            return False
        offset, bytes = self.getByteDef(va)
        return self.sigtree.isSignature(bytes, offset=offset)

    def addNoReturnVa(self, va):
        noretva = self.getMeta('NoReturnApisVa', {})
        noretva[va] = True
        self.setMeta('NoReturnApisVa', noretva)

        self.cfctx.addNoReturnAddr(va)

    def addNoReturnApi(self, funcname):
        """
        Inform vivisect code-flow disassembly that any call target
        which matches the specified name ("funcname" or "libname.funcname"
        for imports) does *not* exit and code-flow should be stopped...
        """
        funcname = funcname.lower()
        m = self.getMeta('NoReturnApis', {})
        m[funcname] = True
        self.setMeta('NoReturnApis', m)

        noretva = self.getMeta('NoReturnApisVa', {})

        # If we already have an import entry, we need to update codeflow
        for lva, lsize, ltype, linfo in self.getImports():
            if linfo.lower() != funcname:
                continue
            self.cfctx.addNoReturnAddr(lva)
            noretva[lva] = True
        self.setMeta('NoReturnApisVa', noretva)

    def addNoReturnApiRegex(self, funcre):
        '''
        Inform vivisect code-flow disassembly that any call target
        which matches the specified regex ("funcname" or "libname.funcname"
        for imports) does *not* exit and code-flow should be stopped...
        '''
        c = re.compile(funcre, re.IGNORECASE)
        m = self.getMeta('NoReturnApisRegex', [])
        m.append(funcre)
        self.setMeta('NoReturnApisRegex', m)

        for lva, lsize, ltype, linfo in self.getImports():
            if c.match(linfo):
                self.addNoReturnApi(linfo)

    def isNoReturnVa(self, va):
        '''
        Check if a VA is a no return API
        '''
        return self.getMeta('NoReturnApisVa', {}).get(va, False)

    def checkNoRetApi(self, apiname, va):
        '''
        Called as new APIs (thunks) are discovered, checks to see
        if they wrap a NoReturnApi. Updates if it is a no ret API thunk
        '''
        noretva = self.getMeta('NoReturnApisVa', {})

        for funcre in self.getMeta('NoReturnApisRegex', []):
            c = re.compile(funcre, re.IGNORECASE)
            if c.match(apiname):
                self.cfctx.addNoReturnAddr(va)
                noretva[va] = True

        for funcname in self.getMeta('NoReturnApis', {}).keys():
            if funcname.lower() == apiname.lower():
                self.cfctx.addNoReturnAddr(va)
                noretva[va] = True

        self.setMeta('NoReturnApisVa', noretva)

    def addAnalysisModule(self, modname):
        """
        Add an analysis module by python import path
        """
        if modname in self.amods:
            return
        mod = self.loadModule(modname)
        self.amods[modname] = mod
        self.amodlist.append(modname)
        logger.debug('Adding Analysis Module: %s', modname)

    def delAnalysisModule(self, modname):
        """
        Remove an analysis module from the list used during analysis()
        """
        if modname not in self.amods:
            raise Exception("Unknown Module in delAnalysisModule: %s" % modname)
        x = self.amods.pop(modname, None)
        if x is not None:
            self.amodlist.remove(modname)

    def loadModule(self, modname):
        __import__(modname)
        return sys.modules[modname]

    def addFuncAnalysisModule(self, modname):
        """
        Snap in a per-function analysis module (by name) which
        will be triggered during the creation of a new function
        (makeFunction).
        """
        if modname in self.fmods:
            return
        mod = self.loadModule(modname)
        self.fmods[modname] = mod
        self.fmodlist.append(modname)
        logger.debug('Adding Function Analysis Module: %s', modname)

    def delFuncAnalysisModule(self, modname):
        '''
        Remove a currently registered function analysis module.

        Example:
            vw.delFuncAnalysisModule('mypkg.mymod')
        '''
        x = self.fmods.pop(modname, None)
        if x is None:
            raise Exception("Unknown Module in delAnalysisModule: %s" % modname)
        self.fmodlist.remove(modname)

    def createEventChannel(self):
        chanid = self.chanids.next()
        self.chan_lookup[chanid] = Queue.Queue()
        return chanid

    def importWorkspace(self, wsevents):
        """
        Import and initialize data from the given vivisect workspace
        export.
        """
        # During import, if we have a server, be sure not to notify
        # the server about the events he just gave us...
        local = False
        if self.server is not None:
            local = True

        # Process the events from the import data...
        fe = self._fireEvent
        for event, einfo in wsevents:
            fe(event, einfo, local=local)
        return

    def exportWorkspace(self):
        '''
        Return the (probably big) list of events which define this
        workspace.
        '''
        return self._event_list

    def exportWorkspaceChanges(self):
        '''
        Export the list of events which have been applied to the
        workspace since the last save.
        '''
        return self._event_list[self._event_saved:]

    def initWorkspaceClient(self, remotevw):
        """
        Initialize this workspace as a workspace
        client to the given (potentially cobra remote)
        workspace object.
        """
        uname = e_config.getusername()
        self.server = remotevw
        self.rchan = remotevw.createEventChannel()

        self.server.vprint('%s connecting...' % uname)
        wsevents = self.server.exportWorkspace()
        self.importWorkspace(wsevents)
        self.server.vprint('%s connection complete!' % uname)

        thr = threading.Thread(target=self._clientThread)
        thr.setDaemon(True)
        thr.start()

    def _clientThread(self):
        """
        The thread that monitors events on a server to stay
        in sync.
        """
        if self.server is None:
            raise Exception("_clientThread() with no server?!?!")

        while self.server is not None:
            event, einfo = self.server.waitForEvent(self.rchan)
            self._fireEvent(event, einfo, local=True)

    def waitForEvent(self, chanid, timeout=None):
        """
        Return an event,eventinfo tuple.
        """
        q = self.chan_lookup.get(chanid)
        if q is None:
            raise Exception("Invalid Channel")
        return q.get(timeout=timeout)

    def deleteEventChannel(self, chanid):
        """
        Remove a previously allocated event channel from
        the workspace.
        """
        self.chan_lookup.pop(chanid)

    def reprPointer(vw, va):
        """
        Do your best to create a humon readable name for the
        value of this pointer.

        note: This differs from parent function from envi.cli:
        * Locations database is checked
        * Strings are returned, not named (partially)
        * <function> + 0x<offset> is returned if inside a function
        * <filename> + 0x<offset> is returned instead of loc_#####
        """
        if va == 0:
            return "NULL"

        loc = vw.getLocation(va)
        if loc is not None:
            locva, locsz, lt, ltinfo = loc
            if lt in (LOC_STRING, LOC_UNI):
                return vw.reprVa(locva)

        mbase, msize, mperm, mfile = vw.getMemoryMap(va)
        ret = mfile + " + 0x%x" % (va - mbase)

        sym = vw.getName(va, smart=True)
        if sym is not None:
            ret = sym
        return ret

    def reprVa(self, va):
        """
        A quick way for scripts to get a string for a given virtual address.
        """
        loc = self.getLocation(va)
        if loc is not None:
            return self.reprLocation(loc)
        return "None"

    def reprLocation(self, loctup):
        if loctup is None:
            return 'no loc info'

        lva,lsize,ltype,tinfo = loctup
        if ltype == LOC_OP:
            op = self.parseOpcode(lva, arch=tinfo & envi.ARCH_MASK)
            return repr(op)

        elif ltype == LOC_STRING:
            return repr(self.readMemory(lva, lsize))

        elif ltype == LOC_UNI:
            #FIXME super ghetto "simple" unicode handling for now
            bytes = self.readMemory(lva, lsize)
            return "u'%s'" % string.join(bytes.split("\x00"),sep="")

        elif ltype == LOC_STRUCT:
            lstruct = self.getStructure(lva, tinfo)
            return repr(lstruct)

        elif ltype == LOC_NUMBER:
            value = self.parseNumber(lva, lsize)
            hexstr = "0x%%.%dx" % lsize
            hexstr = hexstr % value
            if lsize == 1:
                return "BYTE: %d (%s)" % (value, hexstr)
            else:
                return "%d BYTES: %d (%s)" % (lsize, value, hexstr)

        elif ltype == LOC_IMPORT:
            return "IMPORT: %s" % tinfo

        elif ltype == LOC_POINTER:
            return "PTR: %s" % self.arch.pointerString(self.getXrefsFrom(lva)[0][XR_TO])

        else:
            n = self.getName(lva)
            if n is not None:
                return n
            return binascii.hexlify(self.readMemory(lva, lsize))

    def followPointer(self, va):
        """
        Do pointer analysis and folllow up the recomendation
        by creating locations etc...
        """
        ltype = self.analyzePointer(va)
        if ltype is None:
            return False

        # Note, we only implement the types possibly
        # returned from analyzePointer...
        if ltype == LOC_OP:
            # NOTE: currently analyzePointer returns LOC_OP
            # based on function entries, lets make a func too...
            logger.debug('discovered new function (followPointer(0x%x))', va)
            self.makeFunction(va)
            return True

        elif ltype == LOC_STRING:
            self.makeString(va)
            return True

        elif ltype == LOC_UNI:
            self.makeUnicode(va)
            return True

        return False

    def processEntryPoints(self):
        '''
        Roll through EntryPoints and make them into functions (if not already)
        '''
        for eva in self.getEntryPoints():
            if self.isFunction(eva):
                continue
            if not self.probeMemory(eva, 1, e_mem.MM_EXEC):
                continue
            self.makeFunction(eva)

    def analyze(self):
        """
        Call this to ask any available analysis modules
        to do their thing...
        """
        self.vprint('Beginning analysis...')

        starttime = time.time()
        # Now lets engage any analysis modules.  If any modules return
        # true, they managed to change things and we should run again...
        for mname in self.amodlist:
            mod = self.amods.get(mname)
            self.vprint("Extended Analysis: %s" % mod.__name__)
            try:
                mod.analyze(self)
            except Exception as e:
                self.vprint("Extended Analysis Exception %s: %s" % (mod.__name__, e))

        endtime = time.time()
        self.vprint('...analysis complete! (%d sec)' % (endtime-starttime))
        self.printDiscoveredStats()
        self._fireEvent(VWE_AUTOANALFIN, (endtime, starttime))

    def analyzeFunction(self, fva):
        for fmname in self.fmodlist:
            fmod = self.fmods.get(fmname)
            try:
                fmod.analyzeFunction(self, fva)
            except Exception as e:
                self.vprint("Function Analysis Exception for 0x%x %s: %s" % (fva, fmod.__name__, e))
                self.setFunctionMeta(fva, "%s fail" % fmod.__name__, traceback.format_exc())

    def getStats(self):
        stats = {
            'functions': len(self.funcmeta),
            'relocations': len(self.relocations),
        }
        return stats

    def printDiscoveredStats(self):
        (disc,
         undisc,
         numXrefs,
         numLocs,
         numFuncs,
         numBlocks,
         numOps,
         numUnis,
         numStrings,
         numNumbers,
         numPointers,
         numVtables) = self.getDiscoveredInfo()

        self.vprint("Percentage of discovered executable surface area: %.1f%% (%s / %s)" % (disc*100.0/(disc+undisc), disc, disc+undisc))
        self.vprint("   Xrefs/Blocks/Funcs:                             (%s / %s / %s)" % (numXrefs, numBlocks, numFuncs))
        self.vprint("   Locs,  Ops/Strings/Unicode/Nums/Ptrs/Vtables:   (%s:  %s / %s / %s / %s / %s / %s)" % (numLocs, numOps, numStrings, numUnis, numNumbers, numPointers, numVtables))

    def getDiscoveredInfo(self):
        """
        Returns tuple of ( bytes_with_locations, bytes_without_locations ) for all executable maps.
        """
        disc = 0
        undisc = 0
        for mva, msz, mperms, mname in self.getMemoryMaps():
            if not self.isExecutable(mva):
                continue

            off = 0
            while off < msz:
                loc = self.getLocation(mva+off)
                if loc is None:
                    off += 1
                    undisc += 1
                else:
                    off += loc[L_SIZE]
                    disc += loc[L_SIZE]

        numXrefs = len(self.getXrefs())
        numLocs = len(self.getLocations())
        numFuncs = len(self.getFunctions())
        numBlocks = len(self.getCodeBlocks())
        numOps = len(self.getLocations(LOC_OP))
        numUnis = len(self.getLocations(LOC_UNI))
        numStrings = len(self.getLocations(LOC_STRING))
        numNumbers = len(self.getLocations(LOC_NUMBER))
        numPointers = len(self.getLocations(LOC_POINTER))
        numVtables = len(self.getLocations(LOC_VFTABLE))

        return disc, undisc, numXrefs, numLocs, numFuncs, numBlocks, numOps, numUnis, numStrings, numNumbers, numPointers, numVtables

    def getImports(self):
        """
        Return a list of imports, including delay imports, in location tuple format.
        """
        return self.getLocations(LOC_IMPORT)

    def makeImport(self, va, libname, impname):
        """
        Add an import entry.
        """
        if libname != '*':
            libname = self.normFileName(libname)
        tinfo = "%s.%s" % (libname, impname)
        self.makeName(va, "%s_%.8x" % (tinfo, va))
        return self.addLocation(va, self.psize, LOC_IMPORT, tinfo=tinfo)

    def getExports(self):
        """
        Return a list of exports in (va,etype,name,filename) tuples.
        """
        return list(self.exports)

    def addExport(self, va, etype, name, filename, makeuniq=False):
        """
        Add an already created export object.

        makeuniq allows Vivisect to append some number to make the name unique.
        This behavior allows for colliding names (eg. different versions of a function)
        to coexist in the same workspace.
        """
        rname = "%s.%s" % (filename,name)

        # check if it exists and is *not* what we're trying to make it
        curval = self.vaByName(rname)

        if curval is not None and curval != va and not makeuniq:
            # if we don't force it to make a uniq name, bail
            raise Exception("Duplicate Name: %s => 0x%x  (cur: 0x%x)" % (rname, va, curval))

        rname = self.makeName(va, rname, makeuniq=makeuniq)
        self._fireEvent(VWE_ADDEXPORT, (va,etype,name,filename))

    def getExport(self, va):
        """
        Get a reference to the export object at the given va
        (or none).
        """
        return self.exports_by_va.get(va)

    def findPointers(self, cache=True):
        """
        Search through all currently "undefined" space and see
        if you can find pointers there...  Returns a list of tuples
        where the tuple is (<ptr at>,<pts to>).
        """
        align = self.arch.archGetPointerAlignment()
        if cache:
            ret = self.getTransMeta('findPointers')
            if ret is not None:
                # Filter locations added since last run...
                ret = [(va, x) for (va, x) in ret if self.getLocation(va) is None and not (va % align)]
                self.setTransMeta('findPointers', ret)
                return ret

        ret = []
        size = self.psize

        for mva, msize, mperm, mname in self.getMemoryMaps():

            offset, bytes = self.getByteDef(mva)
            maxsize = len(bytes) - size

            # if our memory map is not starting off aligned appropriately
            if offset % align:
                offset &= -align
                offset += align

            while offset + size < maxsize:
                va = mva + offset

                loctup = self.getLocation(va)
                if loctup is not None:
                    offset += loctup[L_SIZE]
                    if offset % align:
                        offset += align
                        offset &= -align
                    continue

                x = e_bits.parsebytes(bytes, offset, size, bigend=self.bigend)
                if self.isValidPointer(x):
                    ret.append((va, x))
                    offset += size
                    continue

                offset += align
                offset &= -align

        if cache:
            self.setTransMeta('findPointers', ret)

        return ret

    def detectString(self, va):
        '''
        If the address appears to be the start of a string, then
        return the string length in bytes, else return -1.
        '''
        plen = 0 # pascal string length
        dlen = 0 # delphi string length
        if self.isReadable(va-4):
            plen = self.readMemValue(va - 2, 2) # pascal string length
            dlen = self.readMemValue(va - 4, 4) # delphi string length

        offset, bytez = self.getByteDef(va)
        maxlen = len(bytez) - offset
        count = 0
        while count < maxlen:
            # If we hit another thing, then probably not.
            # Ignore when count==0 so detection can check something
            # already set as a location.
            if count > 0:
                loc = self.getLocation(va+count)
                if loc is not None:
                    if loc[L_LTYPE] == LOC_STRING:
                        if loc[L_VA] == va:
                            return loc[L_SIZE]
                        if ord(bytez[offset+count]) != 0:
                            # we probably hit a case where the string at the lower va is
                            # technically the start of the full string, but the binary does
                            # some optimizations and just ref's inside the full string to save 
                            # some space
                            return count + loc[L_SIZE]
                        return loc[L_VA] - (va + count) + loc[L_SIZE]
                    return -1

            c = bytez[offset+count]
            # The "strings" algo basically says 4 or more...
            if ord(c) == 0 and count >= 4:
                return count

            elif ord(c) == 0 and (count == dlen or count == plen):
                return count

            if c not in string.printable:
                return -1

            count += 1
        return -1

    def isProbablyString(self, va):
        if self.detectString(va) > 0 :
            return True
        return False

    def detectUnicode(self, va):
        '''
        If the address appears to be the start of a unicode string, then
        return the string length in bytes, else return -1.

        This will return true if the memory location is likely
        *simple* UTF16-LE unicode (<ascii><0><ascii><0><0><0>).
        '''
        # FIXME this does not detect Unicode...

        offset, bytes = self.getByteDef(va)
        maxlen = len(bytes) - offset
        count = 0
        if maxlen < 2:
            return -1
        charset = bytes[offset + 1]
        while count < maxlen:
            # If we hit another thing, then probably not.
            # Ignore when count==0 so detection can check something
            # already set as a location.
            if (count > 0):
                loc = self.getLocation(va+count)
                if loc:
                    if loc[L_LTYPE] == LOC_UNI:
                        if loc[L_VA] == va:
                            return loc[L_SIZE]
                        if ord(bytes[offset+count]) != 0:
                            # same thing as in the string case, a binary can ref into a string
                            # only part of the full string.
                            return count + loc[L_SIZE]
                        return loc[L_VA] - (va + count) + loc[L_SIZE]
                    return -1

            c0 = bytes[offset+count]
            if offset+count+1 >= len(bytes):
                return -1
            c1 = bytes[offset+count+1]

            # If we find our null terminator after more
            # than 4 chars, we're probably a real string
            if ord(c0) == 0:
                if count > 8:
                    return count
                return -1

            # If the first byte char isn't printable, then
            # we're probably not a real "simple" ascii string
            if c0 not in string.printable:
                return -1

            # If it's not null,char,null,char then it's
            # not simple unicode...
            if c1 != charset:
                return -1

            count += 2
        return -1

    def isProbablyUnicode(self, va):
        if self.detectUnicode(va) > 0 :
            return True
        return False

    def isProbablyCode(self, va, rerun=False):
        """
        Most of the time, absolute pointers which point to code
        point to the function entry, so test it for the sig.
        """
        if not self.isExecutable(va):
            return False
        ret = self.isFunctionSignature(va)
        if ret:
            return ret

        if va in self.iscode and not rerun:
            return self.iscode[va]

        self.iscode[va] = True
        emu = self.getEmulator()
        emu.setMeta('silent', True)
        wat = v_emucode.watcher(self, va)
        emu.setEmulationMonitor(wat)
        try:
            emu.runFunction(va, maxhit=1)
        except Exception as e:
            self.iscode[va] = False
            return False

        if wat.looksgood():
            self.iscode[va] = True
        else:
            self.iscode[va] = False

        return self.iscode[va]

    #################################################################
    #
    # Opcode API
    #
    def parseOpcode(self, va, arch=envi.ARCH_DEFAULT):
        '''
        Parse an opcode from the specified virtual address.

        Example: op = m.parseOpcode(0x7c773803)

        note: differs from the IMemory interface by checking loclist
        '''
        off, b = self.getByteDef(va)
        if arch == envi.ARCH_DEFAULT:
            loctup = self.getLocation(va)
            # XXX - in the case where we've set a location on what should be an
            # opcode lets make sure L_LTYPE == LOC_OP if not lets reset L_TINFO = original arch param
            # so that at least parse opcode wont fail
            if loctup is not None and loctup[L_TINFO] and loctup[L_LTYPE] == LOC_OP:
                arch = loctup[L_TINFO]

        return self.imem_archs[(arch & envi.ARCH_MASK) >> 16].archParseOpcode(b, off, va)

    def iterJumpTable(self, startva, step=None, maxiters=None, rebase=False):
        if not step:
            step = self.psize
        fname = self.getMemoryMap(startva)
        if fname is None:
            return

        fname = fname[3]
        imgbase = self.getFileMeta(fname, 'imagebase')
        iters = 0
        ptrbase = startva
        rdest = self.readMemValue(ptrbase, step)
        if rebase and rdest < imgbase:
            rdest += imgbase
        while self.isValidPointer(rdest) and self.isProbablyCode(rdest):
            if self.analyzePointer(ptrbase) in STOP_LOCS:
                break

            yield rdest

            ptrbase += step
            if len(self.getXrefsTo(ptrbase)):
                break
            rdest = self.readMemValue(ptrbase, step)
            if rebase and rdest < imgbase:
                rdest += imgbase

            iters += 1
            if maxiters is not None and iters >= maxiters:
                break

    def moveCodeBlock(self, cbva, newfva):
        cb = self.getCodeBlock(cbva)

        if cb is None:
            return

        if cb[CB_FUNCVA] == newfva:
            return

        self.delCodeBlock(cb)
        self.addCodeBlock((cb[CB_VA], cb[CB_SIZE], newfva))

    def splitJumpTable(self, callingVa, prevRefVa, newTablAddr, rebase=False, psize=4):
        '''
        So we have the case where if we have two jump tables laid out consecutively in memory (let's
        call them tables Foo and Bar, with Foo coming before Bar), and we see Foo first, we're going to
        recognize Foo as being a giant table, with all of Bar overlapping with Foo

        So we need to construct a list of now invalid references from prevRefVa, starting at newTablAddr
        newTablAddr should point to the new jump table, and those new codeblock VAs should be removed from
        the list of references that prevRefVa refs to (and delete the name)

        We also need to check to see if the functions themselves line up (ie, do these two jump tables
        even belong to the same function, or should we remove the code block from the function entirely?)
        '''
        # Due to how codeflow happens, we have no guarantee if these two adjacent jump tables are
        # even in the same function
        codeblocks = set()
        curfva = self.getFunction(callingVa)
        # collect all the entries for the new jump table
        for cb in self.iterJumpTable(newTablAddr, rebase=rebase, step=psize):
            codeblocks.add(cb)
            prevcb = self.getCodeBlock(cb)
            if prevcb is None:
                continue
            # we may also have to break these codeblocks from the old function
            # 1 -- new func is none, old func is none
            #   * can't happen. if the codeblock is defined, we at least have an old function
            # 2 -- new func is not none, old func is none
            #   * Can't happen. see above
            # 3 -- new func is none, old func is not none
            #   * delete the codeblock. we've dropped into a new function that is different from the old
            #     since how codeflow discover functions, we should have all the code blocks for function
            # 4 -- neither are none
            #   * moveCodeBlock -- that func will handle whether or not functions are the same
            if curfva is not None:
                self.moveCodeBlock(cb, curcb[CB_FUNCVA])
            else:
                self.delCodeBlock(prevcb[CB_VA])

        # now delete those entries from the previous jump table
        oldrefs = self.getXrefsFrom(prevRefVa)
        todel = [xref for xref in self.getXrefsFrom(prevRefVa) if xref[1] in codeblocks]
        for va in todel:
            self.setComment(va[1], None)
            self.delXref(va)

    def makeJumpTable(self, op, tova, rebase=False, psize=4):
        fname = self.getMemoryMap(tova)[3]
        imgbase = self.getFileMeta(fname, 'imagebase')

        ptrbase = tova
        rdest = self.readMemValue(ptrbase, psize)
        if rebase and rdest < imgbase:
            rdest += imgbase

        # if there's already an Xref to this address from another jump table, we overshot
        # the other table, and need to cut that one short, delete its Xrefs starting at this one
        # and then let the rest of this function build the new jump table
        # This jump table also may not be in the same function as the other jump table, so we need
        # to remove those codeblocks (and child codeblocks) from this function

        # at this point, rdest should be the first codeblock in the jumptable, so get all the xrefs to him
        # (but skipping over the current jumptable base address we're looking at)
        for xrfrom, xrto, rtype, rflags in self.getXrefsTo(rdest):
            if tova == xrfrom:
                continue

            refva, refsize, reftype, refinfo = self.getLocation(xrfrom)
            if reftype != LOC_OP:
                continue
            # If we've already constructed this opcode location and made the xref to the new codeblock,
            # that should mean we've already made the jump table, so there should be no need to split this
            # jump table.
            if refva == op.va:
                continue
            refop = self.parseOpcode(refva)
            for refbase, refbflags in refop.getBranches():
                if refbflags & envi.BR_TABLE:
                    self.splitJumpTable(op.va, refva, tova, psize=psize)

        tabdone = {}
        for i, rdest in enumerate(self.iterJumpTable(ptrbase, rebase=rebase, step=psize)):
            if not tabdone.get(rdest):
                tabdone[rdest] = True
                self.addXref(op.va, rdest, REF_CODE, envi.BR_COND)
                if self.getName(rdest) is None:
                    self.makeName(rdest, "case%d_%.8x" % (i, op.va))
            else:
                cmnt = self.getComment(rdest)
                if cmnt is None:
                    self.setComment(rdest, "Other Case(s): %d" % i)
                else:
                    cmnt += ", %d" % i
                    self.setComment(rdest, cmnt)

        # This must be second (len(xrefsto))
        self.addXref(op.va, tova, REF_PTR)

    def makeOpcode(self, va, op=None, arch=envi.ARCH_DEFAULT):
        """
        Create a single opcode location.  If you have already parsed the
        opcode object, you may pass it in.
        """
        if op is None:
            try:
                op = self.parseOpcode(va, arch=arch)
            except envi.InvalidInstruction as msg:
                # FIXME something is just not right about this...
                bytez = self.readMemory(va, 16)
                logger.warning("Invalid Instruct Attempt At:", hex(va), binascii.hexlify(bytez))
                raise InvalidLocation(va, msg)
            except Exception as msg:
                raise InvalidLocation(va, msg)

        # Add our opcode location first (op flags become ldata)
        loc = self.addLocation(va, op.size, LOC_OP, op.iflags)

        # This takes care of all normal indirect immediates

        brdone = {}
        brlist = op.getBranches()
        for tova, bflags in brlist:

            # If there were unresolved dynamic branches, oh well...
            if tova is None:
                continue
            if not self.isValidPointer(tova):
                continue

            brdone[tova] = True

            # Special case, if it's a table branch, lets resolve it now.
            if bflags & envi.BR_TABLE:
                self.makeJumpTable(op, tova)

            elif bflags & envi.BR_DEREF:

                self.addXref(va, tova, REF_DATA)
                ptrdest = None
                if self.getLocation(tova) is None:
                    ptrdest = self.makePointer(tova, follow=False)

                # If the actual dest is executable, make a code ref fixup
                # which *removes* the deref flag...
                if ptrdest and self.probeMemory(ptrdest[0], 1, e_mem.MM_EXEC):
                    self.addXref(va, ptrdest[0], REF_CODE, bflags & ~envi.BR_DEREF)
                else:
                    self.addXref(va, tova, REF_CODE, bflags)

            else:
                # vivisect does NOT create REF_CODE entries for
                # instruction fall through
                if bflags & envi.BR_FALL:
                    continue

                self.addXref(va, tova, REF_CODE, bflags)

        # Check the instruction for static d-refs
        for oidx, o in op.genRefOpers(emu=None):
            # FIXME it would be nice if we could just do this one time
            # in the emulation pass (or hint emulation that some have already
            # been done.
            # unfortunately, emulation pass only occurs for code identified
            # within a marked function.
            # future fix: move this all into VivCodeFlowContext.

            # Does the operand touch memory ?
            if o.isDeref():

                ref = o.getOperAddr(op, None)

                if brdone.get(ref, False):
                    continue

                if ref is not None and self.isValidPointer(ref):

                    # It's a data reference. lets also check if the data is
                    # a pointer.

                    self.addXref(va, ref, REF_DATA)

                    # If we don't already know what type this location is,
                    # lets make it either a pointer or a number...
                    if self.getLocation(ref) is None:

                        offset, _ = self.getByteDef(ref)

                        val = self.parseNumber(ref, o.tsize)
                        # So we need the size check to avoid things like "aaaaa", maybe
                        # but maybe if we do something like the tsize must be either the
                        # target pointer size or in a set of them that the arch defines?
                        if (self.psize == o.tsize and self.isValidPointer(val)):
                            self.makePointer(ref, tova=val)
                        else:
                            self.makeNumber(ref, o.tsize)

            else:
                ref = o.getOperValue(op)
                if brdone.get(ref, False):
                    continue
                if ref is not None and type(ref) in (int, long) and self.isValidPointer(ref):
                    self.addXref(va, ref, REF_PTR)

        return loc

    def _dbgLocEntry(self, va):
        """
        Display the human-happy version of a location
        """
        loc = self.getLocation(va)
        if loc is None:
            return 'None'

        lva, lsz, ltype, ltinfo = loc
        ltvar = loc_lookups.get(ltype)
        ltdesc = loc_type_names.get(ltype)
        locrepr = '(0x%x, %d, %s, %r)  # %s' % (lva, lsz, ltvar, ltinfo, ltdesc)
        return locrepr

    def updateCallsFrom(self, fva, ncalls):
        function = self.getFunction(fva)
        prev_call = self.getFunctionMeta(function, 'CallsFrom')
        newcall = set(prev_call).union(set(ncalls))
        self.setFunctionMeta(function, 'CallsFrom', list(newcall))

    def makeCode(self, va, arch=envi.ARCH_DEFAULT, fva=None):
        """
        Attempt to begin code-flow based disassembly by
        starting at the given va.  The va will be made into
        an OpcodeLoc and refs will be walked continuing to
        make code where possible.
        """
        # If this is already a location, bail.
        if self.isLocation(va):
            return

        calls_from = self.cfctx.addCodeFlow(va, arch=arch)
        if fva is None:
            self.setVaSetRow('CodeFragments', (va, calls_from))
        else:
            self.updateCallsFrom(fva, calls_from)
        return calls_from

    def previewCode(self, va, arch=envi.ARCH_DEFAULT):
        '''
        Show the repr of an instruction in the current canvas *before* making it that
        '''
        try:
            op = self.parseOpcode(va, arch)
            if op is None:
                self.vprint("0x%x - None")
            else:
                self.vprint("0x%x  (%d bytes)  %s" % (va, len(op), repr(op)))
        except Exception:
            self.vprint("0x%x - decode exception" % va)
            logger.exception("preview opcode exception:")

    #################################################################
    #
    # Function API
    #

    def isFunction(self, funcva):
        """
        Return True if funcva is a function entry point.
        """
        return self.funcmeta.get(funcva) is not None

    def isFunctionThunk(self, funcva):
        """
        Return True if funcva is a function thunk
        """
        # TODO: could we do more here?
        try:
            return self.getFunctionMeta(funcva, 'Thunk') is not None
        except InvalidFunction:
            return False

    def getFunctions(self):
        """
        Return a list of the function virtual addresses
        defined in the workspace.
        """
        return self.funcmeta.keys()

    def getFunction(self, va):
        """
        Return the VA for this function.  This will search code blocks
        and check for a function va.
        """
        if self.funcmeta.get(va) is not None:
            return va
        cbtup = self.getCodeBlock(va)
        if cbtup is not None:
            return cbtup[CB_FUNCVA]
        return None

    def makeFunction(self, va, meta=None, arch=envi.ARCH_DEFAULT):
        """
        Do parsing for function information and add a new function doodad.
        This function should probably only be called once code-flow for the
        area is complete.
        """
        if self.isFunction(va):
            return

        if not self.isValidPointer(va):
            raise InvalidLocation(va)

        loc = self.getLocation(va)
        if loc is not None and loc[L_TINFO] is not None and loc[L_LTYPE] == LOC_OP:
            arch = loc[L_TINFO]

        realfva = self.cfctx.addEntryPoint(va, arch=arch)

        if meta is not None:
            for key, val in meta.items():
                self.setFunctionMeta(realfva, key, val)
        return realfva

    def delFunction(self, funcva):
        """
        Remove a function, it's code blocks and all associated meta
        """
        if self.funcmeta.get(funcva) is None:
            raise InvalidLocation(funcva)

        self._fireEvent(VWE_DELFUNCTION, funcva)

    def setFunctionArg(self, fva, idx, atype, aname):
        '''
        Set the name and type information for a single function arguemnt by index.

        Example:
            # If we were setting up main...
            vw.setFunctionArg(fva, 0, 'int','argc')
            vw.setFunctionArg(fva, 1, 'char **','argv')
        '''
        rettype,retname,callconv,callname,callargs = self.getFunctionApi(fva)
        while len(callargs) <= idx:
            callargs.append( ('int','arg%d' % len(callargs)) )

        callargs[idx] = (atype,aname)
        self.setFunctionApi(fva, (rettype,retname,callconv,callname,callargs))

    def getFunctionArgs(self, fva):
        '''
        Returns the list of (typename,argname) tuples which define the
        arguments for the specified function.

        Example:
            for typename,argname in vw.getFunctionArgs(fva):
                print('Takes: %s %s' % (typename,argname))
        '''
        rettype,retname,callconv,callname,callargs = self.getFunctionApi(fva)
        return list(callargs)

    def getFunctionApi(self, fva):
        '''
        Retrieve the API definition for the given function address.

        Returns: an API tuple (similar to impapi subsystem) or None
            ( rettype, retname, callconv, funcname, ( (argtype, argname), ...) )
        '''
        ret = self.getFunctionMeta(fva, 'api')
        if ret is not None:
            return ret

        defcall = self.getMeta('DefaultCall','unkcall')
        return ('void',None,defcall,None,())

    def setFunctionApi(self, fva, apidef):
        '''
        Set a function's API definition.
        NOTE: apidef is a tuple similar to the impapi subsystem
            ( rettype, retname, callconv, funcname, ( (argtype, argname), ...) )

        Example:
            apidef = ('int','size','stdcall','getThingSize', ( ('void *','thing'), ))
            vw.setFunctionApi(fva, apidef)
        '''
        self.setFunctionMeta(fva, 'api', apidef)

    def getFunctionLocals(self, fva):
        '''
        Retrieve the list of (fva,spdelta,symtype,syminfo) tuples which
        represent the given function's local memory offsets.
        '''
        if not self.isFunction(fva):
            raise InvalidFunction(fva)
        return self.localsyms[fva].values()

    def getFunctionLocal(self, fva, spdelta):
        '''
        Retrieve a function local symbol definition as a
        (typename,symname) tuple or None if not found.

        NOTE: If the local symbol references a LSYM_FARG, this API
        will resolve the argument name/type from the function API
        definition.

        Example:
            locsym = vw.getFunctionLocal(fva, 8)
            if locsym:
                symtype,symname = locsym
                print('%s %s;' % (symtype,symname))
        '''
        locsym = self.localsyms[fva].get(spdelta)
        if locsym is None:
            return None

        fva,spdelta,symtype,syminfo = locsym
        if symtype == LSYM_NAME:
            return syminfo

        if symtype == LSYM_FARG:

            apidef = self.getFunctionApi(fva)
            if apidef is None:
                return None

            funcargs = apidef[-1]
            if syminfo >= len(funcargs):
                return None

            return funcargs[syminfo]

        raise Exception('Unknown Local Symbol Type: %d' % symtype)

    def setFunctionLocal(self, fva, spdelta, symtype, syminfo):
        '''
        Assign a local symbol within a function (addressed
        by delta from initial sp).  For each symbol, a "symtype"
        and "syminfo" field are used to specify the details.

        Example:
            # Setup a regular local integer
            vw.setFunctionLocal(fva, -4, LSYM_NAME, ('int','x'))

            # Setup a link to a stack argument... (ie. i386 cdecl)
            vw.setFunctionLocal(fva, 4, LSYM_FARG, 0)

            # Setup amd64 style shadow space
            vw.setFunctionLocal(fva, 8, LSYM_NAME, ('void *','shadow0'))
        '''
        metaname = 'LocalSymbol:%d' % spdelta
        metavalue = (fva,spdelta,symtype,syminfo)
        self.setFunctionMeta(fva, metaname, metavalue)

    def setFunctionMeta(self, funcva, key, value):
        """
        Set meta key,value pairs that describe a particular
        function (by funcva).

        Example: vw.setFunctionMeta(fva, "WootKey", 10)
        """
        if not self.isFunction(funcva):
            raise InvalidFunction(funcva)
        self._fireEvent(VWE_SETFUNCMETA, (funcva, key, value))

    def getFunctionMeta(self, funcva, key, default=None):
        m = self.funcmeta.get(funcva)
        if m is None:
            raise InvalidFunction(funcva)
        return m.get(key, default)

    def getFunctionMetaDict(self, funcva):
        """
        Return the entire dictionary of function metadata
        for the function specified at funcva
        """
        return self.funcmeta.get(funcva)

    def getFunctionBlocks(self, funcva):
        """
        Return the code-block objects for the given function va
        """
        ret = self.codeblocks_by_funcva.get(funcva)
        if ret is None:
            ret = []
        return ret

    def makeFunctionThunk(self, fva, thname, addVa=True, filelocal=False):
        """
        Inform the workspace that a given function is considered a "thunk" to another.
        This allows the workspace to process argument inheritance and several other things.

        Usage: vw.makeFunctionThunk(0xvavavava, "kernel32.CreateProcessA")
        """
        self.checkNoRetApi(thname, fva)
        self.setFunctionMeta(fva, "Thunk", thname)
        n = self.getName(fva)

        base = thname.split(".")[-1]
        if addVa:
            name = "%s_%.8x" % (base,fva)
        else:
            name = base
        newname = self.makeName(fva, name, filelocal=filelocal, makeuniq=True)

        api = self.getImpApi(thname)
        if api:
            # Set any argument names that are None
            rettype,retname,callconv,callname,callargs = api
            callargs = [ callargs[i] if callargs[i][1] else (callargs[i][0],'arg%d' % i) for i in range(len(callargs)) ]
            self.setFunctionApi(fva, (rettype,retname,callconv,callname,callargs))

    def getCallers(self, va):
        '''
        Get the va for all the callers of the given function/import.

        Example:
            for va in vw.getCallers( importva ):
                dostuff(va)
        '''
        ret = []
        for fromva, tova, rtype, rflags in self.getXrefsTo(va, rtype=REF_CODE):
            if rflags & envi.BR_PROC:
                ret.append(fromva)
        return ret

    def getCallGraph(self):
        '''
        Retrieve a visgraph Graph object representing all known inter procedural
        branches in the workspace.  Each node has an ID that is the same as the
        function va.

        Example:
            graph = vw.getCallGraph()
        '''
        return self._call_graph

    def getFunctionGraph(self, fva):
        '''
        Retrieve a code-block graph for the specified virtual address.
        Procedural branches (ie, calls) will not be followed during graph
        construction.
        '''
        return viv_codegraph.FuncBlockGraph(self,fva)

    def getImportCallers(self, name):
        """
        Get a list of all the callers who reference the specified import
        by name. (If we detect that the name is actually *in* our workspace,
        return those callers too...
        """
        ret = []

        # If it's a local function, do that too..
        fva = self.vaByName(name)
        if fva is not None and self.isFunction(fva):
            ret = self.getCallers(fva)

        for fva in self.getFunctions():
            if self.getFunctionMeta(fva, 'Thunk') == name:
                ret.extend( self.getCallers( fva ) )

        for lva,lsize,ltype,tinfo in self.getLocations(LOC_IMPORT):
            if tinfo == name:
                ret.extend( self.getCallers( lva ) )

        return ret

    #################################################################
    #
    # Xref API
    #

    def getXrefs(self, rtype=None):
        """
        Return the entire list of XREF tuples for this workspace.
        """
        if rtype:
            return [ xtup for xtup in self.xrefs if xtup[XR_RTYPE] == rtype ]
        return self.xrefs

    def getXrefsFrom(self, va, rtype=None):
        """
        Return a list of tuples for the xrefs whose origin is the
        specified va.  Optionally, only return xrefs whose type
        field is rtype if specified.

        example:
        for fromva, tova, rtype, rflags in vw.getXrefsFrom(0x41414141):
            dostuff(tova)
        """
        ret = []
        xrefs = self.xrefs_by_from.get(va, None)
        if xrefs is None:
            return ret
        if rtype is None:
            return xrefs
        return [ xtup for xtup in xrefs if xtup[XR_RTYPE] == rtype ]

    def getXrefsTo(self, va, rtype=None):
        """
        Get a list of xrefs which point to the given va. Optionally,
        specify an rtype to get only xrefs of that type.
        """
        # FIXME make xrefs use MapLookup!
        ret = []
        xrefs = self.xrefs_by_to.get(va, None)
        if xrefs is None:
            return ret
        if rtype is None:
            return xrefs
        return [ xtup for xtup in xrefs if xtup[XR_RTYPE] == rtype ]

    def addMemoryMap(self, va, perms, fname, bytes):
        """
        Add a memory map to the workspace.  This is the *only* way to
        get memory backings into the workspace.
        """
        self._fireEvent(VWE_ADDMMAP, (va, perms, fname, bytes))

    def delMemoryMap(self, va):
        raise "OMG"

    def addSegment(self, va, size, name, filename):
        """
        Add a "segment" to the workspace.  A segment is generally some meaningful
        area inside of a memory map.  For PE binaries, a segment and a memory map
        are synonymous.  However, some platforms (Elf) specify their memory maps
        (program headers) and segments (sectons) seperately.
        """
        self._fireEvent(VWE_ADDSEGMENT, (va,size,name,filename))

    def getSegment(self, va):
        """
        Return the tuple representation of a segment. With the
        following format:

        (va, size, name, filename)
        """
        for seg in self.segments:
            sva, ssize, sname, sfile = seg
            if va >= sva and va < (sva + ssize):
                return seg
        return None

    def getSegments(self):
        """
        Return a list of segment tuples (see getSegment) for all
        the segments defined in the current worksace
        """
        return list(self.segments)

    def addCodeBlock(self, va, size, funcva):
        """
        Add a region of code which belongs to a function.  Code-block boundaries
        are at all logical branches and have more in common with a logical
        graph view than function chunks.
        """
        loc = self.getLocation( va )
        if loc is None:
            raise Exception('Adding Codeblock on *non* location?!?: 0x%.8x' % va)
        self._fireEvent(VWE_ADDCODEBLOCK, (va,size,funcva))

    def getCodeBlock(self, va):
        """
        Return the codeblock which contains the given va.  A "codeblock"
        is a location compatable tuple: (va, size, funcva)
        """
        return self.blockmap.getMapLookup(va)

    def delCodeBlock(self, va):
        """
        Remove a code-block definition from the codeblock namespace.
        """
        cb = self.getCodeBlock(va)
        if cb is None:
            raise Exception("Unknown Code Block: 0x%x" % va)
        self._fireEvent(VWE_DELCODEBLOCK, cb)

    def getCodeBlocks(self):
        """
        Return a list of all the codeblock objects.
        """
        return list(self.codeblocks)

    def addXref(self, fromva, tova, reftype, rflags=0):
        """
        Add an xref with the specified fromva, tova, and reftype
        (see REF_ macros).  This will *not* trigger any analysis.
        Callers are expected to do their own xref analysis (ie, makeCode() etc)
        """
        # Architecture gets to decide on actual final VA (ARM/THUMB/etc...)
        tova, reftype, rflags = self.arch.archModifyXrefAddr(tova, reftype, rflags)

        ref = (fromva, tova, reftype, rflags)
        if ref in self.getXrefsFrom(fromva):
            return
        self._fireEvent(VWE_ADDXREF, (fromva, tova, reftype, rflags))

    def delXref(self, ref):
        """
        Remove the given xref.  This *will* exception if the
        xref doesn't already exist...
        """
        if ref not in self.getXrefsFrom(ref[XR_FROM]):
            raise Exception("Unknown Xref: %x %x %d" % ref)
        self._fireEvent(VWE_DELXREF, ref)

    def analyzePointer(self, va):
        """
        Assume that a new pointer has been created.  Check if it's
        target has a defined location and if not, try to figure out
        wtf is there...  Will return the location type of the location
        it recommends or None if a location is already there or it has
        no idea.
        """
        if self.getLocation(va) is not None:
            return None
        if self.isProbablyString(va):
            return LOC_STRING
        elif self.isProbablyUnicode(va):
            return LOC_UNI
        elif self.isProbablyCode(va):
            return LOC_OP
        return None

    def getMeta(self, name, default=None):
        return self.metadata.get(name, default)

    def setMeta(self, name, value):
        """
        Set a meta key,value pair for this workspace.
        """
        self._fireEvent(VWE_SETMETA, (name,value))

    def markDeadData(self, start, end):
        """
        mark a virtual range as dead code.
        """
        self.setMeta("deaddata:0x%08x" % start, (start, end))

    def unmarkDeadData(self, start, end):
        """
        unmark a virtual range as dead code
        """
        self._dead_data.remove( (start,end) )

    def _mcb_deaddata(self, name, value):
        """
        callback from setMeta with namespace
        deaddata:
        that indicates a range has been added
        as dead data.
        """
        if value not in self._dead_data:
            self._dead_data.append( value )

    def isDeadData(self, va):
        """
        Return boolean indicating va is in
        a dead data range.
        """
        for start,end in self._dead_data:
            if va >= start and va <= end:
                return True
        return False

    def initMeta(self, name, value):
        """
        Set a metakey ONLY if it is not already set. Either
        way return the value of the meta key.
        """
        m = self.getMeta(name)
        if m is None:
            self.setMeta(name, value)
            m = value
        return m

    def getTransMeta(self, mname, default=None):
        '''
        Retrieve a piece of "transient" metadata which is *not*
        stored across runs or pushed through the event subsystem.
        '''
        return self.transmeta.get(mname,default)

    def setTransMeta(self, mname, value):
        '''
        Store a piece of "transient" metadata which is *not*
        stored across runs or pushed through the event subsystem.
        '''
        self.transmeta[mname] = value

    def castPointer(self, va):
        """
        Return the value for a pointer in memory at
        the given location.  This method does NOT
        create a location object or do anything other
        than parse memory.
        """
        offset, bytes = self.getByteDef(va)
        return e_bits.parsebytes(bytes, offset, self.psize, bigend=self.bigend)

    def makePointer(self, va, tova=None, follow=True):
        """
        Create a new pointer location in the workspace.  If you have already
        parsed out the pointers value, you may specify tova to speed things
        up.
        """
        loctup = self.getLocation(va)
        if loctup is not None:
            logger.warn("0x%x: Attempting to make a Pointer where another location object exists (of type %r)", va, self.reprLocation(loctup))
            return None

        psize = self.psize

        # Get and document the xrefs created for the new location
        if tova is None:
            tova = self.castPointer(va)

        self.addXref(va, tova, REF_PTR)

        ploc = self.addLocation(va, psize, LOC_POINTER)

        if follow and self.isValidPointer(tova):
            self.followPointer(tova)

        return ploc

    def makePad(self, va, size):
        """
        A special utility for making a pad of a particular size.
        """
        return self.addLocation(va, size, LOC_PAD, None)

    def makeNumber(self, va, size, val=None):
        """
        Create a number location in memory of the given size.

        (you may specify val if you have already parsed the value
         from memory and would like to save CPU cycles)
        """
        return self.addLocation(va, size, LOC_NUMBER, None)

    def parseNumber(self, va, size):
        '''
        Parse a <size> width numeric value from memory at <va>.

        Example:
            val = vw.parseNumber(0x41414140, 4)
        '''
        offset, bytes = self.getByteDef(va)
        return e_bits.parsebytes(bytes, offset, size, bigend=self.bigend)

    def _getSubstrings(self, va, size, ltyp):
        # rip through the desired memory range to populate any substrings
        subs = set()
        end = va + size
        for offs in range(va, end, 1):
            loc = self.getLocation(offs, range=True)
            if loc and loc[L_LTYPE] == LOC_STRING and loc[L_VA] > va:
                subs.add((loc[L_VA], loc[L_SIZE]))
                if loc[L_TINFO]:
                    subs = subs.union(set(loc[L_TINFO]))
        return list(subs)

    def _getStrTinfo(self, va, size, subs):
        ploc = self.getLocation(va, range=False)
        if ploc:
            # the string we're making is a substring of some outer one
            # still make this string location, but let the parent know about us too and our
            # children as well. Ultimately, the outermost parent should be responsible for
            # knowing about all it's substrings
            modified = False
            pva, psize, ptype, pinfo = ploc
<<<<<<< HEAD
=======
            if ptype not in (LOC_STRING, LOC_UNI):
                return subs
>>>>>>> a136bb83
            if (va, size) not in pinfo:
                modified = True
                pinfo.append((va, size))

            for sva, ssize in subs:
                if (sva, ssize) not in pinfo:
                    modified = True
                    pinfo.append((sva, ssize))
            if modified:
                tinfo = pinfo
        else:
            tinfo = subs

        return tinfo

    def makeString(self, va, size=None):
        """
        Create a new string location at the given VA.  You may optionally
        specify size.  If size==None, the string will be parsed as a NULL
        terminated ASCII string.

        Substrings are also handled here. Generally, the idea is:
        * if the memory range is completey undefined, we just create a new string at the VA specified (provided that asciiStringSize return a size greater than 0 or the parameter size is greater than 0)

        * if we create a string A at virtual address 0x40 with size 20, and then later a string B at virtual
          address 0x44, we won't actually make a new location for the string B, but rather add info to the
          tinfo portion of the location tuple for string A, and when trying to retrieve string B via getLocation,
          we'll make up a (sort of) fake location tuple for string B, provided that range=True is passed to
          getLocation

        * if we create string A at virtual address 0x40, and then later a string B at virtual 0x30
          that has a size of 16 or more, we overwrite the string A with the location information for string B,
          and demote string A to being a tuple of (VA, size) inside of string B's location information.

        This method only captures suffixes, but perhaps in the future we'll have symbolik resolution that can
        capture true substrings that aren't merely suffixes.

        This same formula is applied to unicode detection as well
        """
        if size is None:
            size = self.asciiStringSize(va)

        if size <= 0:
            raise Exception("Invalid String Size: %d" % size)

        # rip through the desired memory range to populate any substrings
        subs = self._getSubstrings(va, size, LOC_STRING)
        tinfo = self._getStrTinfo(va, size, subs)

        if self.getName(va) is None:
            m = self.readMemory(va, size-1).replace("\n", "")
            self.makeName(va, "str_%s_%.8x" % (m[:16],va))
        return self.addLocation(va, size, LOC_STRING, tinfo=tinfo)

    def makeUnicode(self, va, size=None):
        if size is None:
            size = self.uniStringSize(va)

        if size <= 0:
            raise Exception("Invalid Unicode Size: %d" % size)

        subs = self._getSubstrings(va, size, LOC_UNI)
        tinfo = self._getStrTinfo(va, size, subs)

        if self.getName(va) is None:
            m = self.readMemory(va, size-1).replace("\n","").replace("\0","")
            self.makeName(va, "wstr_%s_%.8x" % (m[:16],va))
        return self.addLocation(va, size, LOC_UNI, tinfo=tinfo)

    def addConstModule(self, modname):
        '''
        Add constants declared within the named module
        to the constants resolver namespace.

        Example: vw.addConstModule('vstruct.constants.ntstatus')
        '''
        mod = self.loadModule(modname)
        self.vsconsts.addModule(mod)

    def addStructureModule(self, namespace, modname):
        '''
        Add a vstruct structure module to the workspace with the given
        namespace.

        Example: vw.addStructureModule('ntdll', 'vstruct.defs.windows.win_5_1_i386.ntdll')

        This allows subsequent struct lookups by names like
        '''

        mod = self.loadModule(modname)
        self.vsbuilder.addVStructNamespace(namespace, mod)

    def getStructure(self, va, vstructname):
        """
        Parse and return a vstruct object for the given name.  This
        (like parseOpcode) does *not* require that the location be a struct
        and will not create one (use makeStructure).
        """
        s = vstruct.getStructure(vstructname)
        if s is None:
            s = self.vsbuilder.buildVStruct(vstructname)
        if s is not None:
            bytes = self.readMemory(va, len(s))
            s.vsParse(bytes)
        return s

    def makeStructure(self, va, vstructname, vs=None):
        """
        Make a location which is a structure and will be parsed/accessed
        by vstruct.  You must specify the vstruct name for the structure
        you wish to have at the location.  Returns a vstruct from the
        location.
        """
        if vs is None:
            vs = self.getStructure(va, vstructname)
        self.addLocation(va, len(vs), LOC_STRUCT, vstructname)

        # Determine if there are any pointers we need make
        # xrefs for...
        offset = 0
        for p in vs.vsGetPrims():
            if isinstance(p, vs_prims.v_ptr):
                vptr = p.vsGetValue()
                if self.isValidPointer(vptr):
                    self.addXref(va+offset, vptr, REF_PTR)

            offset += len(p)

        return vs

    def getUserStructNames(self):
        '''
        Retrive the list of the existing user-defined structure
        names.

        Example:
            for name in vw.getUserStructNames():
                print('Structure Name: %s' % name)
        '''
        return self.vsbuilder.getVStructCtorNames()

    def getUserStructSource(self, sname):
        '''
        Get the source code (as a string) for the given user
        defined structure.

        Example:
            ssrc = vw.getUserStructSource('MyStructureThing')
        '''
        return self.getMeta('ustruct:%s' % sname)

    def setUserStructSource(self, ssrc):
        '''
        Save the input string as a C structure definition for the
        workspace.  User-defined structures may then be applied
        to locations, or further edited in the future.

        Example:
            src = "struct woot { int x; int y; };"
            vw.setUserStructSource( src )
        '''
        # First, we make sure it compiles...
        ctor = vs_cparse.ctorFromCSource( ssrc )
        # Then, build one to get the name from it...
        vs = ctor()
        cname = vs.vsGetTypeName()
        self.setMeta('ustruct:%s' % cname, ssrc)
        return cname

    def asciiStringSize(self, va):
        """
        Return the size (in bytes) of the ascii string
        at the specified location (or -1 if no terminator
        is found in the memory map)
        """
        offset, bytez = self.getByteDef(va)
        foff = bytez.find('\x00', offset)
        if foff == -1:
            return foff
        return (foff - offset) + 1

    def uniStringSize(self, va):
        """
        Return the size (in bytes) of the unicode string
        at the specified location (or -1 if no terminator
        is found in the memory map)
        """
        offset, bytez = self.getByteDef(va)
        foff = bytez.find('\x00\x00', offset)
        if foff == -1:
            return foff
        return (foff - offset) + 2

    def addLocation(self, va, size, ltype, tinfo=None):
        """
        Add a location tuple.
        """
        ltup = (va, size, ltype, tinfo)
        #loc = self.locmap.getMapLookup(va)
        #if loc is not None:
            #raise Exception('Duplicate Location: (is: %r wants: %r)' % (loc,ltup))

        self._fireEvent(VWE_ADDLOCATION, ltup)
        return ltup

    def getLocations(self, ltype=None, linfo=None):
        """
        Return a list of location objects from the workspace
        of a particular type.
        """
        if ltype is None:
            return list(self.loclist)

        if linfo is None:
            return [ loc for loc in self.loclist if loc[2] == ltype ]

        return [ loc for loc in self.loclist if (loc[2] == ltype and loc[3] == linfo) ]

    def isLocation(self, va, range=False):
        """
        Return True if the va represents a location already.
        """
        if self.getLocation(va, range=range) is not None:
            return True
        return False

    def isLocType(self, va, ltype):
        """
        You may use this to test if a given VA represents
        a location of the specified type.

        example:
        if vw.isLocType(0x41414141, LOC_STRING):
            print("string at: 0x41414141")
        """
        tup = self.getLocation(va)
        if tup is None:
            return False
        return tup[L_LTYPE] == ltype

    def getLocation(self, va, range=True):
        """
        Return the va,size,ltype,tinfo tuple for the given location.
        (specify range=True to potentially match a va that is inside
        a location rather than the beginning of one, this behavior
        only affects strings/substring retrieval currently)
        """
        loc = self.locmap.getMapLookup(va)
        if not loc:
            return loc

        if range and loc[L_LTYPE] in (LOC_STRING, LOC_UNI):
            # dig into any sublocations that may have been created, trying to find the best match
            # possible, where "best" means the substring that both contains the va, and has no substrings
            # that contain the va.
            if not loc[L_TINFO]:
                return loc
            subs = sorted(loc[L_TINFO], key=lambda k: k[0], reverse=False)
            ltup = loc
            for sva, ssize in subs:
                if sva <= va < sva + ssize:
                    ltup = (sva, ssize, loc[L_LTYPE], [])
            return ltup
        else:
            return loc

    def getLocationRange(self, va, size):
        """
        A "location range" is a list of location tuples where
        undefined space *will* be represented by LOC_UNDEF tuples
        to provide a complete accounting of linear workspace.
        """
        ret = []
        endva = va+size
        undefva = None
        while va < endva:
            ltup = self.getLocation(va)
            if ltup is None:
                if undefva is None:
                    undefva = va
                va += 1
            else:
                if undefva is not None:
                    ret.append((undefva, va-undefva, LOC_UNDEF, None))
                    undefva = None
                ret.append(ltup)
                va += ltup[L_SIZE]

        # Mop up any hanging udefs
        if undefva is not None:
            ret.append((undefva, va-undefva, LOC_UNDEF, None))

        return ret

    def delLocation(self, va):
        """
        Delete the given Location object from the binary
        (removes any xrefs/etc for the location as well)

        This will raise InvalidLocation if the va is not
        an exact match for the beginning of a location.
        """
        loc = self.getLocation(va)
        if loc is None:
            raise InvalidLocation(va)
        # remove xrefs from this location
        for xref in self.getXrefsFrom(va):
            self.delXref(xref)
        self._fireEvent(VWE_DELLOCATION, loc)

    def getRenderInfo(self, va, size):
        """
        Get nearly everything needed to render a workspace area
        to a display.  This function *greatly* speeds up interface
        code and is considered "tightly coupled" with the asmview
        code.  (and is therefore subject to change).
        """
        locs = []
        funcs = {}
        names = {}
        comments = {}
        extras = {}

        for loc in self.getLocationRange(va, size):
            lva, lsize, ltype, tinfo = loc
            locs.append(loc)

            name = self.getName(lva)
            isfunc = self.isFunction(lva)
            cmnt = self.getComment(lva)

            if name is not None:
                names[lva] = name
            if isfunc == True:
                funcs[lva] = True
            if cmnt is not None:
                comments[lva] = cmnt

            if ltype == LOC_UNDEF:
                # Expand out all undefs so we can send all the info
                endva = lva + lsize
                while lva < endva:
                    uname = self.getName(lva)
                    ucmnt = self.getComment(lva)
                    if uname is not None:
                        names[lva] = uname
                    if ucmnt is not None:
                        comments[lva] = ucmnt
                    #ret.append(((lva, 1, LOC_UNDEF, None), self.getName(lva), False, self.getComment(lva)))
                    lva += 1

            elif ltype == LOC_OP:
                extras[lva] = self.parseOpcode(lva)

            elif ltype == LOC_STRUCT:
                extras[lva] = self.getStructure(lva, tinfo)

        return locs, funcs, names, comments, extras

    def getPrevLocation(self, va, adjacent=True):
        """
        Get the previous location behind this one.  If adjacent
        is true, only return a location which is IMMEDIATELY behind
        the given va, otherwise search backward for a location until
        you find one or hit the edge of the segment.
        """
        va -= 1
        ret = self.locmap.getMapLookup(va)
        if ret is not None:
            return ret
        if adjacent:
            return None
        va -= 1
        while va > 0:
            ret = self.locmap.getMapLookup(va)
            if ret is not None:
                return ret
            va -= 1
        return None

    def vaByName(self, name):
        return self.va_by_name.get(name, None)

    def getLocationByName(self, name):
        """
        Return a location object by the name of the
        location.
        """
        va = self.vaByName(name)
        if va is None:
            raise InvalidLocation(0, "Unknown Name: %s" % name)
        return self.getLocation(va)

    def getNames(self):
        """
        Return a list of tuples containing (va, name)
        """
        return self.name_by_va.items()

    def getName(self, va, smart=False):
        '''
        Returns the name of the specified virtual address (or None).

        Smart mode digs beyond simple name lookups, as follows:
        If va falls within a known function in the workspace, we return "funcname+<delta>".
        If not, and the va falls within a mapped binary, we return "filename+<delta>"
        '''
        name = self.name_by_va.get(va)

        if name is not None or not smart:
            return name

        # TODO: by previous symbol?

        # by function
        baseva = self.getFunction(va)
        basename = self.name_by_va.get(baseva, None)

        if self.isFunction(va):
            basename = 'sub_0%x' % va

        # by filename
        if basename is None:
            basename = self.getFileByVa(va)
            if basename is None:
                return None

            baseva = self.getFileMeta(basename, 'imagebase')

        delta = va - baseva

        if delta:
            pom = ('', '+')[delta>0]
            name = "%s%s%s" % (basename, pom, hex(delta))
        else:
            name = basename
        return name

    def makeName(self, va, name, filelocal=False, makeuniq=False):
        """
        Set a readable name for the given location by va. There
        *must* be a Location defined for the VA before you may name
        it.  You may set a location's name to None to remove a name.

        makeuniq allows Vivisect to append some number to make the name unique.
        This behavior allows for colliding names (eg. different versions of a function)
        to coexist in the same workspace.

        default behavior is to fail on duplicate (False).
        """
        if filelocal:
            segtup = self.getSegment(va)
            if segtup is None:
                self.vprint("Failed to find file for 0x%.8x (%s) (and filelocal == True!)"  % (va, name))
            if segtup is not None:
                fname = segtup[SEG_FNAME]
                if fname is not None:
                    name = "%s.%s" % (fname, name)

        oldva = self.vaByName(name)
        # If that's already the name, ignore the event
        if oldva == va:
            return

        if oldva is not None:
            if not makeuniq:
                raise DuplicateName(oldva, va, name)

            else:
                logger.debug('makeName: %r already lives at 0x%x', name, oldva)
                # tack a number on the end
                index = 0
                newname = "%s_%d" % (name, index)
                newoldva = self.vaByName(newname)
                while self.vaByName(newname) not in (None, newname):
                    # if we run into the va we're naming, that's the name still
                    if newoldva == va:
                        return newname
                    logger.debug('makeName: %r already lives at 0x%x', newname, newoldva)
                    index += 1
                    newname = "%s_%d" % (name, index)
                    newoldva = self.vaByName(newname)

                name = newname

        self._fireEvent(VWE_SETNAME, (va,name))
        return name

    def saveWorkspace(self, fullsave=True):

        if self.server is not None:
            return

        modname = self.getMeta("StorageModule")
        filename = self.getMeta("StorageName")
        if modname is None:
            raise Exception("StorageModule not specified!")
        if filename is None:
            raise Exception("StorageName not specified!")

        # Usually this is "vivisect.storage.basicfile
        mod = self.loadModule(modname)

        # If they specified a full save, *or* this event list
        # has never been saved before, do a full save.
        if fullsave:
            mod.saveWorkspace(self, filename)
        else:
            mod.saveWorkspaceChanges(self, filename)

        self._createSaveMark()

    def loadFromFd(self, fd, fmtname=None, baseaddr=None):
        """
        Read the first bytes of the file descriptor and see if we can identify the type.
        If so, load up the parser for that file type, otherwise raise an exception.

        Returns file md5
        """
        mod = None
        fd.seek(0)
        if fmtname is None:
            bytes = fd.read(32)
            fmtname = viv_parsers.guessFormat(bytes)

        mod = viv_parsers.getParserModule(fmtname)
        if hasattr(mod, "config"):
            self.mergeConfig(mod.config)

        fd.seek(0)
        filename = hashlib.md5( fd.read() ).hexdigest()
        fname = mod.parseFd(self, fd, filename, baseaddr=baseaddr)

        self.initMeta("StorageName", filename+".viv")

        # Snapin our analysis modules
        self._snapInAnalysisModules()

        return fname

    def _saveSymbolCaches(self):

        if not self.config.vdb.SymbolCacheActive:
            return

        pathstr = self.config.vdb.SymbolCachePath
        symcache = e_symcache.SymbolCachePath(pathstr)

        symsbyfile = collections.defaultdict(list)

        # Get the image base addresses
        imgbases = {}
        for fname in self.getFiles():
            imgbases[ fname ] = self.getFileMeta(fname,'imagebase')

        for va,name in self.name_by_va.items():
            mmap = self.getMemoryMap(va)
            if mmap is None:
                continue

            symva = va - imgbases.get(mmap[3], va)
            if symva:

                symtype = e_resolv.SYMSTOR_SYM_SYMBOL
                if self.isFunction(va):
                    symtype = e_resolv.SYMSTOR_SYM_FUNCTION

                symsbyfile[mmap[3]].append((symva, 0, name, symtype))

        for filenorm, symtups in symsbyfile.items():
            symhash = self.getFileMeta(filenorm, 'SymbolCacheHash')
            if symhash is None:
                continue

            self.vprint('Saving Symbol Cache: %s (%d syms)' % (symhash,len(symtups)))
            symcache.setCacheSyms( symhash, symtups )

    def loadFromFile(self, filename, fmtname=None, baseaddr=None):
        """
        Read the first bytes of the file and see if we can identify the type.
        If so, load up the parser for that file type, otherwise raise an exception.
        ( if it's a workspace, trigger loadWorkspace() as a convenience )

        Returns the basename the file was given on load.
        """
        mod = None
        if fmtname is None:
            fmtname = viv_parsers.guessFormatFilename(filename)

        if fmtname in ('viv', 'mpviv'):
            self.loadWorkspace(filename)
            return self.normFileName(filename)

        mod = viv_parsers.getParserModule(fmtname)
        fname = mod.parseFile(self, filename, baseaddr=baseaddr)

        self.initMeta("StorageName", filename+".viv")

        # Snapin our analysis modules
        self._snapInAnalysisModules()

        return fname

    def loadFromMemory(self, memobj, baseaddr, fmtname=None):
        """
        Load a memory map (or potentially a mapped binary file)
        from the memory object's map at baseaddr.
        """
        mod = None
        if fmtname is None:
            bytez = memobj.readMemory(baseaddr, 32)
            fmtname = viv_parsers.guessFormat(bytez)

        # TODO: Load workspace from memory?
        mod = viv_parsers.getParserModule(fmtname)
        mod.parseMemory(self, memobj, baseaddr)

        mapva, mapsize, mapperm, mapfname = memobj.getMemoryMap(baseaddr)
        if not mapfname:
            mapfname = 'mem_map_%.8x' % mapva

        self.initMeta('StorageName', mapfname+".viv")
        # Snapin our analysis modules
        self._snapInAnalysisModules()

    def getFiles(self):
        """
        Return the current list of file objects in this
        workspace.
        """
        return self.filemeta.keys()

    def normFileName(self, filename):
        normname = os.path.basename(filename).lower()

        # Strip off an extension
        if normname.find('.') != -1:
            parts = normname.split('.')
            normname = '_'.join(parts[:-1])

        ok = string.letters + string.digits + '_'

        chars = list(normname)
        for i in range(len(chars)):
            if chars[i] not in ok:
                chars[i] = '_'

        normname = ''.join(chars)
        #if normname[0].isdigit():
            #normname = '_' + normname

        return normname

    def addFile(self, filename, imagebase, md5sum):
        """
        Create and add a new vivisect File object for the
        specified information.  This will return the file
        object which you may then use to do things like
        add imports/exports/segments etc...
        """
        nname = self.normFileName(filename)
        if nname in self.filemeta:
            raise Exception("Duplicate File Name: %s" % nname)
        self._fireEvent(VWE_ADDFILE, (nname, imagebase, md5sum))
        return nname

    def addEntryPoint(self, va):
        '''
        Add an entry point to the definition for the given file.  This
        will hint the analysis system to create functions when analysis
        is run.

        NOTE: No analysis is triggered by this function.
        '''
        self.setVaSetRow('EntryPoints', (va,))

    def getEntryPoints(self):
        '''
        Get all the parsed entry points for all the files loaded into the
        workspace.

        Example:  for va in vw.getEntryPoints():
        '''
        return [ x for x, in self.getVaSetRows('EntryPoints') ]

    def setFileMeta(self, fname, key, value):
        """
        Store a piece of file specific metadata (python primatives are best for values)
        """
        if fname not in self.filemeta:
            raise Exception("Invalid File: %s" % fname)
        self._fireEvent(VWE_SETFILEMETA, (fname, key, value))

    def getFileMeta(self, filename, key, default=None):
        """
        Retrieve a piece of file specific metadata
        """
        d = self.filemeta.get(filename)
        if d is None:
            raise Exception("Invalid File: %s" % filename)
        return d.get(key, default)

    def getFileMetaDict(self, filename):
        '''
        Retrieve the file metadata for this file as a key:val dict.
        '''
        d = self.filemeta.get(filename)
        if d is None:
            raise Exception('Invalid File: %s' % filename)
        return d

    def getFileByVa(self, va):
        segtup = self.getSegment(va)
        if segtup is None:
            return None
        return segtup[SEG_FNAME]

    def getLocationDistribution(self):
        # NOTE: if this changes, don't forget the report module!
        totsize = 0
        for mapva, mapsize, mperm, mname in self.getMemoryMaps():
            totsize += mapsize
        loctot = 0
        ret = {}
        for i in range(LOC_MAX):
            cnt = 0
            size = 0
            for lva,lsize,ltype,tinfo in self.getLocations(i):
                cnt += 1
                size += lsize
            loctot += size

            tname = loc_type_names.get(i, 'Unknown')
            ret[i] = (tname, cnt, size, int((size/float(totsize))*100))

        # Update the undefined based on totals...
        undeftot = totsize-loctot
        ret[LOC_UNDEF] = ('Undefined', 0, undeftot, int((undeftot/float(totsize)) * 100))

        return ret

#################################################################
#
#  VA Set API
#

    def getVaSetNames(self):
        """
        Get a list of the names of the current VA lists.
        """
        return self.vasets.keys()

    def getVaSetDef(self, name):
        """
        Get the list of (name, type) pairs which make up the
        rows for this given VA set (the first one *always* the VA, but
        you can name it as you like...)
        """
        x = self.vasetdefs.get(name)
        if x is None:
            raise InvalidVaSet(name)
        return x

    def getVaSetRows(self, name):
        """
        Get a list of the rows in this VA set.
        """
        x = self.vasets.get(name)
        if x is None:
            raise InvalidVaSet(name)
        return x.values()

    def getVaSet(self, name):
        """
        Get the dictionary of va:<rowdata> entries.
        """
        x = self.vasets.get(name)
        if x is None:
            raise InvalidVaSet(name)
        return x

    def addVaSet(self, name, defs, rows=()):
        """
        Add a va set:

        name - The name for this VA set
        defs - List of (<name>,<type>) tuples for the rows (va is always first)
        rows - An initial set of rows for values in this set.
        """
        self._fireEvent(VWE_ADDVASET, (name, defs, rows))

    def delVaSet(self, name):
        """
        Delete a VA set by name.
        """
        if name not in self.vasets:
            raise Exception("Unknown VA Set: %s" % name)
        self._fireEvent(VWE_DELVASET, name)

    def setVaSetRow(self, name, rowtup):
        """
        Use this API to update the row data for a particular
        entry in the VA set.
        """
        self._fireEvent(VWE_SETVASETROW, (name, rowtup))

    def getVaSetRow(self, name, va):
        '''
        Retrieve the va set row for va in the va set named name.

        Example:
            row = vw.getVaSetRow('WootFunctions', fva)
        '''
        vaset = self.vasets.get( name )
        if vaset is None:
            return None
        return vaset.get( va )

    def delVaSetRow(self, name, va):
        """
        Use this API to delete the rowdata associated
        with the specified VA from the set.
        """
        if name not in self.vasets:
            raise Exception("Unknown VA Set: %s" % name)
        self._fireEvent(VWE_DELVASETROW, (name, va))

#################################################################
#
#  Shared Workspace APIs
#
    def chat(self, msg):
        uname = e_config.getusername()
        # FIXME this should be part of a UI event model.
        self._fireEvent(VWE_CHAT, (uname, msg))

    def iAmLeader(self, winname):
        '''
        Announce that your workspace is leading a window with the
        specified name.  This allows others to opt-in to following
        the nav events for the given window name.

        Example:
            vw.iAmLeader('WindowTitle')
        '''
        if not self.server:
            raise Exception('iAmLeader() requires being connected to a server.')

        user = e_config.getusername()
        self.server._fireEvent(VTE_MASK | VTE_IAMLEADER, (user,winname))

    def followTheLeader(self, winname, expr):
        '''
        Announce a new memory expression to navigate to if if a given window
        is following the specified user/winname

        Example:
            vw.followTheLeader('FunExample', 'sub_08042323')
        '''
        if not self.server:
            raise Exception('followTheLeader() requires being connected to a server.')
        user = e_config.getusername()
        self.server._fireEvent(VTE_MASK | VTE_FOLLOWME, (user,winname, expr))

#################################################################
#
#  Color Map API
#

    def getColorMaps(self):
        """
        Return a list of the names of the given color maps
        """
        return self.colormaps.keys()

    def addColorMap(self, mapname, colormap):
        """
        Add a colormap dictionary with the given name for the map.
        (A colormap dictionary is va:color entries)
        """
        self._fireEvent(VWE_ADDCOLOR, (mapname, colormap))

    def delColorMap(self, mapname):
        self._fireEvent(VWE_DELCOLOR, mapname)

    def getColorMap(self, mapname):
        """
        Return the colormap dictionary for the given map name.
        """
        return self.colormaps.get(mapname)

    def _getNameParts(self, name, va):
        '''
        Return the given name in three parts: 
        fpart: filename, if applicable (for file-local names)
        npart: base name
        vapart: address, if tacked on the end

        If any of these are not applicable, they will return None for that field.
        '''
        fpart = None
        npart = name
        vapart = None
        fname = self.getFileByVa(va)
        vastr = '_%.8x' % va

        if name.startswith(fname + '.'):
            fpart, npart = name.split('.', 1)
        elif name.startswith('*.'):
            skip, npart = name.split('.', 1)

        if npart.endswith(vastr) and not npart == 'sub' + vastr:
            npart, vapart = npart.rsplit('_', 1)

        return fpart, npart, vapart


    def _addNamePrefix(self, name, va, prefix, joinstr=''):
        '''
        Add a prefix to the given name paying attention to the filename prefix, and 
        any VA suffix which may exist.

        This is used by multiple analysis modules.
        Uses _getNameParts.
        '''
        fpart, npart, vapart = self._getNameParts(name, va)
        if fpart is None and vapart is None:
            name = joinstr.join([prefix, npart])

        elif vapart is None:
            name = fpart + '.' + joinstr.join([prefix, npart])

        elif fpart is None:
            name = joinstr.join([prefix, npart])

        else:
            name = fpart + '.' + joinstr.join([prefix, npart]) + '_%s' % vapart
        return name


##########################################################
#
# The envi.symstore.resolver.SymbolResolver API...
#
    def getSymByName(self, name):

        # Check for a sym
        va = self.vaByName(name)
        if va is not None:
            return e_resolv.Symbol(name, va, 0)

        # check for the need for a deref.
        d = self.filemeta.get(name)
        if d is not None:
            return VivFileSymbol(self, name, d.get("imagebase"), 0, self.psize)

    def getSymByAddr(self, addr, exact=True):
        name = self.getName(addr)
        if name is None:
            if self.isValidPointer(addr):
                name = "loc_%.8x" % addr

        if name is not None:
            #FIXME fname
            #FIXME functions/segments/etc...
            return e_resolv.Symbol(name, addr, 0)

    def setSymHint(self, va, idx, hint):
        '''
        Set a symbol hint which will be used in place of operand
        values during disassembly among other things...

        You may also set hint=None to delete sym hints.
        '''
        self._fireEvent(VWE_SYMHINT, (va, idx, hint))

    def getSymHint(self, va, idx):
        h = self.getFref(va, idx)
        if h is not None:
            f = self.getFunction(va)
            loctup = self.getFunctionLocal(f, h)
            if loctup:
                return loctup[1]

        return self.symhints.get((va, idx), None)


class VivFileSymbol(e_resolv.FileSymbol):
    # A namespace tracker thingie...
    def __init__(self, vw, fname, base, size, width=4):
        self.vw = vw
        e_resolv.FileSymbol.__init__(self, fname, base, size, width)

    def getSymByName(self, name):
        return self.vw.getSymByName("%s.%s" % (self.name, name))


def getVivPath(*pathents):
    dname = os.path.dirname(__file__)
    dname = os.path.abspath(dname)
    return os.path.join(dname, *pathents)

<|MERGE_RESOLUTION|>--- conflicted
+++ resolved
@@ -1979,11 +1979,8 @@
             # knowing about all it's substrings
             modified = False
             pva, psize, ptype, pinfo = ploc
-<<<<<<< HEAD
-=======
             if ptype not in (LOC_STRING, LOC_UNI):
                 return subs
->>>>>>> a136bb83
             if (va, size) not in pinfo:
                 modified = True
                 pinfo.append((va, size))
