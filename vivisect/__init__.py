--- conflicted
+++ resolved
@@ -1285,7 +1285,6 @@
 
         return loc
 
-<<<<<<< HEAD
     def reprLocEntry(self, va):
         """
         Display the human-happy version of a location
@@ -1300,8 +1299,6 @@
         locrepr = '(0x%x, %d, %s, %r)  # %s' % (lva, lsz, ltvar, ltinfo, ltdesc)
         return locrepr
 
-    def makeCode(self, va, arch=envi.ARCH_DEFAULT):
-=======
     def updateCallsFrom(self, fva, ncalls):
         function = self.getFunction(fva)
         prev_call = self.getFunctionMeta(function, 'CallsFrom')
@@ -1309,7 +1306,6 @@
         self.setFunctionMeta(function, 'CallsFrom', list(ncall))
 
     def makeCode(self, va, arch=envi.ARCH_DEFAULT, fva=None):
->>>>>>> 2e6ba799
         """
         Attempt to begin code-flow based disassembly by
         starting at the given va.  The va will be made into
