"""

Yay!  It's NOT IDA!!!1!!1!one!

"""

import os
import re
import sys
import time
import string
import hashlib
import logging
import itertools
import traceback
import threading
import contextlib
import collections

from binascii import hexlify
try:
    import Queue
except ModuleNotFoundError:
    import queue as Queue

# The envi imports...
import envi
import envi.bits as e_bits
import envi.memory as e_mem
import envi.config as e_config
import envi.bytesig as e_bytesig
import envi.symstore.resolver as e_resolv
import envi.symstore.symcache as e_symcache

import vstruct
import vstruct.cparse as vs_cparse
import vstruct.primitives as vs_prims

import vivisect.base as viv_base
import vivisect.parsers as viv_parsers
import vivisect.codegraph as viv_codegraph
import vivisect.impemu.lookup as viv_imp_lookup

from vivisect.exc import *
from vivisect.const import *
from vivisect.defconfig import *

import vivisect.analysis.generic.emucode as v_emucode

logger = logging.getLogger(__name__)
STOP_LOCS = (LOC_STRING, LOC_UNI, LOC_STRUCT, LOC_CLSID, LOC_VFTABLE, LOC_IMPORT, LOC_PAD, LOC_NUMBER)


def guid(size=16):
    return hexlify(os.urandom(size))


class VivWorkspace(e_mem.MemoryObject, viv_base.VivWorkspaceCore):

    def __init__(self):

        e_mem.MemoryObject.__init__(self)
        viv_base.VivWorkspaceCore.__init__(self)

        self.vivhome = e_config.gethomedir(".viv")
        self._viv_gui = None    # If a gui is running, he will put a ref here...

        self.saved = True
        self.rchan = None
        self.server = None
        self.verbose = False
        self.chanids = itertools.count()

        self.arch = None  # The placeholder for the Envi architecture module
        self.psize = None  # Used so much, optimization is appropriate

        cfgpath = os.path.join(self.vivhome, 'viv.json')
        self.config = e_config.EnviConfig(filename=cfgpath, defaults=defconfig, docs=docconfig)

        # Ideally, *none* of these are modified except by _handleFOO funcs...
        self.segments = []
        self.exports = []
        self.imports = []
        self.codeblocks = []
        self.relocations = []
        self._dead_data = []
        self.iscode = {}

        self.xrefs = []
        self.xrefs_by_to = {}
        self.xrefs_by_from = {}

        # XXX - make config option
        self.greedycode = 0

        self.metadata = {}
        self.comments = {}  # Comment by VA.
        self.symhints = {}

        self.filemeta = {}  # Metadata Dicts stored by filename
        self.transmeta = {}  # Metadata that is *not* saved/evented

        self.cfctx = viv_base.VivCodeFlowContext(self)

        self.va_by_name = {}
        self.name_by_va = {}
        self.codeblocks_by_funcva = {}
        self.exports_by_va = {}
        self.colormaps = {}
        self.vasetdefs = {}
        self.vasets = {}
        self.reloc_by_va = {}

        self.func_args = {}
        self.funcmeta = {}  # Function metadata stored in the workspace
        self.frefs = {}

        # Extended analysis modules
        self.amods = {}
        self.amodlist = []
        # Extended *function* analysis modules
        self.fmods = {}
        self.fmodlist = []

        self.chan_lookup = {}
        self.nextchanid = 1

        self._cached_emus = {}

        # The function entry signature decision tree
        # FIXME add to export
        self.sigtree = e_bytesig.SignatureTree()
        self.siglist = []

        self._initEventHandlers()

        # Some core meta types that exist
        self.setMeta('NoReturnApis', {})
        self.setMeta('SymbolikImportEmulation', None)

        # Default to basic file storage
        self.setMeta("StorageModule", "vivisect.storage.basicfile")

        # There are a few default va sets for use in analysis
        self.addVaSet('EntryPoints', (('va', VASET_ADDRESS),))
        self.addVaSet('NoReturnCalls', (('va', VASET_ADDRESS),))
        self.addVaSet("Emulation Anomalies", (("va", VASET_ADDRESS), ("Message", VASET_STRING)))
        self.addVaSet("Bookmarks", (("va", VASET_ADDRESS), ("Bookmark Name", VASET_STRING)))
        self.addVaSet('DynamicBranches', (('va', VASET_ADDRESS), ('opcode', VASET_STRING), ('bflags', VASET_INTEGER)))
        self.addVaSet('SwitchCases', (('va', VASET_ADDRESS), ('setup_va', VASET_ADDRESS), ('Cases', VASET_INTEGER)))
        self.addVaSet('PointersFromFile', (('va', VASET_ADDRESS), ('target', VASET_ADDRESS), ('file', VASET_STRING), ('comment', VASET_STRING), ))
        self.addVaSet('CodeFragments', (('va', VASET_ADDRESS), ('calls_from', VASET_COMPLEX)))
        self.addVaSet('EmucodeFunctions', (('va', VASET_ADDRESS),))
        self.addVaSet('FuncWrappers', (('va', VASET_ADDRESS), ('wrapped_va', VASET_ADDRESS),))

    def verbprint(self, msg):
        if self.verbose:
            return self.vprint(msg)

    def vprint(self, msg):
        print(msg)

    @contextlib.contextmanager
    def makeVerbose(self):
        old = self.verbose
        self.verbose = True
        yield
        self.verbose = old

    def getVivGui(self):
        '''
        Return a reference to the vivisect GUI object for this workspace.  If
        the GUI is not running (aka, the workspace is being used programatically)
        this routine returns None.

        Example:
            vwgui = vw.getVivGui()
            if vwgui:
                vwgui.doStuffAndThings()
        '''
        return self._viv_gui

    def getVivGuid(self):
        '''
        Return the GUID for this workspace.  Every newly created VivWorkspace
        should have a unique GUID, for identifying a particular workspace for
        a given binary/process-space versus another created at a different
        time.  Filesystem-copies of the same workspace will have the same GUID
        by design.  This easily allows for workspace-specific GUI layouts as
        well as comparisons of Server-based workspaces to the original file-
        based workspace used to store to the server.
        '''
        vivGuid = self.getMeta('GUID')
        if vivGuid is None:
            vivGuid = guid()
            self.setMeta('GUID', vivGuid)

        return vivGuid

    def loadWorkspace(self, wsname):
        mname = self.getMeta("StorageModule")
        mod = self.loadModule(mname)
        mod.loadWorkspace(self, wsname)
        self.setMeta("StorageName", wsname)
        # The event list thusfar came *only* from the load...
        self._createSaveMark()
        # Snapin our analysis modules
        self._snapInAnalysisModules()

    def addFref(self, fva, va, idx, val):
        """
        Add a reference from the operand at virtual address 'va'
        index 'idx' to a function local offset.  Positive values
        (beginning with 0) are considered argument references.  Negative
        values are considered function local storage and are relative to
        the stack pointer at function entry.
        """
        # FIXME this should probably be an argument
        r = (va, idx, val)
        self._fireEvent(VWE_ADDFREF, r)

    def getFref(self, va, idx):
        """
        Get back the fref value (or None) for the given operand index
        from the instruction at va.
        """
        return self.frefs.get((va, idx))

    def getEmulator(self, logwrite=False, logread=False):
        """
        Get an instance of a WorkspaceEmulator for this workspace.

        Use logread/logwrite to enable memory access tracking.
        """
        plat = self.getMeta('Platform')
        arch = self.getMeta('Architecture')

        eclass = viv_imp_lookup.workspace_emus.get((plat, arch))
        if eclass is None:
            eclass = viv_imp_lookup.workspace_emus.get(arch)

        if eclass is None:
            raise Exception("WorkspaceEmulation not supported on %s yet!" % arch)

        emu = eclass(self, logwrite=logwrite, logread=logread)
        emu.setEndian(self.getEndian())

        return emu

    def getCachedEmu(self, emuname):
        """
        Get a cached emulator by name. If one doesn't exist it is
        created and then cached.
        """

        emu = self._cached_emus.get(emuname)
        if emu == None:
            emu = self.getEmulator()
            self._cached_emus[emuname] = emu
        return emu

    def addLibraryDependancy(self, libname):
        """
        Add a *normalized* library name to the import search
        chain for this binary.  This is only needed for formats
        whose imports don't explicitly state their library name.
        """
        # FIXME this needs to be event enabled... either plumb it special,
        # or allow the get/append/set race...
        dl = self.getMeta("DepLibs", None)
        if dl == None:
            dl = []
        dl.append(libname)
        self.setMeta("DepLibs", dl)

    def getLibraryDependancies(self):
        '''
        Retrieve the list of *normalized* library dependancies.
        '''
        dl = self.getMeta("DepLibs", None)
        if dl == None:
            return []
        return list(dl)

    def setEndian(self, endian):
        '''
        Set the Endianness for the workspace from this point on.
        '''
        self._fireEvent(VWE_ENDIAN, endian)

    def setComment(self, va, comment, check=False):
        '''
        Set the humon readable comment for a given virtual.
        Comments will be displayed by the code renderer, and
        are an important part of this balanced breakfast.

        Example:
            vw.setComment(callva, "This actually calls FOO...")
        '''
        if check and self.comments.get(va):
            return
        self._fireEvent(VWE_COMMENT, (va, comment))

    def getComment(self, va):
        '''
        Returns the comment string (or None) for a given
        virtual address.

        Example:
            cmnt = vw.getComment(va)
            print('COMMENT: %s' % cmnt)
        '''
        return self.comments.get(va)

    def getComments(self):
        '''
        Retrieve all the comments in the viv workspace as
        (va, cmnt) tuples.

        Example:
            for va,cmnt in vw.getComments():
                print 'Comment at 0x%.8x: %s' % (va, cmnt)
        '''
        return self.comments.items()

    def addRelocation(self, va, rtype, data=None):
        """
        Add a relocation entry for tracking.
        Expects data to have whatever is necessary for the reloc type. eg. addend
        """
        # split "current" va into fname and offset.  future relocations will want to base all va's from an image base
        mmva, mmsz, mmperm, fname = self.getMemoryMap(va)    # FIXME: getFileByVa does not obey file defs
        imgbase = self.getFileMeta(fname, 'imagebase')
        offset = va - imgbase

        self._fireEvent(VWE_ADDRELOC, (fname, offset, rtype, data))

    def getRelocations(self):
        """
        Get the current list of relocation entries.
        """
        return self.relocations

    def getRelocation(self, va):
        """
        Return the type of relocation at the specified
        VA or None if there isn't a relocation entry for
        the address.
        """
        return self.reloc_by_va.get(va)

    def pointerString(self, va):
        return self.arch.pointerString(va)

    def getAnalysisModuleNames(self):
        return list(self.amodlist)

    def getFuncAnalysisModuleNames(self):
        return list(self.fmodlist)

    def addFunctionSignatureBytes(self, bytez, mask=None):
        """
        Add a function signature entry by bytes.  This is mostly used by
        file parsers/loaders to manually tell the workspace about known
        entry signature types.

        see envi.bytesig for details.
        """
        self.sigtree.addSignature(bytez, mask)
        self.siglist.append((bytez, mask))

    def isFunctionSignature(self, va):
        """
        Check if the specified va is a function entry signature
        according to the current entry point signature tree...
        """
        if not self.isValidPointer(va):
            return False
        offset, bytes = self.getByteDef(va)
        return self.sigtree.isSignature(bytes, offset=offset)

    def addNoReturnApi(self, funcname):
        """
        Inform vivisect code-flow disassembly that any call target
        which matches the specified name ("funcname" or "libname.funcname"
        for imports) does *not* exit and code-flow should be stopped...
        """
        funcname = funcname.lower()
        m = self.getMeta('NoReturnApis', {})
        m[funcname] = True
        self.setMeta('NoReturnApis', m)

        noretva = self.getMeta('NoReturnApisVa', {})

        # If we already have an import entry, we need to update codeflow
        for lva, lsize, ltype, linfo in self.getImports():
            if linfo.lower() != funcname:
                continue
            self.cfctx.addNoReturnAddr(lva)
            noretva[lva] = True
        self.setMeta('NoReturnApisVa', noretva)

    def addNoReturnApiRegex(self, funcre):
        '''
        Inform vivisect code-flow disassembly that any call target
        which matches the specified regex ("funcname" or "libname.funcname"
        for imports) does *not* exit and code-flow should be stopped...
        '''
        c = re.compile(funcre, re.IGNORECASE)
        m = self.getMeta('NoReturnApisRegex', [])
        m.append(funcre)
        self.setMeta('NoReturnApisRegex', m)

        for lva, lsize, ltype, linfo in self.getImports():
            if c.match(linfo):
                self.addNoReturnApi(linfo)

    def isNoReturnVa(self, va):
        '''
        Check if a VA is a no return API
        '''
        return self.getMeta('NoReturnApisVa', {}).get(va, False)

    def checkNoRetApi(self, apiname, va):
        '''
        Called as new APIs (thunks) are discovered, checks to see
        if they wrap a NoReturnApi. Updates if it is a no ret API thunk
        '''
        noretva = self.getMeta('NoReturnApisVa', {})

        for funcre in self.getMeta('NoReturnApisRegex', []):
            c = re.compile(funcre, re.IGNORECASE)
            if c.match(apiname):
                self.cfctx.addNoReturnAddr(va)
                noretva[va] = True

        for funcname in self.getMeta('NoReturnApis', {}).keys():
            if funcname.lower() == apiname.lower():
                self.cfctx.addNoReturnAddr(va)
                noretva[va] = True

        self.setMeta('NoReturnApisVa', noretva)

    def addAnalysisModule(self, modname):
        """
        Add an analysis module by python import path
        """
        if modname in self.amods:
            return
        mod = self.loadModule(modname)
        self.amods[modname] = mod
        self.amodlist.append(modname)
        logger.debug('Adding Analysis Module: %s', modname)

    def delAnalysisModule(self, modname):
        """
        Remove an analysis module from the list used during analysis()
        """
        if modname not in self.amods:
            raise Exception("Unknown Module in delAnalysisModule: %s" % modname)
        x = self.amods.pop(modname, None)
        if x is not None:
            self.amodlist.remove(modname)

    def loadModule(self, modname):
        __import__(modname)
        return sys.modules[modname]

    def addFuncAnalysisModule(self, modname):
        """
        Snap in a per-function analysis module (by name) which
        will be triggered during the creation of a new function
        (makeFunction).
        """
        if modname in self.fmods:
            return
        mod = self.loadModule(modname)
        self.fmods[modname] = mod
        self.fmodlist.append(modname)
        logger.debug('Adding Function Analysis Module: %s', modname)

    def delFuncAnalysisModule(self, modname):
        '''
        Remove a currently registered function analysis module.

        Example:
            vw.delFuncAnalysisModule('mypkg.mymod')
        '''
        x = self.fmods.pop(modname, None)
        if x is None:
            raise Exception("Unknown Module in delAnalysisModule: %s" % modname)
        self.fmodlist.remove(modname)

    def createEventChannel(self):
        chanid = self.chanids.next()
        self.chan_lookup[chanid] = Queue.Queue()
        return chanid

    def importWorkspace(self, wsevents):
        """
        Import and initialize data from the given vivisect workspace
        export.
        """
        # During import, if we have a server, be sure not to notify
        # the server about the events he just gave us...
        local = False
        if self.server != None:
            local = True

        # Process the events from the import data...
        fe = self._fireEvent
        for event, einfo in wsevents:
            fe(event, einfo, local=local)
        return

    def exportWorkspace(self):
        '''
        Return the (probably big) list of events which define this
        workspace.
        '''
        return self._event_list

    def exportWorkspaceChanges(self):
        '''
        Export the list of events which have been applied to the
        workspace since the last save.
        '''
        return self._event_list[self._event_saved:]

    def initWorkspaceClient(self, remotevw):
        """
        Initialize this workspace as a workspace
        client to the given (potentially cobra remote)
        workspace object.
        """
        uname = e_config.getusername()
        self.server = remotevw
        self.rchan = remotevw.createEventChannel()

        self.server.vprint('%s connecting...' % uname)
        wsevents = self.server.exportWorkspace()
        self.importWorkspace(wsevents)
        self.server.vprint('%s connection complete!' % uname)

        thr = threading.Thread(target=self._clientThread)
        thr.setDaemon(True)
        thr.start()

    def _clientThread(self):
        """
        The thread that monitors events on a server to stay
        in sync.
        """
        if self.server == None:
            raise Exception("_clientThread() with no server?!?!")

        while self.server != None:
            event, einfo = self.server.waitForEvent(self.rchan)
            self._fireEvent(event, einfo, local=True)

    def waitForEvent(self, chanid, timeout=None):
        """
        Return an event,eventinfo tuple.
        """
        q = self.chan_lookup.get(chanid)
        if q == None:
            raise Exception("Invalid Channel")
        return q.get(timeout=timeout)

    def deleteEventChannel(self, chanid):
        """
        Remove a previously allocated event channel from
        the workspace.
        """
        self.chan_lookup.pop(chanid)

    def reprPointer(vw, va):
        """
        Do your best to create a humon readable name for the
        value of this pointer.

        note: This differs from parent function from envi.cli:
        * Locations database is checked
        * Strings are returned, not named (partially)
        * <function> + 0x<offset> is returned if inside a function
        * <filename> + 0x<offset> is returned instead of loc_#####
        """
        if va == 0:
            return "NULL"

        loc = vw.getLocation(va)
        if loc is not None:
            locva, locsz, lt, ltinfo = loc
            if lt in (LOC_STRING, LOC_UNI):
                return vw.reprVa(locva)

        mbase, msize, mperm, mfile = vw.getMemoryMap(va)
        ret = mfile + " + 0x%x" % (va - mbase)

        sym = vw.getName(va, smart=True)
        if sym is not None:
            ret = sym
        return ret

    def reprVa(self, va):
        """
        A quick way for scripts to get a string for a given virtual address.
        """
        loc = self.getLocation(va)
        if loc != None:
            return self.reprLocation(loc)
        return "None"

    def reprLocation(self, loctup):
        if loctup == None:
            return 'no loc info'

        lva,lsize,ltype,tinfo = loctup
        if ltype == LOC_OP:
            op = self.parseOpcode(lva, arch=tinfo & envi.ARCH_MASK)
            return repr(op)

        elif ltype == LOC_STRING:
            return repr(self.readMemory(lva, lsize))

        elif ltype == LOC_UNI:
            #FIXME super ghetto "simple" unicode handling for now
            bytes = self.readMemory(lva, lsize)
            return "u'%s'" % string.join(bytes.split("\x00"),sep="")

        elif ltype == LOC_STRUCT:
            lstruct = self.getStructure(lva, tinfo)
            return repr(lstruct)

        elif ltype == LOC_NUMBER:
            value = self.parseNumber(lva, lsize)
            hexstr = "0x%%.%dx" % lsize
            hexstr = hexstr % value
            if lsize == 1:
                return "BYTE: %d (%s)" % (value, hexstr)
            else:
                return "%d BYTES: %d (%s)" % (lsize, value, hexstr)

        elif ltype == LOC_IMPORT:
            return "IMPORT: %s" % tinfo

        elif ltype == LOC_POINTER:
            return "PTR: %s" % self.arch.pointerString(self.getXrefsFrom(lva)[0][XR_TO])

        else:
            n = self.getName(lva)
            if n != None:
                return n
            return self.readMemory(lva, lsize).encode('hex')

    def followPointer(self, va):
        """
        Do pointer analysis and folllow up the recomendation
        by creating locations etc...
        """
        ltype = self.analyzePointer(va)
        if ltype == None:
            return False

        # Note, we only implement the types possibly
        # returned from analyzePointer...
        if ltype == LOC_OP:
            # NOTE: currently analyzePointer returns LOC_OP
            # based on function entries, lets make a func too...
<<<<<<< HEAD
            logger.debug("followPointer->makeFunction(0x%x)", va)
=======
            logger.debug('discovered new function (followPointer(0x%x))', va)
>>>>>>> cdfbb1e2
            self.makeFunction(va)
            return True

        elif ltype == LOC_STRING:
            logger.debug("followPointer->makeString(0x%x)", va)
            self.makeString(va)
            return True

        elif ltype == LOC_UNI:
            logger.debug("followPointer->makeUnicode(0x%x)", va)
            self.makeUnicode(va)
            return True

        return False

    def processEntryPoints(self):
        '''
        Roll through EntryPoints and make them into functions (if not already)
        '''
        for eva in self.getEntryPoints():
            if self.isFunction(eva):
                continue
            if not self.probeMemory(eva, 1, e_mem.MM_EXEC):
                continue
            self.makeFunction(eva)

    def analyze(self):
        """
        Call this to ask any available analysis modules
        to do their thing...
        """
        if self.verbose:
            self.vprint('Beginning analysis...')
        if self.verbose:
            self.vprint('...analyzing exports.')

        starttime = time.time()
        # Now lets engage any analysis modules.  If any modules return
        # true, they managed to change things and we should run again...
        for mname in self.amodlist:
            mod = self.amods.get(mname)
            if self.verbose:
                self.vprint("Extended Analysis: %s" % mod.__name__)
            try:
                mod.analyze(self)
            except Exception as e:
                if self.verbose:
                    traceback.print_exc()
                self.verbprint("Extended Analysis Exception %s: %s" % (mod.__name__, e))

        endtime = time.time()
        if self.verbose:
            self.vprint('...analysis complete! (%d sec)' % (endtime-starttime))
            self.printDiscoveredStats()
        self._fireEvent(VWE_AUTOANALFIN, (endtime, starttime))

    def analyzeFunction(self, fva):
        for fmname in self.fmodlist:
            fmod = self.fmods.get(fmname)
            try:
                fmod.analyzeFunction(self, fva)
            except Exception as e:
                if self.verbose:
                    traceback.print_exc()
                self.verbprint("Function Analysis Exception for 0x%x   %s: %s" % (fva, fmod.__name__, e))
                self.setFunctionMeta(fva, "%s fail" % fmod.__name__, traceback.format_exc())

    def getStats(self):
        stats = {
            'functions': len(self.funcmeta),
            'relocations': len(self.relocations),
        }
        return stats

    def printDiscoveredStats(self):
        (disc,
         undisc,
         numXrefs,
         numLocs,
         numFuncs,
         numBlocks,
         numOps,
         numUnis,
         numStrings,
         numNumbers,
         numPointers,
         numVtables) = self.getDiscoveredInfo()

        self.vprint("Percentage of discovered executable surface area: %.1f%% (%s / %s)" % (disc*100.0/(disc+undisc), disc, disc+undisc))
        self.vprint("   Xrefs/Blocks/Funcs:                             (%s / %s / %s)" % (numXrefs, numBlocks, numFuncs))
        self.vprint("   Locs,  Ops/Strings/Unicode/Nums/Ptrs/Vtables:   (%s:  %s / %s / %s / %s / %s / %s)" % (numLocs, numOps, numStrings, numUnis, numNumbers, numPointers, numVtables))

    def getDiscoveredInfo(self):
        """
        Returns tuple of ( bytes_with_locations, bytes_without_locations ) for all executable maps.
        """
        disc = 0
        undisc = 0
        for mva, msz, mperms, mname in self.getMemoryMaps():
            if not self.isExecutable(mva):
                continue

            off = 0
            while off < msz:
                loc = self.getLocation(mva+off)
                if loc == None:
                    off += 1
                    undisc += 1
                else:
                    off += loc[L_SIZE]
                    disc += loc[L_SIZE]

        numXrefs = len(self.getXrefs())
        numLocs = len(self.getLocations())
        numFuncs = len(self.getFunctions())
        numBlocks = len(self.getCodeBlocks())
        numOps = len(self.getLocations(LOC_OP))
        numUnis = len(self.getLocations(LOC_UNI))
        numStrings = len(self.getLocations(LOC_STRING))
        numNumbers = len(self.getLocations(LOC_NUMBER))
        numPointers = len(self.getLocations(LOC_POINTER))
        numVtables = len(self.getLocations(LOC_VFTABLE))

        return disc, undisc, numXrefs, numLocs, numFuncs, numBlocks, numOps, numUnis, numStrings, numNumbers, numPointers, numVtables

    def getImports(self):
        """
        Return a list of imports in location tuple format.
        """
        return self.getLocations(LOC_IMPORT)

    def makeImport(self, va, libname, impname):
        """
        Add an import entry.
        """
        if libname != '*':
            libname = self.normFileName(libname)
        tinfo = "%s.%s" % (libname, impname)
        self.makeName(va, "%s_%.8x" % (tinfo, va))
        return self.addLocation(va, self.psize, LOC_IMPORT, tinfo=tinfo)

    def getExports(self):
        """
        Return a list of exports in (va,etype,name,filename) tuples.
        """
        return list(self.exports)

    def addExport(self, va, etype, name, filename, makeuniq=False):
        """
        Add an already created export object.
        
        makeuniq allows Vivisect to append some number to make the name unique.
        This behavior allows for colliding names (eg. different versions of a function)
        to coexist in the same workspace.
        """
        rname = "%s.%s" % (filename,name)

        # check if it exists and is *not* what we're trying to make it
        curval = self.vaByName(rname)

        if curval != None and curval != va and not makeuniq:
            # if we don't force it to make a uniq name, bail
            raise Exception("Duplicate Name: %s => 0x%x  (cur: 0x%x)" % (rname, va, curval))

        rname = self.makeName(va, rname, makeuniq=makeuniq)
        self._fireEvent(VWE_ADDEXPORT, (va,etype,name,filename))

    def getExport(self, va):
        """
        Get a reference to the export object at the given va
        (or none).
        """
        return self.exports_by_va.get(va)

    def findPointers(self, cache=True):
        """
        Search through all currently "undefined" space and see
        if you can find pointers there...  Returns a list of tuples
        where the tuple is (<ptr at>,<pts to>).
        """
        align = self.arch.archGetPointerAlignment()
        if cache:
            ret = self.getTransMeta('findPointers')
            if ret is not None:
                # Filter locations added since last run...
                ret = [(va, x) for (va, x) in ret if self.getLocation(va) is None and not (va % align)]
                self.setTransMeta('findPointers', ret)
                return ret

        ret = []
        size = self.psize

        for mva, msize, mperm, mname in self.getMemoryMaps():

            offset, bytes = self.getByteDef(mva)
            maxsize = len(bytes) - size

            # if our memory map is not starting off aligned appropriately
            if offset % align:
                offset &= -align
                offset += align

            while offset + size < maxsize:
                va = mva + offset

                loctup = self.getLocation(va)
                if loctup is not None:
                    offset += loctup[L_SIZE]
                    if offset % align:
                        offset += align
                        offset &= -align
                    continue

                x = e_bits.parsebytes(bytes, offset, size, bigend=self.bigend)
                if self.isValidPointer(x):
                    ret.append((va, x))
                    offset += size
                    continue

                offset += align
                offset &= -align

        if cache:
            self.setTransMeta('findPointers', ret)

        return ret

    def detectString(self, va):
        '''
        If the address appears to be the start of a string, then
        return the string length in bytes, else return -1.
        '''
        plen = 0 # pascal string length
        dlen = 0 # delphi string length
        if self.isReadable(va-4):
            plen = self.readMemValue(va - 2, 2) # pascal string length
            dlen = self.readMemValue(va - 4, 4) # delphi string length

        offset, bytez = self.getByteDef(va)
        maxlen = len(bytez) - offset
        count = 0
        while count < maxlen:
            # If we hit another thing, then probably not.
            # Ignore when count==0 so detection can check something
            # already set as a location.
            if count > 0:
                loc = self.getLocation(va+count)
                if loc is not None:
                    if loc[L_LTYPE] == LOC_STRING:
                        if loc[L_VA] == va:
                            return loc[L_SIZE]
                        return loc[L_VA] - (va + count) + loc[L_SIZE]
                    return -1

            c = bytez[offset+count]
            # The "strings" algo basically says 4 or more...
            if ord(c) == 0 and count >= 4:
                return count

            elif ord(c) == 0 and (count == dlen or count == plen):
                return count

            if c not in string.printable:
                return -1

            count += 1
        return -1

    def isProbablyString(self, va):
        if self.detectString(va) > 0 :
            return True
        return False

    def detectUnicode(self, va):
        '''
        If the address appears to be the start of a unicode string, then
        return the string length in bytes, else return -1.

        This will return true if the memory location is likely
        *simple* UTF16-LE unicode (<ascii><0><ascii><0><0><0>).
        '''
        # FIXME this does not detect Unicode...

        offset, bytes = self.getByteDef(va)
        maxlen = len(bytes) - offset
        count = 0
        charset = bytes[offset + 1]
        while count < maxlen:
            # If we hit another thing, then probably not.
            # Ignore when count==0 so detection can check something
            # already set as a location.
            if (count > 0):
                loc = self.getLocation(va+count)
                if loc:
                    if loc[L_LTYPE] == LOC_UNI:
                        return loc[L_VA] - (va + count) + loc[L_SIZE]
                    return -1

            c0 = bytes[offset+count]
            if offset+count+1 >= len(bytes):
                return -1
            c1 = bytes[offset+count+1]

            # If we find our null terminator after more
            # than 4 chars, we're probably a real string
            if ord(c0) == 0:
                if count > 8:
                    return count
                return -1

            # If the first byte char isn't printable, then
            # we're probably not a real "simple" ascii string
            if c0 not in string.printable:
                return -1

            # If it's not null,char,null,char then it's
            # not simple unicode...
            if c1 != charset:
                return -1

            count += 2
        return -1

    def isProbablyUnicode(self, va):
        if self.detectUnicode(va) > 0 :
            return True
        return False

    def isProbablyCode(self, va):
        """
        Most of the time, absolute pointes which point to code
        point to the function entry, so test it for the sig.
        """
        if not self.isExecutable(va):
            return False
        ret = self.isFunctionSignature(va)
        if ret:
            return ret
        if self.iscode.get(va):
            return False
        self.iscode[va] = True
        emu = self.getEmulator()
        emu.setMeta('silent', True)
        wat = v_emucode.watcher(self, va)
        emu.setEmulationMonitor(wat)
        try:
            emu.runFunction(va, maxhit=1)
        except Exception as e:
            return False

        if wat.looksgood():
            return True
        return False

    #################################################################
    #
    # Opcode API
    #
    def parseOpcode(self, va, arch=envi.ARCH_DEFAULT):
        '''
        Parse an opcode from the specified virtual address.

        Example: op = m.parseOpcode(0x7c773803)

        note: differs from the IMemory interface by checking loclist
        '''
        off, b = self.getByteDef(va)
        if arch == envi.ARCH_DEFAULT:
            loctup = self.getLocation(va)
            # XXX - in the case where we've set a location on what should be an
            # opcode lets make sure L_LTYPE == LOC_OP if not lets reset L_TINFO = original arch param
            # so that at least parse opcode wont fail
            if loctup is not None and loctup[L_TINFO] and loctup[L_LTYPE] == LOC_OP:
                arch = loctup[L_TINFO]

        return self.imem_archs[(arch & envi.ARCH_MASK) >> 16].archParseOpcode(b, off, va)

    def iterJumpTable(self, startva, step=None, maxiters=None, rebase=False):
        if not step:
            step = self.psize
        fname = self.getMemoryMap(startva)
        if fname is None:
            return

        fname = fname[3]
        imgbase = self.getFileMeta(fname, 'imagebase')
        iters = 0
        ptrbase = startva
        rdest = self.readMemValue(ptrbase, step)
        if rebase and rdest < imgbase:
            rdest += imgbase
        while self.isValidPointer(rdest) and self.isExecutable(rdest) and self.analyzePointer(rdest) in (None, LOC_OP):
            if self.analyzePointer(ptrbase) in STOP_LOCS:
                break

            yield rdest

            ptrbase += step
            if len(self.getXrefsTo(ptrbase)):
                break
            rdest = self.readMemValue(ptrbase, step)
            if rebase and rdest < imgbase:
                rdest += imgbase

            iters += 1
            if maxiters is not None and iters >= maxiters:
                break

    def moveCodeBlock(self, cbva, newfva):
        cb = self.getCodeBlock(cbva)

        if cb is None:
            return

        if cb[CB_FUNCVA] == newfva:
            return

        self.delCodeBlock(cb)
        self.addCodeBlock((cb[CB_VA], cb[CB_SIZE], newfva))

    def splitJumpTable(self, callingVa, prevRefVa, newTablAddr, rebase=False, psize=4):
        '''
        So we have the case where if we have two jump tables laid out consecutively in memory (let's
        call them tables Foo and Bar, with Foo coming before Bar), and we see Foo first, we're going to
        recognize Foo as being a giant table, with all of Bar overlapping with Foo

        So we need to construct a list of now invalid references from prevRefVa, starting at newTablAddr
        newTablAddr should point to the new jump table, and those new codeblock VAs should be removed from
        the list of references that prevRefVa refs to (and delete the name)

        We also need to check to see if the functions themselves line up (ie, do these two jump tables
        even belong to the same function, or should we remove the code block from the function entirely?)
        '''
        # Due to how codeflow happens, we have no guarantee if these two adjacent jump tables are
        # even in the same function
        codeblocks = set()
        curfva = self.getFunction(callingVa)
        # collect all the entries for the new jump table
        for cb in self.iterJumpTable(newTablAddr, rebase=rebase, step=psize):
            codeblocks.add(cb)
            prevcb = self.getCodeBlock(cb)
            if prevcb is None:
                continue
            # we may also have to break these codeblocks from the old function
            # 1 -- new func is none, old func is none
            #   * can't happen. if the codeblock is defined, we at least have an old function
            # 2 -- new func is not none, old func is none
            #   * Can't happen. see above
            # 3 -- new func is none, old func is not none
            #   * delete the codeblock. we've dropped into a new function that is different from the old
            #     since how codeflow discover functions, we should have all the code blocks for function
            # 4 -- neither are none
            #   * moveCodeBlock -- that func will handle whether or not functions are the same
            if curfva is not None:
                self.moveCodeBlock(cb, curcb[CB_FUNCVA])
            else:
                self.delCodeBlock(prevcb[CB_VA])

        # now delete those entries from the previous jump table
        oldrefs = self.getXrefsFrom(prevRefVa)
        todel = [xref for xref in self.getXrefsFrom(prevRefVa) if xref[1] in codeblocks]
        for va in todel:
            self.setComment(va[1], None)
            self.delXref(va)

    def makeJumpTable(self, op, tova, rebase=False, psize=4):
        fname = self.getMemoryMap(tova)[3]
        imgbase = self.getFileMeta(fname, 'imagebase')

        ptrbase = tova
        rdest = self.readMemValue(ptrbase, psize)
        if rebase and rdest < imgbase:
            rdest += imgbase

        # if there's already an Xref to this address from another jump table, we overshot
        # the other table, and need to cut that one short, delete its Xrefs starting at this one
        # and then let the rest of this function build the new jump table
        # This jump table also may not be in the same function as the other jump table, so we need
        # to remove those codeblocks (and child codeblocks) from this function

        # at this point, rdest should be the first codeblock in the jumptable, so get all the xrefs to him
        # (but skipping over the current jumptable base address we're looking at)
        for xrfrom, xrto, rtype, rflags in self.getXrefsTo(rdest):
            if tova == xrfrom:
                continue

            refva, refsize, reftype, refinfo = self.getLocation(xrfrom)
            if reftype != LOC_OP:
                continue
            # If we've already constructed this opcode location and made the xref to the new codeblock,
            # that should mean we've already made the jump table, so there should be no need to split this
            # jump table.
            if refva == op.va:
                continue
            refop = self.parseOpcode(refva)
            for refbase, refbflags in refop.getBranches():
                if refbflags & envi.BR_TABLE:
                    self.splitJumpTable(op.va, refva, tova, psize=psize)

        tabdone = {}
        for i, rdest in enumerate(self.iterJumpTable(ptrbase, rebase=rebase, step=psize)):
            if not tabdone.get(rdest):
                tabdone[rdest] = True
                self.addXref(op.va, rdest, REF_CODE, envi.BR_COND)
                if self.getName(rdest) is None:
                    self.makeName(rdest, "case%d_%.8x" % (i, op.va))
            else:
                cmnt = self.getComment(rdest)
                if cmnt is None:
                    self.setComment(rdest, "Other Case(s): %d" % i)
                else:
                    cmnt += ", %d" % i
                    self.setComment(rdest, cmnt)

        # This must be second (len(xrefsto))
        self.addXref(op.va, tova, REF_PTR, None)

    def makeOpcode(self, va, op=None, arch=envi.ARCH_DEFAULT):
        """
        Create a single opcode location.  If you have already parsed the
        opcode object, you may pass it in.
        """
        if op is None:
            try:
                op = self.parseOpcode(va, arch=arch)
            except envi.InvalidInstruction as msg:
                # FIXME something is just not right about this...
                bytez = self.readMemory(va, 16)
                print("Invalid Instruct Attempt At:", hex(va), bytez.encode("hex"))
                raise InvalidLocation(va, msg)
            except Exception as msg:
                traceback.print_exc()
                raise InvalidLocation(va, msg)

        # Add our opcode location first (op flags become ldata)
        loc = self.addLocation(va, op.size, LOC_OP, op.iflags)

        # This takes care of all normal indirect immediates

        brdone = {}
        brlist = op.getBranches()
        for tova, bflags in brlist:

            # If there were unresolved dynamic branches, oh well...
            if tova is None:
                continue
            if not self.isValidPointer(tova):
                continue

            brdone[tova] = True

            # Special case, if it's a table branch, lets resolve it now.
            if bflags & envi.BR_TABLE:
                self.makeJumpTable(op, tova)

            elif bflags & envi.BR_DEREF:

                self.addXref(va, tova, REF_DATA)
                ptrdest = None
                if self.getLocation(tova) is None:
                    logger.debug('makeOpcode(0x%x)->makePointer(0x%x)', va, tova)
                    ptrdest = self.makePointer(tova, follow=False)

                # If the actual dest is executable, make a code ref fixup
                # which *removes* the deref flag...
                if ptrdest and self.probeMemory(ptrdest, 1, e_mem.MM_EXEC):
                    self.addXref(va, ptrdest, REF_CODE, bflags & ~envi.BR_DEREF)
                else:
                    self.addXref(va, tova, REF_CODE, bflags)

            else:
                # vivisect does NOT create REF_CODE entries for
                # instruction fall through
                if bflags & envi.BR_FALL:
                    continue

                self.addXref(va, tova, REF_CODE, bflags)

        # Check the instruction for static d-refs
        for oidx, o in op.genRefOpers(emu=None):
            # FIXME it would be nice if we could just do this one time
            # in the emulation pass (or hint emulation that some have already
            # been done.
            # unfortunately, emulation pass only occurs for code identified
            # within a marked function.
            # future fix: move this all into VivCodeFlowContext.

            # Does the operand touch memory ?
            if o.isDeref():

                ref = o.getOperAddr(op, None)

                if brdone.get(ref, False):
                    continue

                if ref is not None and self.isValidPointer(ref):

                    # It's a data reference. lets also check if the data is
                    # a pointer.

                    self.addXref(va, ref, REF_DATA)

                    # If we don't already know what type this location is,
                    # lets make it either a pointer or a number...
                    if self.getLocation(ref) is None:

                        offset, _ = self.getByteDef(ref)

                        val = self.parseNumber(ref, o.tsize)
                        # So we need the size check to avoid things like "aaaaa", maybe
                        # but maybe if we do something like the tsize must be either the
                        # target pointer size or in a set of them that the arch defines?
                        if (self.psize == o.tsize and self.isValidPointer(val)):
                            self.makePointer(ref, tova=val)
                        else:
                            self.makeNumber(ref, o.tsize)

            else:
                ref = o.getOperValue(op)
                if brdone.get(ref, False):
                    continue
                if ref is not None and type(ref) in (int, long) and self.isValidPointer(ref):
                    self.addXref(va, ref, REF_PTR)

        return loc

    def _dbgLocEntry(self, va):
        """
        Display the human-happy version of a location
        """
        loc = self.getLocation(va)
        if loc is None:
            return 'None'

        lva, lsz, ltype, ltinfo = loc
        ltvar = loc_lookups.get(ltype)
        ltdesc = loc_type_names.get(ltype)
        locrepr = '(0x%x, %d, %s, %r)  # %s' % (lva, lsz, ltvar, ltinfo, ltdesc)
        return locrepr

    def updateCallsFrom(self, fva, ncalls):
        function = self.getFunction(fva)
        prev_call = self.getFunctionMeta(function, 'CallsFrom')
        ncall = set(prev_call).union(calls_from)
        self.setFunctionMeta(function, 'CallsFrom', list(ncall))

    def makeCode(self, va, arch=envi.ARCH_DEFAULT, fva=None):
        """
        Attempt to begin code-flow based disassembly by
        starting at the given va.  The va will be made into
        an OpcodeLoc and refs will be walked continuing to
        make code where possible.
        """
        # If this is already a location, bail.
        if self.isLocation(va):
            return

        logger.debug("makeCode(0x%x, 0x%x)", va, arch)
        calls_from = self.cfctx.addCodeFlow(va, arch=arch)
        if fva is None:
            self.setVaSetRow('CodeFragments', (va, calls_from))
        else:
            self.updateCallsFrom(va, calls_from)
        return calls_from

    def previewCode(self, va, arch=envi.ARCH_DEFAULT):
        '''
        Show the repr of an instruction in the current canvas *before* making it that
        '''
        try:
            op = self.parseOpcode(va, arch)
<<<<<<< HEAD
            if op == None:
                self.vprint("0x%x - None")
            else:
                self.vprint("0x%x  (%d bytes)  %s" % (va, len(op), repr(op)))
        except Exception, e:
            sys.excepthook(*sys.exc_info())
=======
            if op is None:
                self.vprint("0x%x - None")
            else:
                self.vprint("0x%x  (%d bytes)  %s" % (va, len(op), repr(op)))
        except Exception:
            self.vprint("0x%x - decode exception" % va)
            logger.exception("preview opcode exception:")
>>>>>>> cdfbb1e2

    #################################################################
    #
    # Function API
    #

    def isFunction(self, funcva):
        """
        Return True if funcva is a function entry point.
        """
        return self.funcmeta.get(funcva) != None

    def isFunctionThunk(self, funcva):
        """
        Return True if funcva is a function thunk
        """
        # TODO: could we do more here?
        try:
            return self.getFunctionMeta(funcva, 'Thunk') is not None
        except InvalidFunction:
            return False

    def getFunctions(self):
        """
        Return a list of the function virtual addresses
        defined in the workspace.
        """
        return self.funcmeta.keys()

    def getFunction(self, va):
        """
        Return the VA for this function.  This will search code blocks
        and check for a function va.
        """
        if self.funcmeta.get(va) != None:
            return va
        cbtup = self.getCodeBlock(va)
        if cbtup != None:
            return cbtup[CB_FUNCVA]
        return None

    def makeFunction(self, va, meta=None, arch=envi.ARCH_DEFAULT):
        """
        Do parsing for function information and add a new function doodad.
        This function should probably only be called once code-flow for the
        area is complete.
        """
        if self.isFunction(va):
            return

        if not self.isValidPointer(va):
            raise InvalidLocation(va)

        loc = self.getLocation(va)
        if loc != None and loc[L_TINFO] != None and loc[L_LTYPE] == LOC_OP:
            arch = loc[L_TINFO]

        realfva = self.cfctx.addEntryPoint(va, arch=arch)

        if meta is not None:
            for key, val in meta.items():
                self.setFunctionMeta(realfva, key, val)
        return realfva

    def delFunction(self, funcva):
        """
        Remove a function, it's code blocks and all associated meta
        """
        if self.funcmeta.get(funcva) == None:
            raise InvalidLocation(funcva)

        self._fireEvent(VWE_DELFUNCTION, funcva)

    def setFunctionArg(self, fva, idx, atype, aname):
        '''
        Set the name and type information for a single function arguemnt by index.

        Example:
            # If we were setting up main...
            vw.setFunctionArg(fva, 0, 'int','argc')
            vw.setFunctionArg(fva, 1, 'char **','argv')
        '''
        rettype,retname,callconv,callname,callargs = self.getFunctionApi(fva)
        while len(callargs) <= idx:
            callargs.append( ('int','arg%d' % len(callargs)) )

        callargs[idx] = (atype,aname)
        self.setFunctionApi(fva, (rettype,retname,callconv,callname,callargs))

    def getFunctionArgs(self, fva):
        '''
        Returns the list of (typename,argname) tuples which define the
        arguments for the specified function.

        Example:
            for typename,argname in vw.getFunctionArgs(fva):
                print('Takes: %s %s' % (typename,argname))
        '''
        rettype,retname,callconv,callname,callargs = self.getFunctionApi(fva)
        return list(callargs)

    def getFunctionApi(self, fva):
        '''
        Retrieve the API definition for the given function address.

        Returns: an API tuple (similar to impapi subsystem) or None
            ( rettype, retname, callconv, funcname, ( (argtype, argname), ...) )
        '''
        ret = self.getFunctionMeta(fva, 'api')
        if ret != None:
            return ret

        defcall = self.getMeta('DefaultCall','unkcall')
        return ('void',None,defcall,None,())

    def setFunctionApi(self, fva, apidef):
        '''
        Set a function's API definition.
        NOTE: apidef is a tuple similar to the impapi subsystem
            ( rettype, retname, callconv, funcname, ( (argtype, argname), ...) )

        Example:
            apidef = ('int','size','stdcall','getThingSize', ( ('void *','thing'), ))
            vw.setFunctionApi(fva, apidef)
        '''
        self.setFunctionMeta(fva, 'api', apidef)

    def getFunctionLocals(self, fva):
        '''
        Retrieve the list of (fva,spdelta,symtype,syminfo) tuples which
        represent the given function's local memory offsets.
        '''
        if not self.isFunction(fva):
            raise InvalidFunction(fva)
        return self.localsyms[fva].values()

    def getFunctionLocal(self, fva, spdelta):
        '''
        Retrieve a function local symbol definition as a
        (typename,symname) tuple or None if not found.

        NOTE: If the local symbol references a LSYM_FARG, this API
        will resolve the argument name/type from the function API
        definition.

        Example:
            locsym = vw.getFunctionLocal(fva, 8)
            if locsym:
                symtype,symname = locsym
                print('%s %s;' % (symtype,symname))
        '''
        locsym = self.localsyms[fva].get(spdelta)
        if locsym == None:
            return None

        fva,spdelta,symtype,syminfo = locsym
        if symtype == LSYM_NAME:
            return syminfo

        if symtype == LSYM_FARG:

            apidef = self.getFunctionApi(fva)
            if apidef == None:
                return None

            funcargs = apidef[-1]
            if syminfo >= len(funcargs):
                return None

            return funcargs[syminfo]

        raise Exception('Unknown Local Symbol Type: %d' % symtype)

    def setFunctionLocal(self, fva, spdelta, symtype, syminfo):
        '''
        Assign a local symbol within a function (addressed
        by delta from initial sp).  For each symbol, a "symtype"
        and "syminfo" field are used to specify the details.

        Example:
            # Setup a regular local integer
            vw.setFunctionLocal(fva, -4, LSYM_NAME, ('int','x'))

            # Setup a link to a stack argument... (ie. i386 cdecl)
            vw.setFunctionLocal(fva, 4, LSYM_FARG, 0)

            # Setup amd64 style shadow space
            vw.setFunctionLocal(fva, 8, LSYM_NAME, ('void *','shadow0'))
        '''
        metaname = 'LocalSymbol:%d' % spdelta
        metavalue = (fva,spdelta,symtype,syminfo)
        self.setFunctionMeta(fva, metaname, metavalue)

    def setFunctionMeta(self, funcva, key, value):
        """
        Set meta key,value pairs that describe a particular
        function (by funcva).

        Example: vw.setFunctionMeta(fva, "WootKey", 10)
        """
        if not self.isFunction(funcva):
            raise InvalidFunction(funcva)
        self._fireEvent(VWE_SETFUNCMETA, (funcva, key, value))

    def getFunctionMeta(self, funcva, key, default=None):
        m = self.funcmeta.get(funcva)
        if m == None:
            raise InvalidFunction(funcva)
        return m.get(key, default)

    def getFunctionMetaDict(self, funcva):
        """
        Return the entire dictionary of function metadata
        for the function specified at funcva
        """
        return self.funcmeta.get(funcva)

    def getFunctionBlocks(self, funcva):
        """
        Return the code-block objects for the given function va
        """
        ret = self.codeblocks_by_funcva.get(funcva)
        if ret == None:
            ret = []
        return ret

    def makeFunctionThunk(self, fva, thname, addVa=True, filelocal=False):
        """
        Inform the workspace that a given function is considered a "thunk" to another.
        This allows the workspace to process argument inheritance and several other things.

        Usage: vw.makeFunctionThunk(0xvavavava, "kernel32.CreateProcessA")
        """
        logger.info('makeFunctionThunk(0x%x, %r, addVa=%r)', fva, thname, addVa)
        self.checkNoRetApi(thname, fva)
        self.setFunctionMeta(fva, "Thunk", thname)
        n = self.getName(fva)

        base = thname.split(".")[-1]
        if addVa:
            name = "%s_%.8x" % (base,fva)
        else:
            name = base
        newname = self.makeName(fva, name, filelocal=filelocal, makeuniq=True)
        logger.debug('makeFunctionThunk:  makeName(0x%x, %r, makeuniq=True):  returned %r', fva, name, newname)

        api = self.getImpApi(thname)
        logger.debug('makeFunctionThunk:  getImpApi(%r):  %r', thname, api)
        if api:
            # Set any argument names that are None
            rettype,retname,callconv,callname,callargs = api
            callargs = [ callargs[i] if callargs[i][1] else (callargs[i][0],'arg%d' % i) for i in range(len(callargs)) ]
            self.setFunctionApi(fva, (rettype,retname,callconv,callname,callargs))

    def getCallers(self, va):
        '''
        Get the va for all the callers of the given function/import.

        Example:
            for va in vw.getCallers( importva ):
                dostuff(va)
        '''
        ret = []
        for fromva, tova, rtype, rflags in self.getXrefsTo(va, rtype=REF_CODE):
            if rflags & envi.BR_PROC:
                ret.append(fromva)
        return ret

    def getCallGraph(self):
        '''
        Retrieve a visgraph Graph object representing all known inter procedural
        branches in the workspace.  Each node has an ID that is the same as the
        function va.

        Example:
            graph = vw.getCallGraph()
        '''
        return self._call_graph

    def getFunctionGraph(self, fva):
        '''
        Retrieve a code-block graph for the specified virtual address.
        Procedural branches (ie, calls) will not be followed during graph
        construction.
        '''
        return viv_codegraph.FuncBlockGraph(self,fva)

    def getImportCallers(self, name):
        """
        Get a list of all the callers who reference the specified import
        by name. (If we detect that the name is actually *in* our workspace,
        return those callers too...
        """
        ret = []

        # If it's a local function, do that too..
        fva = self.vaByName(name)
        if fva != None and self.isFunction(fva):
            ret = self.getCallers(fva)

        for fva in self.getFunctions():
            if self.getFunctionMeta(fva, 'Thunk') == name:
                ret.extend( self.getCallers( fva ) )

        for lva,lsize,ltype,tinfo in self.getLocations(LOC_IMPORT):
            if tinfo == name:
                ret.extend( self.getCallers( lva ) )

        return ret

    #################################################################
    #
    # Xref API
    #

    def getXrefs(self, rtype=None):
        """
        Return the entire list of XREF tuples for this workspace.
        """
        if rtype:
            return [ xtup for xtup in self.xrefs if xtup[XR_RTYPE] == rtype ]
        return self.xrefs

    def getXrefsFrom(self, va, rtype=None):
        """
        Return a list of tuples for the xrefs whose origin is the
        specified va.  Optionally, only return xrefs whose type
        field is rtype if specified.

        example:
        for fromva, tova, rtype, rflags in vw.getXrefsFrom(0x41414141):
            dostuff(tova)
        """
        ret = []
        xrefs = self.xrefs_by_from.get(va, None)
        if xrefs == None:
            return ret
        if rtype == None:
            return xrefs
        return [ xtup for xtup in xrefs if xtup[XR_RTYPE] == rtype ]

    def getXrefsTo(self, va, rtype=None):
        """
        Get a list of xrefs which point to the given va. Optionally,
        specify an rtype to get only xrefs of that type.
        """
        # FIXME make xrefs use MapLookup!
        ret = []
        xrefs = self.xrefs_by_to.get(va, None)
        if xrefs == None:
            return ret
        if rtype == None:
            return xrefs
        return [ xtup for xtup in xrefs if xtup[XR_RTYPE] == rtype ]

    def addMemoryMap(self, va, perms, fname, bytes):
        """
        Add a memory map to the workspace.  This is the *only* way to
        get memory backings into the workspace.

        If va is None, a location will be selected from free-space
        appropriate to the desired size.  va is returned from this call
        """
        if va is None:
            msize = len(bytes)
            va = self.getFreeMemAddr(msize)

        self._fireEvent(VWE_ADDMMAP, (va, perms, fname, bytes))
        return va

    def delMemoryMap(self, va):
        raise "OMG"

    def getFreeMemAddr(self, size, hint=None, align=0x10000, minaddr=0x100000):
        """
        This returns a base memory address with at least "size" free bytes 
        immediately following.

        If "hint" is provided, address-space at or above that location will 
        be searched first.

        This function is used for loader capabilities.
        """
        # select a starting address (if hint not provided)
        if hint is None:
            maxmap = 0
            for mva, msz, mperm, mname in self.getMemoryMaps():
                if mva + msz > maxmap:
                    maxmap = mva + msz
            hint = maxmap

        # align appropriately
        hint += align-1
        hint = (hint / align) * align

        # now go fish...
        memva = hint
        while self.isValidPointer(memva):
            memva += align

            # arbitrarily limiting to a 64-bit address space
            # FIXME: for some devices, this will definitely need to be lower.
            if memva > e_bits.u_maxes[8]:
                memva = minaddr

        return memva

    def addSegment(self, va, size, name, filename):
        """
        Add a "segment" to the workspace.  A segment is generally some meaningful
        area inside of a memory map.  For PE binaries, a segment and a memory map
        are synonymous.  However, some platforms (Elf) specify their memory maps
        (program headers) and segments (sectons) seperately.
        """
        self._fireEvent(VWE_ADDSEGMENT, (va,size,name,filename))

    def getSegment(self, va):
        """
        Return the tuple representation of a segment. With the
        following format:

        (va, size, name, filename)
        """
        for seg in self.segments:
            sva, ssize, sname, sfile = seg
            if va >= sva and va < (sva + ssize):
                return seg
        return None

    def getSegments(self):
        """
        Return a list of segment tuples (see getSegment) for all
        the segments defined in the current worksace
        """
        return list(self.segments)

    def addCodeBlock(self, va, size, funcva):
        """
        Add a region of code which belongs to a function.  Code-block boundaries
        are at all logical branches and have more in common with a logical
        graph view than function chunks.
        """
        loc = self.getLocation( va )
        if loc == None:
            raise Exception('Adding Codeblock on *non* location?!?: 0x%.8x' % va)
        self._fireEvent(VWE_ADDCODEBLOCK, (va,size,funcva))

    def getCodeBlock(self, va):
        """
        Return the codeblock which contains the given va.  A "codeblock"
        is a location compatable tuple: (va, size, funcva)
        """
        return self.blockmap.getMapLookup(va)

    def delCodeBlock(self, va):
        """
        Remove a code-block definition from the codeblock namespace.
        """
        cb = self.getCodeBlock(va)
        if cb == None:
            raise Exception("Unknown Code Block: 0x%x" % va)
        self._fireEvent(VWE_DELCODEBLOCK, cb)

    def getCodeBlocks(self):
        """
        Return a list of all the codeblock objects.
        """
        return list(self.codeblocks)

    def addXref(self, fromva, tova, reftype, rflags=0):
        """
        Add an xref with the specified fromva, tova, and reftype
        (see REF_ macros).  This will *not* trigger any analysis.
        Callers are expected to do their own xref analysis (ie, makeCode() etc)
        """
        # Architecture gets to decide on actual final VA (ARM/THUMB/etc...)
        tova, reftype, rflags = self.arch.archModifyXrefAddr(tova, reftype, rflags)

        ref = (fromva, tova, reftype, rflags)
        if ref in self.getXrefsFrom(fromva):
            return
        self._fireEvent(VWE_ADDXREF, (fromva, tova, reftype, rflags))

    def delXref(self, ref):
        """
        Remove the given xref.  This *will* exception if the
        xref doesn't already exist...
        """
        if ref not in self.getXrefsFrom(ref[XR_FROM]):
            raise Exception("Unknown Xref: %x %x %d" % ref)
        self._fireEvent(VWE_DELXREF, ref)

    def analyzePointer(self, va):
        """
        Assume that a new pointer has been created.  Check if it's
        target has a defined location and if not, try to figgure out
        wtf is there...  Will return the location type of the location
        it recommends or None if a location is already there or it has
        no idea.
        """
        if self.getLocation(va) is not None:
            return None
        if self.isProbablyString(va):
            return LOC_STRING
        elif self.isProbablyUnicode(va):
            return LOC_UNI
        elif self.isProbablyCode(va):
            return LOC_OP
        return None

    def getMeta(self, name, default=None):
        return self.metadata.get(name, default)

    def setMeta(self, name, value):
        """
        Set a meta key,value pair for this workspace.
        """
        self._fireEvent(VWE_SETMETA, (name,value))

    def markDeadData(self, start, end):
        """
        mark a virtual range as dead code.
        """
        self.setMeta("deaddata:0x%08x" % start, (start, end))

    def unmarkDeadData(self, start, end):
        """
        unmark a virtual range as dead code
        """
        self._dead_data.remove( (start,end) )

    def _mcb_deaddata(self, name, value):
        """
        callback from setMeta with namespace
        deaddata:
        that indicates a range has been added
        as dead data.
        """
        if value not in self._dead_data:
            self._dead_data.append( value )

    def isDeadData(self, va):
        """
        Return boolean indicating va is in
        a dead data range.
        """
        for start,end in self._dead_data:
            if va >= start and va <= end:
                return True
        return False

    def initMeta(self, name, value):
        """
        Set a metakey ONLY if it is not already set. Either
        way return the value of the meta key.
        """
        m = self.getMeta(name)
        if m == None:
            self.setMeta(name, value)
            m = value
        return m

    def getTransMeta(self, mname, default=None):
        '''
        Retrieve a piece of "transient" metadata which is *not*
        stored across runs or pushed through the event subsystem.
        '''
        return self.transmeta.get(mname,default)

    def setTransMeta(self, mname, value):
        '''
        Store a piece of "transient" metadata which is *not*
        stored across runs or pushed through the event subsystem.
        '''
        self.transmeta[mname] = value

    def castPointer(self, va):
        """
        Return the value for a pointer in memory at
        the given location.  This method does NOT
        create a location object or do anything other
        than parse memory.
        """
        offset, bytes = self.getByteDef(va)
        return e_bits.parsebytes(bytes, offset, self.psize, bigend=self.bigend)

    def makePointer(self, va, tova=None, follow=True):
        """
        Create a new pointer location in the workspace.  If you have already
        parsed out the pointers value, you may specify tova to speed things
        up.
        """
        loctup = self.getLocation(va)
        if loctup is not None:
            logger.warn("0x%x: Attempting to make a Pointer where another location object exists (of type %r)", va, self.reprLocation(loctup))
            return None

        psize = self.psize

        # Get and document the xrefs created for the new location
        if tova is None:
            tova = self.castPointer(va)

        self.addXref(va, tova, REF_PTR)

        ploc = self.addLocation(va, psize, LOC_POINTER)

        if follow and self.isValidPointer(tova):
            self.followPointer(tova)

        return ploc

    def makePad(self, va, size):
        """
        A special utility for making a pad of a particular size.
        """
        return self.addLocation(va, size, LOC_PAD, None)

    def makeNumber(self, va, size, val=None):
        """
        Create a number location in memory of the given size.

        (you may specify val if you have already parsed the value
         from memory and would like to save CPU cycles)
        """
        return self.addLocation(va, size, LOC_NUMBER, None)

    def parseNumber(self, va, size):
        '''
        Parse a <size> width numeric value from memory at <va>.

        Example:
            val = vw.parseNumber(0x41414140, 4)
        '''
        offset, bytes = self.getByteDef(va)
        return e_bits.parsebytes(bytes, offset, size, bigend=self.bigend)

    def makeString(self, va, size=None):
        """
        Create a new string location at the given VA.  You may optionally
        specify size.  If size==None, the string will be parsed as a NULL
        terminated ASCII string.
        """
        if size == None:
            size = self.asciiStringSize(va)

        if size <= 0:
            raise Exception("Invalid String Size: %d" % size)

        if self.getName(va) == None:
            m = self.readMemory(va, size-1).replace("\n","")
            self.makeName(va, "str_%s_%.8x" % (m[:16],va))
        return self.addLocation(va, size, LOC_STRING)

    def makeUnicode(self, va, size=None):
        if size == None:
            size = self.uniStringSize(va)

        if size <= 0:
            raise Exception("Invalid Unicode Size: %d" % size)

        if self.getName(va) == None:
            m = self.readMemory(va, size-1).replace("\n","").replace("\0","")
            self.makeName(va, "wstr_%s_%.8x" % (m[:16],va))
        return self.addLocation(va, size, LOC_UNI)

    def addConstModule(self, modname):
        '''
        Add constants declared within the named module
        to the constants resolver namespace.

        Example: vw.addConstModule('vstruct.constants.ntstatus')
        '''
        mod = self.loadModule(modname)
        self.vsconsts.addModule(mod)

    def addStructureModule(self, namespace, modname):
        '''
        Add a vstruct structure module to the workspace with the given
        namespace.

        Example: vw.addStructureModule('ntdll', 'vstruct.defs.windows.win_5_1_i386.ntdll')

        This allows subsequent struct lookups by names like
        '''

        mod = self.loadModule(modname)
        self.vsbuilder.addVStructNamespace(namespace, mod)

    def getStructure(self, va, vstructname):
        """
        Parse and return a vstruct object for the given name.  This
        (like parseOpcode) does *not* require that the location be a struct
        and will not create one (use makeStructure).
        """
        s = vstruct.getStructure(vstructname)
        if s is None:
            s = self.vsbuilder.buildVStruct(vstructname)
        if s is not None:
            bytes = self.readMemory(va, len(s))
            s.vsParse(bytes)
        return s

    def makeStructure(self, va, vstructname, vs=None):
        """
        Make a location which is a structure and will be parsed/accessed
        by vstruct.  You must specify the vstruct name for the structure
        you wish to have at the location.  Returns a vstruct from the
        location.
        """
        if vs == None:
            vs = self.getStructure(va, vstructname)
        self.addLocation(va, len(vs), LOC_STRUCT, vstructname)

        # Determine if there are any pointers we need make
        # xrefs for...
        offset = 0
        for p in vs.vsGetPrims():
            if isinstance(p, vs_prims.v_ptr):
                vptr = p.vsGetValue()
                if self.isValidPointer(vptr):
                    self.addXref(va+offset, vptr, REF_PTR)

            offset += len(p)

        return vs

    def getUserStructNames(self):
        '''
        Retrive the list of the existing user-defined structure
        names.

        Example:
            for name in vw.getUserStructNames():
                print 'Structure Name: %s' % name
        '''
        return self.vsbuilder.getVStructCtorNames()

    def getUserStructSource(self, sname):
        '''
        Get the source code (as a string) for the given user
        defined structure.

        Example:
            ssrc = vw.getUserStructSource('MyStructureThing')
        '''
        return self.getMeta('ustruct:%s' % sname)

    def setUserStructSource(self, ssrc):
        '''
        Save the input string as a C structure definition for the
        workspace.  User-defined structures may then be applied
        to locations, or further edited in the future.

        Example:
            src = "struct woot { int x; int y; };"
            vw.setUserStructSource( src )
        '''
        # First, we make sure it compiles...
        ctor = vs_cparse.ctorFromCSource( ssrc )
        # Then, build one to get the name from it...
        vs = ctor()
        cname = vs.vsGetTypeName()
        self.setMeta('ustruct:%s' % cname, ssrc)
        return cname

    def asciiStringSize(self, va):
        """
        Return the size (in bytes) of the ascii string
        at the specified location (or -1 if no terminator
        is found in the memory map)
        """
        offset, bytez = self.getByteDef(va)
        foff = bytez.find('\x00', offset)
        if foff == -1:
            return foff
        return (foff - offset) + 1

    def uniStringSize(self, va):
        """
        Return the size (in bytes) of the unicode string
        at the specified location (or -1 if no terminator
        is found in the memory map)
        """
        offset, bytez = self.getByteDef(va)
        foff = bytez.find('\x00\x00', offset)
        if foff == -1:
            return foff
        return (foff - offset) + 2

    def addLocation(self, va, size, ltype, tinfo=None):
        """
        Add a location tuple.
        """
        ltup = (va, size, ltype, tinfo)
        #loc = self.locmap.getMapLookup(va)
        #if loc != None:
            #raise Exception('Duplicate Location: (is: %r wants: %r)' % (loc,ltup))

        self._fireEvent(VWE_ADDLOCATION, ltup)
        return ltup

    def getLocations(self, ltype=None, linfo=None):
        """
        Return a list of location objects from the workspace
        of a particular type.
        """
        if ltype == None:
            return list(self.loclist)

        if linfo == None:
            return [ loc for loc in self.loclist if loc[2] == ltype ]

        return [ loc for loc in self.loclist if (loc[2] == ltype and loc[3] == linfo) ]

    def isLocation(self, va, range=False):
        """
        Return True if the va represents a location already.
        """
        if self.getLocation(va, range=range) != None:
            return True
        return False

    def isLocType(self, va, ltype):
        """
        You may use this to test if a given VA represents
        a location of the specified type.

        example:
        if vw.isLocType(0x41414141, LOC_STRING):
            print "string at: 0x41414141"
        """
        tup = self.getLocation(va)
        if tup == None:
            return False
        return tup[L_LTYPE] == ltype

    def getLocation(self, va, range=False):
        """
        Return the va,size,ltype,tinfo tuple for the given location.
        (specify range=True to potentially match a va that is inside
        a location rather than the beginning of one)
        """
        return self.locmap.getMapLookup(va)

    def getLocationRange(self, va, size):
        """
        A "location range" is a list of location tuples where
        undefined space *will* be represented by LOC_UNDEF tuples
        to provide a complete accounting of linear workspace.
        """
        ret = []
        endva = va+size
        undefva = None
        while va < endva:
            ltup = self.getLocation(va)
            if ltup == None:
                if undefva == None:
                    undefva = va
                va += 1
            else:
                if undefva != None:
                    ret.append((undefva, va-undefva, LOC_UNDEF, None))
                    undefva = None
                ret.append(ltup)
                va += ltup[L_SIZE]

        # Mop up any hanging udefs
        if undefva != None:
            ret.append((undefva, va-undefva, LOC_UNDEF, None))

        return ret

    def delLocation(self, va):
        """
        Delete the given Location object from the binary
        (removes any xrefs/etc for the location as well)

        This will raise InvalidLocation if the va is not
        an exact match for the beginning of a location.
        """
        loc = self.getLocation(va)
        if loc == None:
            raise InvalidLocation(va)
        # remove xrefs from this location
        for xref in self.getXrefsFrom(va):
            self.delXref(xref)
        self._fireEvent(VWE_DELLOCATION, loc)

    def getRenderInfo(self, va, size):
        """
        Get nearly everything needed to render a workspace area
        to a display.  This function *greatly* speeds up interface
        code and is considered "tightly coupled" with the asmview
        code.  (and is therefore subject to change).
        """
        locs = []
        funcs = {}
        names = {}
        comments = {}
        extras = {}

        for loc in self.getLocationRange(va, size):
            lva, lsize, ltype, tinfo = loc
            locs.append(loc)

            name = self.getName(lva)
            isfunc = self.isFunction(lva)
            cmnt = self.getComment(lva)

            if name != None:
                names[lva] = name
            if isfunc == True:
                funcs[lva] = True
            if cmnt != None:
                comments[lva] = cmnt

            if ltype == LOC_UNDEF:
                # Expand out all undefs so we can send all the info
                endva = lva + lsize
                while lva < endva:
                    uname = self.getName(lva)
                    ucmnt = self.getComment(lva)
                    if uname != None:
                        names[lva] = uname
                    if ucmnt != None:
                        comments[lva] = ucmnt
                    #ret.append(((lva, 1, LOC_UNDEF, None), self.getName(lva), False, self.getComment(lva)))
                    lva += 1

            elif ltype == LOC_OP:
                extras[lva] = self.parseOpcode(lva)

            elif ltype == LOC_STRUCT:
                extras[lva] = self.getStructure(lva, tinfo)

        return locs, funcs, names, comments, extras

    def getPrevLocation(self, va, adjacent=True):
        """
        Get the previous location behind this one.  If adjacent
        is true, only return a location which is IMMEDIATELY behind
        the given va, otherwise search backward for a location until
        you find one or hit the edge of the segment.
        """
        va -= 1
        ret = self.locmap.getMapLookup(va)
        if ret != None:
            return ret
        if adjacent:
            return None
        va -= 1
        while va > 0:
            ret = self.locmap.getMapLookup(va)
            if ret != None:
                return ret
            va -= 1
        return None

    def vaByName(self, name):
        return self.va_by_name.get(name, None)

    def getLocationByName(self, name):
        """
        Return a location object by the name of the
        location.
        """
        va = self.vaByName(name)
        if va is None:
            raise InvalidLocation(0, "Unknown Name: %s" % name)
        return self.getLocation(va)

    def getNames(self):
        """
        Return a list of tuples containing (va, name)
        """
        return self.name_by_va.items()

    def getName(self, va, smart=False):
        '''
        Returns the name of the specified virtual address (or None).

        Smart mode digs beyond simple name lookups, as follows:
        If va falls within a known function in the workspace, we return "funcname+<delta>".
        If not, and the va falls within a mapped binary, we return "filename+<delta>"
        '''
        name = self.name_by_va.get(va)

        if name is not None or not smart:
            return name

        # TODO: by previous symbol?

        # by function
        baseva = self.getFunction(va)
        basename = self.name_by_va.get(baseva, None)

        if self.isFunction(va):
            basename = 'sub_0%x' % va

        # by filename
        if basename is None:
            basename = self.getFileByVa(va)
            if basename is None:
                return None

            baseva = self.getFileMeta(basename, 'imagebase')

        delta = va - baseva

        if delta:
            pom = ('', '+')[delta>0]
            name = "%s%s%s" % (basename, pom, hex(delta))
        else:
            name = basename
        return name

    def makeName(self, va, name, filelocal=False, makeuniq=False):
        """
        Set a readable name for the given location by va. There
        *must* be a Location defined for the VA before you may name
        it.  You may set a location's name to None to remove a name.

        makeuniq allows Vivisect to append some number to make the name unique.
        This behavior allows for colliding names (eg. different versions of a function)
        to coexist in the same workspace.

        default behavior is to fail on duplicate (False).
        """
        if filelocal:
            segtup = self.getSegment(va)
            if segtup == None:
                self.vprint("Failed to find file for 0x%.8x (%s) (and filelocal == True!)"  % (va, name))
            if segtup != None:
                fname = segtup[SEG_FNAME]
                if fname != None:
                    name = "%s.%s" % (fname, name)

        oldva = self.vaByName(name)
        # If that's already the name, ignore the event
        if oldva == va:
            return

        if oldva != None:
            if not makeuniq:
                raise DuplicateName(oldva, va, name)

            else:
                logger.debug('makeName: %r already lives at 0x%x', name, oldva)
                # tack a number on the end
                index = 0
                newname = "%s_%d" % (name, index)
                newoldva = self.vaByName(newname)
                while self.vaByName(newname) not in (None, newname):
                    # if we run into the va we're naming, that's the name still
                    if newoldva == va:
                        return newname
                    logger.debug('makeName: %r already lives at 0x%x', newname, newoldva)
                    index += 1
                    newname = "%s_%d" % (name, index)
                    newoldva = self.vaByName(newname)

                name = newname

        self._fireEvent(VWE_SETNAME, (va,name))
        return name

    def saveWorkspace(self, fullsave=True):

        if self.server != None:
            return

        modname = self.getMeta("StorageModule")
        filename = self.getMeta("StorageName")
        if modname == None:
            raise Exception("StorageModule not specified!")
        if filename == None:
            raise Exception("StorageName not specified!")

        # Usually this is "vivisect.storage.basicfile
        mod = self.loadModule(modname)

        # If they specified a full save, *or* this event list
        # has never been saved before, do a full save.
        if fullsave:
            mod.saveWorkspace(self, filename)
        else:
            mod.saveWorkspaceChanges(self, filename)

        self._createSaveMark()



    def loadFromFd(self, fd, fmtname=None, baseaddr=None):
        """
        Read the first bytes of the file descriptor and see if we can identify the type.
        If so, load up the parser for that file type, otherwise raise an exception.

        Returns file md5
        """
        mod = None
        fd.seek(0)
        if fmtname == None:
            bytes = fd.read(32)
            fmtname = viv_parsers.guessFormat(bytes)

        mod = viv_parsers.getParserModule(fmtname)
        if hasattr(mod, "config"):
            self.mergeConfig(mod.config)

        fd.seek(0)
        filename = hashlib.md5( fd.read() ).hexdigest()
        fname = mod.parseFd(self, fd, filename, baseaddr=baseaddr)

        self.initMeta("StorageName", filename+".viv")

        # Snapin our analysis modules
        self._snapInAnalysisModules()

        return fname

    def _saveSymbolCaches(self):

        if not self.config.vdb.SymbolCacheActive:
            return

        pathstr = self.config.vdb.SymbolCachePath
        symcache = e_symcache.SymbolCachePath(pathstr)

        symsbyfile = collections.defaultdict(list)

        # Get the image base addresses
        imgbases = {}
        for fname in self.getFiles():
            imgbases[ fname ] = self.getFileMeta(fname,'imagebase')

        for va,name in self.name_by_va.items():
            mmap = self.getMemoryMap(va)
            if mmap is None:
                continue

            symva = va - imgbases.get(mmap[3], va)
            if symva:

                symtype = e_resolv.SYMSTOR_SYM_SYMBOL
                if self.isFunction(va):
                    symtype = e_resolv.SYMSTOR_SYM_FUNCTION

                symsbyfile[mmap[3]].append((symva, 0, name, symtype))

        for filenorm, symtups in symsbyfile.items():
            symhash = self.getFileMeta(filenorm, 'SymbolCacheHash')
            if symhash == None:
                continue

            self.vprint('Saving Symbol Cache: %s (%d syms)' % (symhash,len(symtups)))
            symcache.setCacheSyms( symhash, symtups )

    def loadFromFile(self, filename, fmtname=None, baseaddr=None):
        """
        Read the first bytes of the file and see if we can identify the type.
        If so, load up the parser for that file type, otherwise raise an exception.
        ( if it's a workspace, trigger loadWorkspace() as a convenience )

        Returns the basename the file was given on load.
        """
        mod = None
        if fmtname is None:
            fmtname = viv_parsers.guessFormatFilename(filename)

        if fmtname == 'viv':
            self.loadWorkspace(filename)
            return self.normFileName(filename)

        mod = viv_parsers.getParserModule(fmtname)
        fname = mod.parseFile(self, filename, baseaddr=baseaddr)

        self.initMeta("StorageName", filename+".viv")

        # Snapin our analysis modules
        self._snapInAnalysisModules()

        return fname

    def loadFromMemory(self, memobj, baseaddr, fmtname=None):
        """
        Load a memory map (or potentially a mapped binary file)
        from the memory object's map at baseaddr.
        """
        mod = None
        if fmtname is None:
            bytez = memobj.readMemory(baseaddr, 32)
            fmtname = viv_parsers.guessFormat(bytez)

        # TODO: Load workspace from memory?
        mod = viv_parsers.getParserModule(fmtname)
        mod.parseMemory(self, memobj, baseaddr)

        mapva, mapsize, mapperm, mapfname = memobj.getMemoryMap(baseaddr)
        if not mapfname:
            mapfname = 'mem_map_%.8x' % mapva

        self.initMeta('StorageName', mapfname+".viv")
        # Snapin our analysis modules
        self._snapInAnalysisModules()

    def getFiles(self):
        """
        Return the current list of file objects in this
        workspace.
        """
        return self.filemeta.keys()

    def normFileName(self, filename):
        normname = os.path.basename(filename).lower()

        # Strip off an extension
        if normname.find('.') != -1:
            parts = normname.split('.')
            normname = '_'.join(parts[:-1])

        ok = string.letters + string.digits + '_'

        chars = list(normname)
        for i in range(len(chars)):
            if chars[i] not in ok:
                chars[i] = '_'

        normname = ''.join(chars)
        #if normname[0].isdigit():
            #normname = '_' + normname

        return normname

    def addFile(self, filename, imagebase, md5sum):
        """
        Create and add a new vivisect File object for the
        specified information.  This will return the file
        object which you may then use to do things like
        add imports/exports/segments etc...
        """
        nname = self.normFileName(filename)
        if self.filemeta.has_key(nname):
            raise Exception("Duplicate File Name: %s" % nname)
        self._fireEvent(VWE_ADDFILE, (nname, imagebase, md5sum))
        return nname

    def addEntryPoint(self, va):
        '''
        Add an entry point to the definition for the given file.  This
        will hint the analysis system to create functions when analysis
        is run.

        NOTE: No analysis is triggered by this function.
        '''
        self.setVaSetRow('EntryPoints', (va,))

    def getEntryPoints(self):
        '''
        Get all the parsed entry points for all the files loaded into the
        workspace.

        Example:  for va in vw.getEntryPoints():
        '''
        return [ x for x, in self.getVaSetRows('EntryPoints') ]

    def setFileMeta(self, fname, key, value):
        """
        Store a piece of file specific metadata (python primatives are best for values)
        """
        if not self.filemeta.has_key(fname):
            raise Exception("Invalid File: %s" % fname)
        self._fireEvent(VWE_SETFILEMETA, (fname, key, value))

    def getFileMeta(self, filename, key, default=None):
        """
        Retrieve a piece of file specific metadata
        """
        d = self.filemeta.get(filename)
        if d == None:
            raise Exception("Invalid File: %s" % filename)
        return d.get(key, default)

    def getFileMetaDict(self, filename):
        '''
        Retrieve the file metadata for this file as a key:val dict.
        '''
        d = self.filemeta.get(filename)
        if d == None:
            raise Exception('Invalid File: %s' % filename)
        return d

    def getFileByVa(self, va):
        segtup = self.getSegment(va)
        if segtup == None:
            return None
        return segtup[SEG_FNAME]

    def getLocationDistribution(self):
        # NOTE: if this changes, don't forget the report module!
        totsize = float(0)
        for mapva, mapsize, mperm, mname in self.getMemoryMaps():
            totsize += mapsize
        loctot = 0
        ret = {}
        for i in range(LOC_MAX):
            cnt = 0
            size = 0
            for lva,lsize,ltype,tinfo in self.getLocations(i):
                cnt += 1
                size += lsize
            loctot += size

            tname = loc_type_names.get(i, 'Unknown')
            ret[i] = (tname, cnt, size, int((size/totsize)*100))

        # Update the undefined based on totals...
        undeftot = totsize-loctot
        ret[LOC_UNDEF] = ('Undefined', 0, undeftot, int((undeftot/totsize)*100))

        return ret

#################################################################
#
#  VA Set API
#

    def getVaSetNames(self):
        """
        Get a list of the names of the current VA lists.
        """
        return self.vasets.keys()

    def getVaSetDef(self, name):
        """
        Get the list of (name, type) pairs which make up the
        rows for this given VA set (the first one *always* the VA, but
        you can name it as you like...)
        """
        x = self.vasetdefs.get(name)
        if x == None:
            raise InvalidVaSet(name)
        return x

    def getVaSetRows(self, name):
        """
        Get a list of the rows in this VA set.
        """
        x = self.vasets.get(name)
        if x is None:
            raise InvalidVaSet(name)
        return x.values()

    def getVaSet(self, name):
        """
        Get the dictionary of va:<rowdata> entries.
        """
        x = self.vasets.get(name)
        if x == None:
            raise InvalidVaSet(name)
        return x

    def addVaSet(self, name, defs, rows=()):
        """
        Add a va set:

        name - The name for this VA set
        defs - List of (<name>,<type>) tuples for the rows (va is always first)
        rows - An initial set of rows for values in this set.
        """
        self._fireEvent(VWE_ADDVASET, (name, defs, rows))

    def delVaSet(self, name):
        """
        Delete a VA set by name.
        """
        if not self.vasets.has_key(name):
            raise Exception("Unknown VA Set: %s" % name)
        self._fireEvent(VWE_DELVASET, name)

    def setVaSetRow(self, name, rowtup):
        """
        Use this API to update the row data for a particular
        entry in the VA set.
        """
        self._fireEvent(VWE_SETVASETROW, (name, rowtup))

    def getVaSetRow(self, name, va):
        '''
        Retrieve the va set row for va in the va set named name.

        Example:
            row = vw.getVaSetRow('WootFunctions', fva)
        '''
        vaset = self.vasets.get( name )
        if vaset == None:
            return None
        return vaset.get( va )

    def delVaSetRow(self, name, va):
        """
        Use this API to delete the rowdata associated
        with the specified VA from the set.
        """
        if not self.vasets.has_key(name):
            raise Exception("Unknown VA Set: %s" % name)
        self._fireEvent(VWE_DELVASETROW, (name, va))

#################################################################
#
#  Shared Workspace APIs
#
    def chat(self, msg):
        uname = e_config.getusername()
        # FIXME this should be part of a UI event model.
        self._fireEvent(VWE_CHAT, (uname, msg))

    def iAmLeader(self, winname):
        '''
        Announce that your workspace is leading a window with the
        specified name.  This allows others to opt-in to following
        the nav events for the given window name.

        Example:
            vw.iAmLeader('WindowTitle')
        '''
        if not self.server:
            raise Exception('iAmLeader() requires being connected to a server.')

        user = e_config.getusername()
        self.server._fireEvent(VTE_MASK | VTE_IAMLEADER, (user,winname))

    def followTheLeader(self, winname, expr):
        '''
        Announce a new memory expression to navigate to if if a given window
        is following the specified user/winname

        Example:
            vw.followTheLeader('FunExample', 'sub_08042323')
        '''
        if not self.server:
            raise Exception('followTheLeader() requires being connected to a server.')
        user = e_config.getusername()
        self.server._fireEvent(VTE_MASK | VTE_FOLLOWME, (user,winname, expr))

#################################################################
#
#  Color Map API
#

    def getColorMaps(self):
        """
        Return a list of the names of the given color maps
        """
        return self.colormaps.keys()

    def addColorMap(self, mapname, colormap):
        """
        Add a colormap dictionary with the given name for the map.
        (A colormap dictionary is va:color entries)
        """
        self._fireEvent(VWE_ADDCOLOR, (mapname, colormap))

    def delColorMap(self, mapname):
        self._fireEvent(VWE_DELCOLOR, mapname)

    def getColorMap(self, mapname):
        """
        Return the colormap dictionary for the given map name.
        """
        return self.colormaps.get(mapname)

    def _getNameParts(self, name, va):
        '''
        Return the given name in three parts: 
        fpart: filename, if applicable (for file-local names)
        npart: base name
        vapart: address, if tacked on the end

        If any of these are not applicable, they will return None for that field.
        '''
        fpart = None
        npart = name
        vapart = None
        fname = self.getFileByVa(va)
        vastr = '_%.8x' % va

        if name.startswith(fname + '.'):
            fpart, npart = name.split('.', 1)
        elif name.startswith('*.'):
            skip, npart = name.split('.', 1)

        if npart.endswith(vastr) and not npart == 'sub' + vastr:
            npart, vapart = npart.rsplit('_', 1)

        return fpart, npart, vapart


    def _addNamePrefix(self, name, va, prefix, joinstr=''):
        '''
        Add a prefix to the given name paying attention to the filename prefix, and 
        any VA suffix which may exist.

        This is used by multiple analysis modules.
        Uses _getNameParts.
        '''
        fpart, npart, vapart = self._getNameParts(name, va)
        if fpart is None and vapart is None:
            name = joinstr.join([prefix, npart])

        elif vapart is None:
            name = fpart + '.' + joinstr.join([prefix, npart])

        elif fpart is None:
            name = joinstr.join([prefix, npart])

        else:
            name = fpart + '.' + joinstr.join([prefix, npart]) + '_%s' % vapart
        logger.debug('addNamePrefix: %r %r %r -> %r', fpart, npart, vapart, name)
        return name


##########################################################
#
# The envi.symstore.resolver.SymbolResolver API...
#
    def getSymByName(self, name):

        # Check for a sym
        va = self.vaByName(name)
        if va != None:
            return e_resolv.Symbol(name, va, 0)

        # check for the need for a deref.
        d = self.filemeta.get(name)
        if d != None:
            return VivFileSymbol(self, name, d.get("imagebase"), 0, self.psize)

    def getSymByAddr(self, addr, exact=True):
        name = self.getName(addr)
        if name is None:
            if self.isValidPointer(addr):
                name = "loc_%.8x" % addr

        if name is not None:
            #FIXME fname
            #FIXME functions/segments/etc...
            return e_resolv.Symbol(name, addr, 0)

    def setSymHint(self, va, idx, hint):
        '''
        Set a symbol hint which will be used in place of operand
        values during disassembly among other things...

        You may also set hint=None to delete sym hints.
        '''
        self._fireEvent(VWE_SYMHINT, (va, idx, hint))

    def getSymHint(self, va, idx):
        h = self.getFref(va, idx)
        if h != None:
            f = self.getFunction(va)
            loctup = self.getFunctionLocal(f, h)
            if loctup:
                return loctup[1]

        return self.symhints.get((va, idx), None)


class VivFileSymbol(e_resolv.FileSymbol):
    # A namespace tracker thingie...
    def __init__(self, vw, fname, base, size, width=4):
        self.vw = vw
        e_resolv.FileSymbol.__init__(self, fname, base, size, width)

    def getSymByName(self, name):
        return self.vw.getSymByName("%s.%s" % (self.name, name))


def getVivPath(*pathents):
    dname = os.path.dirname(__file__)
    dname = os.path.abspath(dname)
    return os.path.join(dname, *pathents)

<|MERGE_RESOLUTION|>--- conflicted
+++ resolved
@@ -667,11 +667,7 @@
         if ltype == LOC_OP:
             # NOTE: currently analyzePointer returns LOC_OP
             # based on function entries, lets make a func too...
-<<<<<<< HEAD
-            logger.debug("followPointer->makeFunction(0x%x)", va)
-=======
             logger.debug('discovered new function (followPointer(0x%x))', va)
->>>>>>> cdfbb1e2
             self.makeFunction(va)
             return True
 
@@ -1343,14 +1339,6 @@
         '''
         try:
             op = self.parseOpcode(va, arch)
-<<<<<<< HEAD
-            if op == None:
-                self.vprint("0x%x - None")
-            else:
-                self.vprint("0x%x  (%d bytes)  %s" % (va, len(op), repr(op)))
-        except Exception, e:
-            sys.excepthook(*sys.exc_info())
-=======
             if op is None:
                 self.vprint("0x%x - None")
             else:
@@ -1358,7 +1346,6 @@
         except Exception:
             self.vprint("0x%x - decode exception" % va)
             logger.exception("preview opcode exception:")
->>>>>>> cdfbb1e2
 
     #################################################################
     #
