"""

Yay!  It's NOT IDA!!!1!!1!one!

"""

import os
import re
import sys
import time
import queue
import string
import hashlib
import logging
import itertools
import traceback
import threading
import collections


import envi
import envi.exc as e_exc
import envi.bits as e_bits
import envi.common as e_common
import envi.memory as e_mem
import envi.config as e_config
import envi.bytesig as e_bytesig
import envi.symstore.resolver as e_resolv
import envi.symstore.symcache as e_symcache

import vstruct
import vstruct.cparse as vs_cparse
import vstruct.primitives as vs_prims

import vivisect.base as viv_base
import vivisect.parsers as viv_parsers
import vivisect.codegraph as viv_codegraph
import vivisect.impemu.lookup as viv_imp_lookup

from vivisect.exc import *
from vivisect.const import *
from vivisect.defconfig import *

import vivisect.analysis.generic.emucode as v_emucode
sys.setrecursionlimit(5000)

logger = logging.getLogger(__name__)

STOP_LOCS = (LOC_STRING, LOC_UNI, LOC_STRUCT, LOC_CLSID, LOC_VFTABLE, LOC_IMPORT, LOC_PAD, LOC_NUMBER)
STORAGE_MAP = {
    'viv': 'vivisect.storage.basicfile',
    'mpviv': 'vivisect.storage.mpfile',
}


def guid(size=16):
    return e_common.hexify(os.urandom(size))


class VivWorkspace(e_mem.MemoryObject, viv_base.VivWorkspaceCore):
    '''
    VivWorkspace is the heart of vivisect's binary analysis. Most APIs accept a VivWorkspace
    as their first parameter, and the workspace is responsible for all the user facing functions
    of getters/adders, running analysis passes, making the various locations, loading files, and
    more.

    Current keyword arguments:
    * confdir:
      * Type: String (path to directory)
      * Description: A path to a directory to save/load vivisect's analysis configuration options (options will be saved to/loaded from the viv.json file in the directory
      * Default: $HOME/.viv/
    * autosave (boolean):
      * Type: Boolean
      * Description: If true, autosave any configuration changes to the <confdir>/viv.json upon changing them.
      * Default: False
    '''
    def __init__(self, **kwargs):

        e_mem.MemoryObject.__init__(self)
        viv_base.VivWorkspaceCore.__init__(self)

        autosave = kwargs.get('autosave', False)
        cfgdir = kwargs.get('confdir', None)
        if cfgdir:
            self.vivhome = os.path.abspath(cfgdir)
        else:
            self.vivhome = e_config.gethomedir(".viv", makedir=autosave)
        self._viv_gui = None    # If a gui is running, he will put a ref here...
        self._ext_ctxmenu_hooks = {}
        self._extensions = {}
        self._load_guid = threading.Event()
        self._load_event = threading.Event()

        self.saved = False  # TODO: Have a warning when we try to close the UI if the workspace hasn't been saved
        self.rchan = None
        self.server = None
        self.chanids = itertools.count()

        self.arch = None  # The placeholder for the Envi architecture module
        self.psize = None  # Used so much, optimization is appropriate

        cfgpath = os.path.join(self.vivhome, 'viv.json')
        self.config = e_config.EnviConfig(filename=cfgpath, defaults=defconfig, docs=docconfig, autosave=autosave)

        # Ideally, *none* of these are modified except by _handleFOO funcs...
        self.segments = []
        self.exports = []
        self.imports = []
        self.codeblocks = []
        self.relocations = []
        self._dead_data = []
        self.iscode = {}

        self.xrefs = []
        self.xrefs_by_to = {}
        self.xrefs_by_from = {}

        # XXX - make config option
        self.greedycode = 0

        self.metadata = {}
        self.comments = {}  # Comment by VA.
        self.symhints = {}

        self.filemeta = {}  # Metadata Dicts stored by filename
        self.transmeta = {}  # Metadata that is *not* saved/evented

        self.cfctx = viv_base.VivCodeFlowContext(self)

        self.va_by_name = {}
        self.name_by_va = {}
        self.codeblocks_by_funcva = {}
        self.exports_by_va = {}
        self.colormaps = {}
        self.vasetdefs = {}
        self.vasets = {}
        self.reloc_by_va = {}

        self.func_args = {}
        self.funcmeta = {}  # Function metadata stored in the workspace
        self.frefs = {}

        # Extended analysis modules
        self.amods = {}
        self.amodlist = []
        # Extended *function* analysis modules
        self.fmods = {}
        self.fmodlist = []

        self.chan_lookup = {}
        self.nextchanid = 1

        self._cached_emus = {}

        # The function entry signature decision tree
        # FIXME add to export
        self.sigtree = e_bytesig.SignatureTree()
        self.siglist = []

        self._op_cache = {}

        self._initEventHandlers()

        # Some core meta types that exist
        self.setMeta('NoReturnApis', {})
        self.setMeta('SymbolikImportEmulation', None)

        # Default to basic file storage
        self.setMeta("StorageModule", "vivisect.storage.basicfile")

        # There are a few default va sets for use in analysis
        self.addVaSet('EntryPoints', (('va', VASET_ADDRESS),))
        self.addVaSet('NoReturnCalls', (('va', VASET_ADDRESS),))
        self.addVaSet("Emulation Anomalies", (("va", VASET_ADDRESS), ("Message", VASET_STRING)))
        self.addVaSet("Bookmarks", (("va", VASET_ADDRESS), ("Bookmark Name", VASET_STRING)))
        self.addVaSet('DynamicBranches', (('va', VASET_ADDRESS), ('opcode', VASET_STRING), ('bflags', VASET_INTEGER)))
        self.addVaSet('SwitchCases', (('va', VASET_ADDRESS), ('setup_va', VASET_ADDRESS), ('Cases', VASET_INTEGER)))
        self.addVaSet('SwitchCases_TimedOut', (('va', VASET_ADDRESS), ('timeout', VASET_INTEGER)))
        self.addVaSet('PointersFromFile', (('va', VASET_ADDRESS), ('target', VASET_ADDRESS), ('file', VASET_STRING), ('comment', VASET_STRING), ))
        self.addVaSet('CodeFragments', (('va', VASET_ADDRESS), ('calls_from', VASET_COMPLEX)))
        self.addVaSet('EmucodeFunctions', (('va', VASET_ADDRESS),))
        self.addVaSet('FuncWrappers', (('va', VASET_ADDRESS), ('wrapped_va', VASET_ADDRESS),))
<<<<<<< HEAD
        self.addVaSet('ResolvedImports', (('va',VASET_ADDRESS), ('symbol', VASET_STRING), \
                ('resolved address', VASET_ADDRESS)))
=======
        self.addVaSet('thunk_reg', ( ('fva', VASET_ADDRESS), ('reg', VASET_STRING), ('tgtval', VASET_INTEGER)) )
>>>>>>> 8141348a

    def vprint(self, msg):
        logger.info(msg)

    def getVivGui(self):
        '''
        Return a reference to the vivisect GUI object for this workspace.  If
        the GUI is not running (aka, the workspace is being used programatically)
        this routine returns None.

        Example:
            vwgui = vw.getVivGui()
            if vwgui:
                vwgui.doStuffAndThings()
        '''
        return self._viv_gui

    def getPointerSize(self):
        return self.psize

    def addCtxMenuHook(self, name, handler):
        '''
        Extensions can add Context Menu hooks to modify the menu as they wish.
        This would most often happen from the Extension's vivExtension() init function.
        see vivisect.qt.ctxmenu for more details

        handler should have the following prototype (inc. example code):


        from vqt.common import ACT
        def myExtCtxMenuHandler(vw, menu):
            toymenu = menu.addMenu('myToys')
            toymenu.addAction('Voodoo Wizbang ZeroDay Finder Thingy', ACT(doCoolShit, vw, va))

        Currently, this should live in a loaded module, not in your Viv Extension's main py file.
        '''
        if name in self._ext_ctxmenu_hooks:
            cur = self._ext_ctxmenu_hooks[name]
            logger.warning("Attempting to hook the context menu: %r is already registered \
                    (cur: %r new: %r)", name, cur, handler)
            return

        self._ext_ctxmenu_hooks[name] = handler

    def delCtxMenuHook(self, name):
        '''
        Remove a context-menu hook that has been installed by an extension
        '''
        self._ext_ctxmenu_hooks.pop(name, None)

    def addExtension(self, name, extmod):
        '''
        Add extension module to a list of extensions.
        This keeps a list of installed extension modules, with the added value
        of keeping the loaded module in memory.
        '''
        if name in self._extensions:
            cur = self._extensions[name]
            logger.warning("Attempting to register an extension: %r is already registered \
                    (cur: %r new: %r)", name, cur, handler)
            return

        self._extensions[name] = extmod

    def delExtension(self, name):
        '''
        Remove's extension module from the list of extensions.
        '''
        self._extensions.pop(name, None)

    def getVivGuid(self, generate=True):
        '''
        Return the GUID for this workspace.  Every newly created VivWorkspace
        should have a unique GUID, for identifying a particular workspace for
        a given binary/process-space versus another created at a different
        time.  Filesystem-copies of the same workspace will have the same GUID
        by design.  This easily allows for workspace-specific GUI layouts as
        well as comparisons of Server-based workspaces to the original file-
        based workspace used to store to the server.
        '''
        vivGuid = self.getMeta('GUID')
        if vivGuid is None and generate:
            vivGuid = guid()
            self.setMeta('GUID', vivGuid)

        return vivGuid

    def loadWorkspace(self, wsname):
        mname = self.getMeta("StorageModule")
        mod = self.loadModule(mname)
        mod.loadWorkspace(self, wsname)
        self.setMeta("StorageName", wsname)
        # The event list thusfar came *only* from the load...
        self._createSaveMark()
        # Snapin our analysis modules
        self._snapInAnalysisModules()

    def addFref(self, fva, va, idx, val):
        """
        Add a reference from the operand at virtual address 'va'
        index 'idx' to a function local offset.  Positive values
        (beginning with 0) are considered argument references.  Negative
        values are considered function local storage and are relative to
        the stack pointer at function entry.
        """
        # FIXME this should probably be an argument
        r = (va, idx, val)
        self._fireEvent(VWE_ADDFREF, r)

    def getFref(self, va, idx):
        """
        Get back the fref value (or None) for the given operand index
        from the instruction at va.
        """
        return self.frefs.get((va, idx))

    def getEmulator(self, **kwargs):
        """
        Get an instance of a WorkspaceEmulator for this workspace.

        Use logread/logwrite to enable memory access tracking.
        """
        plat = self.getMeta('Platform')
        arch = self.getMeta('Architecture')

        eclass = viv_imp_lookup.workspace_emus.get((plat, arch))
        if eclass is None:
            eclass = viv_imp_lookup.workspace_emus.get(arch)

        if eclass is None:
            raise Exception("WorkspaceEmulation not supported on %s yet!" % arch)

        emu = eclass(self, **kwargs)
        emu.setEndian(self.getEndian())

        return emu

    def getCachedEmu(self, emuname):
        """
        Get a cached emulator by name. If one doesn't exist it is
        created and then cached.
        """

        emu = self._cached_emus.get(emuname)
        if emu is None:
            emu = self.getEmulator()
            self._cached_emus[emuname] = emu
        return emu

    def addLibraryDependancy(self, libname):
        """
        Add a *normalized* library name to the import search
        chain for this binary.  This is only needed for formats
        whose imports don't explicitly state their library name.
        """
        # FIXME this needs to be event enabled... either plumb it special,
        # or allow the get/append/set race...
        dl = self.getMeta("DepLibs", None)
        if dl is None:
            dl = []
        dl.append(libname)
        self.setMeta("DepLibs", dl)

    def getLibraryDependancies(self):
        '''
        Retrieve the list of *normalized* library dependancies.
        '''
        dl = self.getMeta("DepLibs", None)
        if dl is None:
            return []
        return list(dl)

    def setComment(self, va, comment, check=False):
        '''
        Set the humon readable comment for a given virtual.
        Comments will be displayed by the code renderer, and
        are an important part of this balanced breakfast.

        Example:
            vw.setComment(callva, "This actually calls FOO...")
        '''
        if check and self.comments.get(va):
            return
        self._fireEvent(VWE_COMMENT, (va, comment))

    def getComment(self, va):
        '''
        Returns the comment string (or None) for a given
        virtual address.

        Example:
            cmnt = vw.getComment(va)
            print('COMMENT: %s' % cmnt)
        '''
        return self.comments.get(va)

    def getComments(self):
        '''
        Retrieve all the comments in the viv workspace as
        (va, cmnt) tuples.

        Example:
            for va,cmnt in vw.getComments():
                print('Comment at 0x%.8x: %s' % (va, cmnt))
        '''
        return list(self.comments.items())

    def addRelocation(self, va, rtype, data=None, size=None):
        """
        Add a relocation entry for tracking.
        Expects data to have whatever is necessary for the reloc type. eg. addend
        """
        # split "current" va into fname and offset.  future relocations will want to base all va's from an image base
        mmap = self.getMemoryMap(va)
        if not mmap:
            logger.warning('addRelocation: No matching map found for %s', va)
            return None
        mmva, mmsz, mmperm, fname = mmap    # FIXME: getFileByVa does not obey file defs
        imgbase = self.getFileMeta(fname, 'imagebase')
        offset = va - imgbase

        self._fireEvent(VWE_ADDRELOC, (fname, offset, rtype, data, size))
        return self.getRelocation(va)

    def delRelocation(self, va, full=False):
        """
        Delete a tracked relocation.
        """
        mmap = self.getMemoryMap(va)
        if not mmap:
            logger.warning('delRelocation: No matching map found for %s', va)
            return None

        mmva, mmsz, mmperm, fname = mmap    # FIXME: getFileByVa does not obey file defs
        reloc = self.getRelocation(va)
        if not reloc:
            return None
        self._fireEvent(VWE_DELRELOC, (fname, va, reloc, full))
        return reloc

    def getRelocations(self):
        """
        Get the current list of relocation entries.
        """
        return self.relocations

    def getRelocation(self, va):
        """
        Return the type of relocation at the specified
        VA or None if there isn't a relocation entry for
        the address.
        """
        return self.reloc_by_va.get(va)

    def pointerString(self, va):
        return self.arch.pointerString(va)

    def getAnalysisModuleNames(self):
        return list(self.amodlist)

    def getFuncAnalysisModuleNames(self):
        return list(self.fmodlist)

    def addFunctionSignatureBytes(self, bytez, mask=None):
        """
        Add a function signature entry by bytes.  This is mostly used by
        file parsers/loaders to manually tell the workspace about known
        entry signature types.

        see envi.bytesig for details.
        """
        self.sigtree.addSignature(bytez, mask)
        self.siglist.append((bytez, mask))

    def isFunctionSignature(self, va):
        """
        Check if the specified va is a function entry signature
        according to the current entry point signature tree...
        """
        if not self.isValidPointer(va):
            return False
        offset, bytes = self.getByteDef(va)
        return self.sigtree.isSignature(bytes, offset=offset)

    def addNoReturnVa(self, va):
        noretva = self.getMeta('NoReturnApisVa', {})
        noretva[va] = True
        self.setMeta('NoReturnApisVa', noretva)

        self.cfctx.addNoReturnAddr(va)

    def addNoReturnApi(self, funcname):
        """
        Inform vivisect code-flow disassembly that any call target
        which matches the specified name ("funcname" or "libname.funcname"
        for imports) does *not* exit and code-flow should be stopped...
        """
        funcname = funcname.lower()
        m = self.getMeta('NoReturnApis', {})
        m[funcname] = True
        self.setMeta('NoReturnApis', m)

        noretva = self.getMeta('NoReturnApisVa', {})

        # If we already have an import entry, we need to update codeflow
        for lva, lsize, ltype, linfo in self.getImports():
            if linfo.lower() != funcname:
                continue
            self.cfctx.addNoReturnAddr(lva)
            noretva[lva] = True
        self.setMeta('NoReturnApisVa', noretva)

    def addNoReturnApiRegex(self, funcre):
        '''
        Inform vivisect code-flow disassembly that any call target
        which matches the specified regex ("funcname" or "libname.funcname"
        for imports) does *not* exit and code-flow should be stopped...
        '''
        c = re.compile(funcre, re.IGNORECASE)
        m = self.getMeta('NoReturnApisRegex', [])
        m.append(funcre)
        self.setMeta('NoReturnApisRegex', m)

        for lva, lsize, ltype, linfo in self.getImports():
            if c.match(linfo):
                self.addNoReturnApi(linfo)

    def isNoReturnVa(self, va):
        '''
        Check if a VA is a no return API
        '''
        isva = self.getMeta('NoReturnApisVa', {}).get(va, False)
        iscall = self.getVaSetRow('NoReturnCalls', va) is not None
        return isva or iscall

    def checkNoRetApi(self, apiname, va):
        '''
        Called as new APIs (thunks) are discovered, checks to see
        if they wrap a NoReturnApi. Updates if it is a no ret API thunk
        '''
        noretva = self.getMeta('NoReturnApisVa', {})

        for funcre in self.getMeta('NoReturnApisRegex', []):
            c = re.compile(funcre, re.IGNORECASE)
            if c.match(apiname):
                self.cfctx.addNoReturnAddr(va)
                noretva[va] = True

        for funcname in self.getMeta('NoReturnApis', {}).keys():
            if funcname.lower() == apiname.lower():
                self.cfctx.addNoReturnAddr(va)
                noretva[va] = True

        self.setMeta('NoReturnApisVa', noretva)

    def addAnalysisModule(self, modname):
        """
        Add an analysis module by python import path
        """
        if modname in self.amods:
            return
        mod = self.loadModule(modname)
        self.amods[modname] = mod
        self.amodlist.append(modname)
        logger.debug('Adding Analysis Module: %s', modname)

    def delAnalysisModule(self, modname):
        """
        Remove an analysis module from the list used during analysis()
        """
        if modname not in self.amods:
            raise Exception("Unknown Module in delAnalysisModule: %s" % modname)
        x = self.amods.pop(modname, None)
        if x is not None:
            self.amodlist.remove(modname)

    def loadModule(self, modname):
        __import__(modname)
        return sys.modules[modname]

    def addFuncAnalysisModule(self, modname):
        """
        Snap in a per-function analysis module (by name) which
        will be triggered during the creation of a new function
        (makeFunction).
        """
        if modname in self.fmods:
            return
        mod = self.loadModule(modname)
        self.fmods[modname] = mod
        self.fmodlist.append(modname)
        logger.debug('Adding Function Analysis Module: %s', modname)

    def delFuncAnalysisModule(self, modname):
        '''
        Remove a currently registered function analysis module.

        Example:
            vw.delFuncAnalysisModule('mypkg.mymod')
        '''
        x = self.fmods.pop(modname, None)
        if x is None:
            raise Exception("Unknown Module in delAnalysisModule: %s" % modname)
        self.fmodlist.remove(modname)

    def createEventChannel(self):
        chanid = next(self.chanids)
        self.chan_lookup[chanid] = queue.Queue()
        return chanid

    def importWorkspace(self, wsevents):
        """
        Import and initialize data from the given vivisect workspace
        export.
        """
        # During import, if we have a server, be sure not to notify
        # the server about the events he just gave us...
        local = False
        if self.server is not None:
            local = True

        # Process the events from the import data...
        fe = self._fireEvent
        for event, einfo in wsevents:
            fe(event, einfo, local=local)
        return

    def exportWorkspace(self):
        '''
        Return the (probably big) list of events which define this
        workspace.
        '''
        return self._event_list

    def exportWorkspaceChanges(self):
        '''
        Export the list of events which have been applied to the
        workspace since the last save.
        '''
        return self._event_list[self._event_saved:]

    def initWorkspaceClient(self, remotevw):
        """
        Initialize this workspace as a workspace
        client to the given (potentially cobra remote)
        workspace object.
        """
        uname = self.config.user.name
        self.server = remotevw
        self.rchan = remotevw.createEventChannel()

        self.server.vprint('%s connecting...' % uname)

        self.leaders.update(self.server.getLeaderSessions())
        self.leaderloc.update(self.server.getLeaderLocations())

        wsevents = self.server.exportWorkspace()
        self.importWorkspace(wsevents)
        self.server.vprint('%s connection complete!' % uname)

        thr = threading.Thread(target=self._clientThread)
        thr.setDaemon(True)
        thr.start()

        timeout = self.config.viv.remote.wait_for_plat_arch
        self._load_event.wait(timeout=timeout)
        self._snapInAnalysisModules()

    def _clientThread(self):
        """
        The thread that monitors events on a server to stay
        in sync.
        """
        if self.server is None:
            raise Exception("_clientThread() with no server?!?!")

        while self.server is not None:
            event, einfo = self.server.waitForEvent(self.rchan)
            self._fireEvent(event, einfo, local=True)

    def waitForEvent(self, chanid, timeout=None):
        """
        Return an event,eventinfo tuple.
        """
        q = self.chan_lookup.get(chanid)
        if q is None:
            raise Exception("Invalid Channel")
        return q.get(timeout=timeout)

    def deleteEventChannel(self, chanid):
        """
        Remove a previously allocated event channel from
        the workspace.
        """
        self.chan_lookup.pop(chanid)

    def reprPointer(vw, va):
        """
        Do your best to create a humon readable name for the
        value of this pointer.

        note: This differs from parent function from envi.cli:
        * Locations database is checked
        * Strings are returned, not named (partially)
        * <function> + 0x<offset> is returned if inside a function
        * <filename> + 0x<offset> is returned instead of loc_#####
        """
        if va == 0:
            return "NULL"

        loc = vw.getLocation(va)
        if loc is not None:
            locva, locsz, lt, ltinfo = loc
            if lt in (LOC_STRING, LOC_UNI):
                return vw.reprVa(locva)

        mbase, msize, mperm, mfile = vw.getMemoryMap(va)
        ret = mfile + " + 0x%x" % (va - mbase)

        sym = vw.getName(va, smart=True)
        if sym is not None:
            ret = sym
        return ret

    def reprVa(self, va):
        """
        A quick way for scripts to get a string for a given virtual address.
        """
        loc = self.getLocation(va)
        if loc is not None:
            return self.reprLocation(loc)
        return "None"

    def reprLocation(self, loctup):
        if loctup is None:
            return 'no loc info'

        lva,lsize,ltype,tinfo = loctup
        if ltype == LOC_OP:
            op = self.parseOpcode(lva, arch=tinfo & envi.ARCH_MASK)
            return repr(op)

        elif ltype == LOC_STRING:
            return repr(self.readMemory(lva, lsize).decode('utf-8'))

        elif ltype == LOC_UNI:
            # FIXME super ghetto "simple" unicode handling for now
            bytes = b''.join(self.readMemory(lva, lsize).split(b'\x00'))
            try:
                return f"u'%s'" % bytes.decode('utf-8')
            except:
                return bytes.hex()

        elif ltype == LOC_STRUCT:
            lstruct = self.getStructure(lva, tinfo)
            return repr(lstruct)

        elif ltype == LOC_NUMBER:
            value = self.parseNumber(lva, lsize)
            hexstr = "0x%%.%dx" % lsize
            hexstr = hexstr % value
            if lsize == 1:
                return "BYTE: %d (%s)" % (value, hexstr)
            else:
                return "%d BYTES: %d (%s)" % (lsize, value, hexstr)

        elif ltype == LOC_IMPORT:
            return "IMPORT: %s" % tinfo

        elif ltype == LOC_POINTER:
            return "PTR: %s" % self.arch.pointerString(self.getXrefsFrom(lva)[0][XR_TO])

        else:
            n = self.getName(lva)
            if n is not None:
                return n
            return e_common.hexify(self.readMemory(lva, lsize))

    def followPointer(self, va):
        """
        Do pointer analysis and folllow up the recomendation
        by creating locations etc...
        """
        ltype = self.analyzePointer(va)
        if ltype is None:
            return False

        # Note, we only implement the types possibly
        # returned from analyzePointer...
        if ltype == LOC_OP:
            # NOTE: currently analyzePointer returns LOC_OP
            # based on function entries, lets make a func too...
            logger.debug('discovered new function (followPointer(0x%x))', va)
            self.makeFunction(va)
            return True

        elif ltype == LOC_STRING:
            self.makeString(va)
            return True

        elif ltype == LOC_UNI:
            self.makeUnicode(va)
            return True

        return False

    def processEntryPoints(self):
        '''
        Roll through EntryPoints and make them into functions (if not already)
        '''
        for eva in self.getEntryPoints():
            if self.isFunction(eva):
                continue
            if not self.probeMemory(eva, 1, e_mem.MM_EXEC):
                continue
            logger.debug('processEntryPoint: 0x%x', eva)
            self.makeFunction(eva)

    def analyze(self):
        """
        Call this to ask any available analysis modules
        to do their thing...
        """
        self.vprint('Beginning analysis...')

        starttime = time.time()
        # Now lets engage any analysis modules.  If any modules return
        # true, they managed to change things and we should run again...
        for mname in self.amodlist:
            mod = self.amods.get(mname)
            self.vprint("Extended Analysis: %s" % mod.__name__)
            try:
                mod.analyze(self)
            except Exception as e:
                self.vprint("Extended Analysis Exception %s: %s" % (mod.__name__, e))

        endtime = time.time()
        self.vprint('...analysis complete! (%d sec)' % (endtime-starttime))
        self.printDiscoveredStats()
        self._fireEvent(VWE_AUTOANALFIN, (endtime, starttime))

    def analyzeFunction(self, fva):
        for fmname in self.fmodlist:
            fmod = self.fmods.get(fmname)
            try:
                fmod.analyzeFunction(self, fva)
            except Exception as e:
                self.vprint("Function Analysis Exception for function 0x%x, module: %s" % (fva, fmod.__name__))
                self.vprint("Exception Traceback: %s" % traceback.format_exc())
                self.setFunctionMeta(fva, "%s fail" % fmod.__name__, traceback.format_exc())

    def getStats(self):
        stats = {
            'functions': len(self.funcmeta),
            'relocations': len(self.relocations),
        }
        return stats

    def printDiscoveredStats(self):
        (disc,
         undisc,
         numXrefs,
         numLocs,
         numFuncs,
         numBlocks,
         numOps,
         numUnis,
         numStrings,
         numNumbers,
         numPointers,
         numVtables) = self.getDiscoveredInfo()

        percentage = disc*100.0/(disc+undisc) if disc or undisc else 0
        self.vprint("Percentage of discovered executable surface area: %.1f%% (%s / %s)" % (percentage, disc, disc+undisc))
        self.vprint("   Xrefs/Blocks/Funcs:                             (%s / %s / %s)" % (numXrefs, numBlocks, numFuncs))
        self.vprint("   Locs,  Ops/Strings/Unicode/Nums/Ptrs/Vtables:   (%s:  %s / %s / %s / %s / %s / %s)" % (numLocs, numOps, numStrings, numUnis, numNumbers, numPointers, numVtables))

    def getDiscoveredInfo(self):
        """
        Returns tuple of ( bytes_with_locations, bytes_without_locations ) for all executable maps.
        """
        disc = 0
        undisc = 0
        for mva, msz, mperms, mname in self.getMemoryMaps():
            if not self.isExecutable(mva):
                continue

            off = 0
            while off < msz:
                loc = self.getLocation(mva+off)
                if loc is None:
                    off += 1
                    undisc += 1
                else:
                    off += loc[L_SIZE]
                    disc += loc[L_SIZE]

        numXrefs = len(self.getXrefs())
        numLocs = len(self.getLocations())
        numFuncs = len(self.getFunctions())
        numBlocks = len(self.getCodeBlocks())
        numOps = len(self.getLocations(LOC_OP))
        numUnis = len(self.getLocations(LOC_UNI))
        numStrings = len(self.getLocations(LOC_STRING))
        numNumbers = len(self.getLocations(LOC_NUMBER))
        numPointers = len(self.getLocations(LOC_POINTER))
        numVtables = len(self.getLocations(LOC_VFTABLE))

        return disc, undisc, numXrefs, numLocs, numFuncs, numBlocks, numOps, numUnis, numStrings, numNumbers, numPointers, numVtables

    def getImports(self):
        """
        Return a list of imports, including delay imports, in location tuple format.
        """
        return list(self.getLocations(LOC_IMPORT))

    def makeImport(self, va, libname, impname):
        """
        Add an import entry.
        """
        if libname != '*':
            libname = self.normFileName(libname)
        tinfo = "%s.%s" % (libname, impname)
        self.makeName(va, "%s_%.8x" % (tinfo, va))
        return self.addLocation(va, self.psize, LOC_IMPORT, tinfo=tinfo)

    def getExports(self):
        """
        Return a list of exports in (va,etype,name,filename) tuples.
        """
        return list(self.exports)

    def addExport(self, va, etype, name, filename, makeuniq=False):
        """
        Add an already created export object.

        makeuniq allows Vivisect to append some number to make the name unique.
        This behavior allows for colliding names (eg. different versions of a function)
        to coexist in the same workspace.
        """
        rname = "%s.%s" % (filename,name)

        # check if it exists and is *not* what we're trying to make it
        curval = self.vaByName(rname)

        if curval is not None and curval != va and not makeuniq:
            # if we don't force it to make a uniq name, bail
            raise Exception("Duplicate Name: %s => 0x%x  (cur: 0x%x)" % (rname, va, curval))

        rname = self.makeName(va, rname, makeuniq=makeuniq)
        self._fireEvent(VWE_ADDEXPORT, (va,etype,name,filename))

    def getExport(self, va):
        """
        Get a reference to the export object at the given va
        (or none).
        """
        return self.exports_by_va.get(va)

    def findPointers(self, cache=True):
        """
        Search through all currently "undefined" space and see
        if you can find pointers there...  Returns a list of tuples
        where the tuple is (<ptr at>,<pts to>).
        """
        align = self.arch.archGetPointerAlignment()
        if cache:
            ret = self.getTransMeta('findPointers')
            if ret is not None:
                # Filter locations added since last run...
                ret = [(va, x) for (va, x) in ret if self.getLocation(va) is None and not (va % align)]
                self.setTransMeta('findPointers', ret)
                return ret

        ret = []
        size = self.psize

        for mva, msize, mperm, mname in self.getMemoryMaps():

            offset, bytes = self.getByteDef(mva)
            maxsize = len(bytes) - size

            # if our memory map is not starting off aligned appropriately
            if offset % align:
                offset &= -align
                offset += align

            while offset + size < maxsize:
                va = mva + offset

                loctup = self.getLocation(va)
                if loctup is not None:
                    nextva = loctup[L_VA] + loctup[L_SIZE]
                    offset = nextva - mva
                    if offset % align:
                        offset += align
                        offset &= -align
                    continue

                x = e_bits.parsebytes(bytes, offset, size, bigend=self.bigend)
                if self.isValidPointer(x):
                    ret.append((va, x))
                    offset += size
                    continue

                offset += align
                offset &= -align

        if cache:
            self.setTransMeta('findPointers', ret)

        return ret

    def detectString(self, va):
        '''
        If the address appears to be the start of a string, then
        return the string length in bytes, else return -1.
        '''
        plen = 0  # pascal string length
        dlen = 0  # delphi string length
        left = self.getMemoryMap(va-4)
        # DEV: Make sure there's space left in the map
        if self.isReadable(va-4) and left and (left[MAP_VA] + left[MAP_SIZE] - va + 4) >= 4:
            plen = self.readMemValue(va - 2, 2)  # pascal string length
            dlen = self.readMemValue(va - 4, 4)  # delphi string length

        offset, bytez = self.getByteDef(va)
        maxlen = len(bytez) - offset
        count = 0
        while count < maxlen:
            # If we hit another thing, then probably not.
            # Ignore when count==0 so detection can check something
            # already set as a location.
            if count > 0:
                loc = self.getLocation(va+count)
                if loc is not None:
                    if loc[L_LTYPE] == LOC_STRING:
                        if loc[L_VA] == va:
                            return loc[L_SIZE]
                        if bytez[offset+count] != 0:
                            # we probably hit a case where the string at the lower va is
                            # technically the start of the full string, but the binary does
                            # some optimizations and just ref's inside the full string to save 
                            # some space
                            return count + loc[L_SIZE]
                        return loc[L_VA] - (va + count) + loc[L_SIZE]
                    return -1

            c = bytez[offset+count]
            # The "strings" algo basically says 4 or more...
            if c == 0 and count >= 4:
                return count

            elif c == 0 and (count == dlen or count == plen):
                return count

            if chr(c) not in string.printable:
                return -1

            count += 1
        return -1

    def isProbablyString(self, va):
        if self.detectString(va) > 0 :
            return True
        return False

    def detectUnicode(self, va):
        '''
        If the address appears to be the start of a unicode string, then
        return the string length in bytes, else return -1.

        This will return true if the memory location is likely
        *simple* UTF16-LE unicode (<ascii><0><ascii><0><0><0>).
        '''
        # FIXME this does not detect Unicode...

        offset, bytes = self.getByteDef(va)
        maxlen = len(bytes) - offset
        count = 0
        if maxlen < 2:
            return -1
        charset = bytes[offset + 1]
        while count < maxlen:
            # If we hit another thing, then probably not.
            # Ignore when count==0 so detection can check something
            # already set as a location.
            if (count > 0):
                loc = self.getLocation(va+count)
                if loc:
                    if loc[L_LTYPE] == LOC_UNI:
                        if loc[L_VA] == va:
                            return loc[L_SIZE]
                        if bytes[offset+count] != 0:
                            # same thing as in the string case, a binary can ref into a string
                            # only part of the full string.
                            return count + loc[L_SIZE]
                        return loc[L_VA] - (va + count) + loc[L_SIZE]
                    return -1

            c0 = bytes[offset+count]
            if offset + count+1 >= len(bytes):
                return -1
            c1 = bytes[offset+count+1]

            # If we find our null terminator after more
            # than 4 chars, we're probably a real string
            if c0 == 0:
                if count > 8:
                    return count
                return -1

            # If the first byte char isn't printable, then
            # we're probably not a real "simple" ascii string
            if chr(c0) not in string.printable:
                return -1

            # If it's not null,char,null,char then it's
            # not simple unicode...
            if c1 != charset:
                return -1

            count += 2
        return -1

    def isProbablyUnicode(self, va):
        if self.detectUnicode(va) > 0 :
            return True
        return False

    def isProbablyCode(self, va, **kwargs):
        """
        Most of the time, absolute pointers which point to code
        point to the function entry, so test it for the sig.
        """
        if not self.isExecutable(va):
            return False
        ret = self.isFunctionSignature(va)
        if ret:
            return ret

        rerun = kwargs.pop('rerun', False)
        if va in self.iscode and not rerun:
            return self.iscode[va]

        self.iscode[va] = True
        # because we're doing partial emulation, demote some of the logging
        # messages to low priority.
        kwargs['loglevel'] = e_common.EMULOG
        emu = self.getEmulator(**kwargs)
        wat = v_emucode.watcher(self, va)
        emu.setEmulationMonitor(wat)
        try:
            emu.runFunction(va, maxhit=1)
        except Exception as e:
            self.iscode[va] = False
            return False

        if wat.looksgood():
            self.iscode[va] = True
        else:
            self.iscode[va] = False

        return self.iscode[va]

    #################################################################
    #
    # Opcode API
    #
    def parseOpcode(self, va, arch=envi.ARCH_DEFAULT, skipcache=False):
        '''
        Parse an opcode from the specified virtual address.

        Example: op = m.parseOpcode(0x7c773803, skipcache=True)

        Set skipcache=True in order to bypass the opcode cache and force a reparsing of bytes
        '''
        off, b = self.getByteDef(va)
        if arch == envi.ARCH_DEFAULT:
            loctup = self.getLocation(va)
            # XXX - in the case where we've set a location on what should be an
            # opcode lets make sure L_LTYPE == LOC_OP if not lets reset L_TINFO = original arch param
            # so that at least parse opcode wont fail
            if loctup is not None and loctup[L_TINFO] and loctup[L_LTYPE] == LOC_OP:
                arch = loctup[L_TINFO]
        if not skipcache:
            key = (va, arch, b[:16])
            valu = self._op_cache.get(key, None)
            if not valu:
                valu = self.imem_archs[(arch & envi.ARCH_MASK) >> 16].archParseOpcode(b, off, va)
            self._op_cache[key] = valu
            return valu
        return self.imem_archs[(arch & envi.ARCH_MASK) >> 16].archParseOpcode(b, off, va)

    def clearOpcache(self):
        '''
        Remove all elements from the opcode cache
        '''
        self._op_cache.clear()

    def iterJumpTable(self, startva, step=None, maxiters=None, rebase=False):
        if not step:
            step = self.psize
        fname = self.getMemoryMap(startva)
        if fname is None:
            return

        fname = fname[3]
        imgbase = self.getFileMeta(fname, 'imagebase')
        iters = 0
        ptrbase = startva
        rdest = self.readMemValue(ptrbase, step)
        if rebase and rdest < imgbase:
            rdest += imgbase

        while self.isValidPointer(rdest) and self.isProbablyCode(rdest):
            if self.analyzePointer(ptrbase) in STOP_LOCS:
                break

            yield rdest

            ptrbase += step
            if len(self.getXrefsTo(ptrbase)):
                break
            rdest = self.readMemValue(ptrbase, step)
            if rebase and rdest < imgbase:
                rdest += imgbase

            iters += 1
            if maxiters is not None and iters >= maxiters:
                break

    def moveCodeBlock(self, cbva, newfva):
        cb = self.getCodeBlock(cbva)

        if cb is None:
            return

        if cb[CB_FUNCVA] == newfva:
            return

        self.delCodeBlock(cb)
        self.addCodeBlock((cb[CB_VA], cb[CB_SIZE], newfva))

    def splitJumpTable(self, callingVa, prevRefVa, newTablAddr, rebase=False, psize=4):
        '''
        So we have the case where if we have two jump tables laid out consecutively in memory (let's
        call them tables Foo and Bar, with Foo coming before Bar), and we see Foo first, we're going to
        recognize Foo as being a giant table, with all of Bar overlapping with Foo

        So we need to construct a list of now invalid references from prevRefVa, starting at newTablAddr
        newTablAddr should point to the new jump table, and those new codeblock VAs should be removed from
        the list of references that prevRefVa refs to (and delete the name)

        We also need to check to see if the functions themselves line up (ie, do these two jump tables
        even belong to the same function, or should we remove the code block from the function entirely?)
        '''
        # Due to how codeflow happens, we have no guarantee if these two adjacent jump tables are
        # even in the same function
        codeblocks = set()
        curfva = self.getFunction(callingVa)
        # collect all the entries for the new jump table
        for cb in self.iterJumpTable(newTablAddr, rebase=rebase, step=psize):
            if cb in codeblocks:
                continue
            codeblocks.add(cb)
            prevcb = self.getCodeBlock(cb)
            if prevcb is None:
                continue
            # we may also have to break these codeblocks from the old function
            # 1 -- new func is none, old func is none
            #   * can't happen. if the codeblock is defined, we at least have an old function
            # 2 -- new func is not none, old func is none
            #   * Can't happen. see above
            # 3 -- new func is none, old func is not none
            #   * delete the codeblock. we've dropped into a new function that is different from the old
            #     since how codeflow discover functions, we should have all the code blocks for function
            # 4 -- neither are none
            #   * moveCodeBlock -- that func will handle whether or not functions are the same
            if curfva is not None:
                self.moveCodeBlock(cb, curcb[CB_FUNCVA])
            else:
                self.delCodeBlock(prevcb[CB_VA])

        # now delete those entries from the previous jump table
        oldrefs = self.getXrefsFrom(prevRefVa)
        todel = [xref for xref in self.getXrefsFrom(prevRefVa) if xref[1] in codeblocks]
        for va in todel:
            self.setComment(va[1], None)
            self.delXref(va)

    def makeJumpTable(self, op, tova, rebase=False, psize=4):
        fname = self.getFileByVa(tova)
        imgbase = self.getFileMeta(fname, 'imagebase')

        ptrbase = tova
        rdest = self.readMemValue(ptrbase, psize)
        if rebase and rdest < imgbase:
            rdest += imgbase

        # if there's already an Xref to this address from another jump table, we overshot
        # the other table, and need to cut that one short, delete its Xrefs starting at this one
        # and then let the rest of this function build the new jump table
        # This jump table also may not be in the same function as the other jump table, so we need
        # to remove those codeblocks (and child codeblocks) from this function

        # at this point, rdest should be the first codeblock in the jumptable, so get all the xrefs to him
        # (but skipping over the current jumptable base address we're looking at)
        for xrfrom, xrto, rtype, rflags in self.getXrefsTo(rdest):
            if tova == xrfrom:
                continue

            refva, refsize, reftype, refinfo = self.getLocation(xrfrom)
            if reftype != LOC_OP:
                continue
            # If we've already constructed this opcode location and made the xref to the new codeblock,
            # that should mean we've already made the jump table, so there should be no need to split this
            # jump table.
            if refva == op.va:
                continue
            refop = self.parseOpcode(refva)
            for refbase, refbflags in refop.getBranches():
                if refbflags & envi.BR_TABLE:
                    self.splitJumpTable(op.va, refva, tova, psize=psize)

        i = 0
        tabdone = {}
        for i, rdest in enumerate(self.iterJumpTable(ptrbase, rebase=rebase, step=psize)):
            if not tabdone.get(rdest):
                tabdone[rdest] = True
                self.addXref(op.va, rdest, REF_CODE, envi.BR_COND)
                if self.getName(rdest) is None:
                    self.makeName(rdest, "case%d_%.8x" % (i, op.va))
            else:
                cmnt = self.getComment(rdest)
                if cmnt is None:
                    self.setComment(rdest, "Other Case(s): %d" % i)
                else:
                    cmnt += ", %d" % i
                    self.setComment(rdest, cmnt)

        # This must be second (len(xrefsto))
        self.addXref(op.va, tova, REF_PTR)
        self.setVaSetRow('SwitchCases', (op.va, op.va, i))
        self.setVaSetRow('DynamicBranches', (op.va, repr(op), op.iflags))

    def makeOpcode(self, va, op=None, arch=envi.ARCH_DEFAULT):
        """
        Create a single opcode location.  If you have already parsed the
        opcode object, you may pass it in.
        """
        if op is None:
            try:
                op = self.parseOpcode(va, arch=arch)
            except envi.InvalidInstruction as msg:
                # FIXME something is just not right about this...
                bytez = self.readMemory(va, 16)
                logger.warning("Invalid Instruct Attempt At:", hex(va), e_common.hexify(bytez))
                raise InvalidLocation(va, msg)
            except Exception as msg:
                raise InvalidLocation(va, msg)

        # Add our opcode location first (op flags become ldata)
        loc = self.addLocation(va, op.size, LOC_OP, op.iflags)

        # This takes care of all normal indirect immediates

        brdone = {}
        brlist = op.getBranches()
        for tova, bflags in brlist:

            # If there were unresolved dynamic branches, oh well...
            if tova is None:
                continue
            if not self.isValidPointer(tova):
                continue

            brdone[tova] = True

            # Special case, if it's a table branch, lets resolve it now.
            if bflags & envi.BR_TABLE:
                self.makeJumpTable(op, tova)

            elif bflags & envi.BR_DEREF:

                self.addXref(va, tova, REF_DATA)
                ptrdest = None
                if self.getLocation(tova) is None:
                    ptrdest = self.makePointer(tova, follow=False)

                # If the actual dest is executable, make a code ref fixup
                # which *removes* the deref flag...
                # If we're an xref to something real, rip out the deref flag, but if we're
                # an xref to a big fat 0, fuggedaboutit
                if ptrdest and self.analyzePointer(ptrdest[0]):
                    self.addXref(va, ptrdest[0], REF_CODE, bflags & ~envi.BR_DEREF)
                else:
                    self.addXref(va, tova, REF_CODE, bflags)


            else:
                # vivisect does NOT create REF_CODE entries for
                # instruction fall through
                if bflags & envi.BR_FALL:
                    continue

                self.addXref(va, tova, REF_CODE, bflags)

        # Check the instruction for static d-refs
        for oidx, o in op.genRefOpers(emu=None):
            # FIXME it would be nice if we could just do this one time
            # in the emulation pass (or hint emulation that some have already
            # been done.
            # unfortunately, emulation pass only occurs for code identified
            # within a marked function.
            # future fix: move this all into VivCodeFlowContext.

            # Does the operand touch memory ?
            if o.isDeref():

                ref = o.getOperAddr(op, None)

                if brdone.get(ref, False):
                    continue

                if ref is not None and self.isValidPointer(ref):

                    # It's a data reference. lets also check if the data is
                    # a pointer.

                    self.addXref(va, ref, REF_DATA)

                    # If we don't already know what type this location is,
                    # lets make it either a pointer or a number...
                    if self.getLocation(ref) is None:
                        self.guessDataPointer(ref, o.tsize)
            else:
                ref = o.getOperValue(op)
                if brdone.get(ref, False):
                    continue
                if ref is not None and type(ref) is int and self.isValidPointer(ref):
                    self.addXref(va, ref, REF_PTR)

        return loc

    def _dbgLocEntry(self, va):
        """
        Display the human-happy version of a location
        """
        loc = self.getLocation(va)
        if loc is None:
            return 'None'

        lva, lsz, ltype, ltinfo = loc
        ltvar = loc_lookups.get(ltype)
        ltdesc = loc_type_names.get(ltype)
        locrepr = '(0x%x, %d, %s, %r)  # %s' % (lva, lsz, ltvar, ltinfo, ltdesc)
        return locrepr

    def updateCallsFrom(self, fva, ncalls):
        function = self.getFunction(fva)
        prev_call = self.getFunctionMeta(function, 'CallsFrom')
        newcall = set(prev_call).union(set(ncalls))
        self.setFunctionMeta(function, 'CallsFrom', list(newcall))

    def makeCode(self, va, arch=envi.ARCH_DEFAULT, fva=None):
        """
        Attempt to begin code-flow based disassembly by
        starting at the given va.  The va will be made into
        an OpcodeLoc and refs will be walked continuing to
        make code where possible.
        """
        # If this is already a location, bail.
        if self.isLocation(va):
            return

        calls_from = self.cfctx.addCodeFlow(va, arch=arch)
        if fva is None:
            self.setVaSetRow('CodeFragments', (va, calls_from))
        else:
            self.updateCallsFrom(fva, calls_from)
        return calls_from

    def previewCode(self, va, arch=envi.ARCH_DEFAULT):
        '''
        Show the repr of an instruction in the current canvas *before* making it that
        '''
        try:
            op = self.parseOpcode(va, arch)
            if op is None:
                self.vprint("0x%x - None")
            else:
                self.vprint("0x%x  (%d bytes)  %s" % (va, len(op), repr(op)))
        except Exception:
            self.vprint("0x%x - decode exception" % va)
            logger.exception("preview opcode exception:")

    #################################################################
    #
    # Function API
    #

    def isFunction(self, funcva):
        """
        Return True if funcva is a function entry point.
        """
        return self.funcmeta.get(funcva) is not None

    def isFunctionThunk(self, funcva):
        """
        Return True if funcva is a function thunk
        """
        # TODO: could we do more here?
        try:
            return self.getFunctionMeta(funcva, 'Thunk') is not None
        except InvalidFunction:
            return False

    def getFunctions(self):
        """
        Return a list of the function virtual addresses
        defined in the workspace.
        """
        return list(self.funcmeta.keys())

    def getFunction(self, va):
        """
        Return the VA for this function.  This will search code blocks
        and check for a function va.
        """
        if self.funcmeta.get(va) is not None:
            return va
        cbtup = self.getCodeBlock(va)
        if cbtup is not None:
            return cbtup[CB_FUNCVA]
        return None

    def makeFunction(self, va, meta=None, arch=envi.ARCH_DEFAULT):
        """
        Do parsing for function information and add a new function doodad.
        This function should probably only be called once code-flow for the
        area is complete.
        """
        logger.debug('makeFunction(0x%x, %r, 0x%x)', va, meta, arch)
        if self.isFunction(va):
            logger.debug('0x%x is already a function, skipping', va)
            return

        if not self.isValidPointer(va):
            raise InvalidLocation(va)

        loc = self.getLocation(va)
        if loc is not None and loc[L_TINFO] is not None and loc[L_LTYPE] == LOC_OP:
            arch = loc[L_TINFO]

        realfva = self.cfctx.addEntryPoint(va, arch=arch)

        if meta is not None:
            for key, val in meta.items():
                self.setFunctionMeta(realfva, key, val)
        return realfva

    def delFunction(self, funcva):
        """
        Remove a function, it's code blocks and all associated meta
        """
        if self.funcmeta.get(funcva) is None:
            raise InvalidLocation(funcva)

        self._fireEvent(VWE_DELFUNCTION, funcva)

    def setFunctionArg(self, fva, idx, atype, aname):
        '''
        Set the name and type information for a single function arguemnt by index.

        Example:
            # If we were setting up main...
            vw.setFunctionArg(fva, 0, 'int','argc')
            vw.setFunctionArg(fva, 1, 'char **','argv')
        '''
        rettype,retname,callconv,callname,callargs = self.getFunctionApi(fva)
        callargs = list(callargs)
        while len(callargs) <= idx:
            callargs.append( ('int','arg%d' % len(callargs)) )

        callargs[idx] = (atype,aname)
        self.setFunctionApi(fva, (rettype,retname,callconv,callname,callargs))

    def getFunctionArgs(self, fva):
        '''
        Returns the list of (typename,argname) tuples which define the
        arguments for the specified function.

        Example:
            for typename,argname in vw.getFunctionArgs(fva):
                print('Takes: %s %s' % (typename,argname))
        '''
        rettype, retname, callconv, callname, callargs = self.getFunctionApi(fva)
        return list(callargs)

    def getFunctionApi(self, fva):
        '''
        Retrieve the API definition for the given function address.

        Returns: an API tuple (similar to impapi subsystem) or None
            ( rettype, retname, callconv, funcname, ( (argtype, argname), ...) )
        '''
        ret = self.getFunctionMeta(fva, 'api')
        if ret is not None:
            return ret

        defcall = self.getMeta('DefaultCall','unkcall')
        return ('void', None, defcall, None, ())

    def setFunctionApi(self, fva, apidef):
        '''
        Set a function's API definition.
        NOTE: apidef is a tuple similar to the impapi subsystem
            ( rettype, retname, callconv, funcname, ( (argtype, argname), ...) )

        Example:
            apidef = ('int','size','stdcall','getThingSize', ( ('void *','thing'), ))
            vw.setFunctionApi(fva, apidef)
        '''
        self.setFunctionMeta(fva, 'api', apidef)

    def getFunctionLocals(self, fva):
        '''
        Retrieve the list of (fva,spdelta,symtype,syminfo) tuples which
        represent the given function's local memory offsets.
        '''
        if not self.isFunction(fva):
            raise InvalidFunction(fva)
        return list(self.localsyms[fva].values())

    def getFunctionLocal(self, fva, spdelta):
        '''
        Retrieve a function local symbol definition as a
        (typename,symname) tuple or None if not found.

        NOTE: If the local symbol references a LSYM_FARG, this API
        will resolve the argument name/type from the function API
        definition.

        Example:
            locsym = vw.getFunctionLocal(fva, 8)
            if locsym:
                symtype,symname = locsym
                print('%s %s;' % (symtype,symname))
        '''
        locsym = self.localsyms[fva].get(spdelta)
        if locsym is None:
            return None

        fva,spdelta,symtype,syminfo = locsym
        if symtype == LSYM_NAME:
            return syminfo

        if symtype == LSYM_FARG:

            apidef = self.getFunctionApi(fva)
            if apidef is None:
                return None

            funcargs = apidef[-1]
            if syminfo >= len(funcargs):
                return None

            return funcargs[syminfo]

        raise Exception('Unknown Local Symbol Type: %d' % symtype)

    def setFunctionLocal(self, fva, spdelta, symtype, syminfo):
        '''
        Assign a local symbol within a function (addressed
        by delta from initial sp).  For each symbol, a "symtype"
        and "syminfo" field are used to specify the details.

        Example:
            # Setup a regular local integer
            vw.setFunctionLocal(fva, -4, LSYM_NAME, ('int','x'))

            # Setup a link to a stack argument... (ie. i386 cdecl)
            vw.setFunctionLocal(fva, 4, LSYM_FARG, 0)

            # Setup amd64 style shadow space
            vw.setFunctionLocal(fva, 8, LSYM_NAME, ('void *','shadow0'))
        '''
        metaname = 'LocalSymbol:%d' % spdelta
        metavalue = (fva,spdelta,symtype,syminfo)
        self.setFunctionMeta(fva, metaname, metavalue)

    def setFunctionMeta(self, funcva, key, value):
        """
        Set meta key,value pairs that describe a particular
        function (by funcva).

        Example: vw.setFunctionMeta(fva, "WootKey", 10)
        """
        if not self.isFunction(funcva):
            raise InvalidFunction(funcva)
        self._fireEvent(VWE_SETFUNCMETA, (funcva, key, value))

    def getFunctionMeta(self, funcva, key, default=None):
        m = self.funcmeta.get(funcva)
        if m is None:
            raise InvalidFunction(funcva)
        return m.get(key, default)

    def getFunctionMetaDict(self, funcva):
        """
        Return the entire dictionary of function metadata
        for the function specified at funcva
        """
        return self.funcmeta.get(funcva)

    def getFunctionBlocks(self, funcva):
        """
        Return the code-block objects for the given function va
        """
        ret = self.codeblocks_by_funcva.get(funcva)
        if ret is None:
            ret = []
        return ret

    def makeFunctionThunk(self, fva, thname, addVa=True, filelocal=False, basename=None):
        """
        Inform the workspace that a given function is considered a "thunk" to another.
        This allows the workspace to process argument inheritance and several other things.

        If basename is provided, that name is used to create the Vivisect name for the thunk.
        If basename is not provided, thname is chopped and used for the Vivisect name.
        This difference allows, for example, the Elf loader to make PLT functions named "plt_<foo>" 
        but still use the official thunk name "*.<foo>".  This thunk name is used to look up
        the import api.  These "*.<foo>" thunk names are also used in the addNoReturnApi().

        Usage: vw.makeFunctionThunk(0xvavavava, "kernel32.CreateProcessA")
        """
        self.checkNoRetApi(thname, fva)
        self.setFunctionMeta(fva, "Thunk", thname)

        if basename is None:
            basename = thname.split(".")[-1]

        if addVa:
            name = "%s_%.8x" % (basename, fva)
        else:
            name = basename
        newname = self.makeName(fva, name, filelocal=filelocal, makeuniq=True)

        api = self.getImpApi(thname)
        if api:
            # Set any argument names that are None
            rettype,retname,callconv,callname,callargs = api
            callargs = [ callargs[i] if callargs[i][1] else (callargs[i][0],'arg%d' % i) for i in range(len(callargs)) ]
            self.setFunctionApi(fva, (rettype,retname,callconv,callname,callargs))

    def getCallers(self, va):
        '''
        Get the va for all the callers of the given function/import.

        Example:
            for va in vw.getCallers( importva ):
                dostuff(va)
        '''
        ret = []
        for fromva, tova, rtype, rflags in self.getXrefsTo(va, rtype=REF_CODE):
            if rflags & envi.BR_PROC:
                ret.append(fromva)
        return ret

    def getCallGraph(self):
        '''
        Retrieve a visgraph Graph object representing all known inter procedural
        branches in the workspace.  Each node has an ID that is the same as the
        function va.

        Example:
            graph = vw.getCallGraph()
        '''
        return self._call_graph

    def getFunctionGraph(self, fva):
        '''
        Retrieve a code-block graph for the specified virtual address.
        Procedural branches (ie, calls) will not be followed during graph
        construction.
        '''
        return viv_codegraph.FuncBlockGraph(self,fva)

    def getImportCallers(self, name):
        """
        Get a list of all the callers who reference the specified import
        by name. (If we detect that the name is actually *in* our workspace,
        return those callers too...
        """
        ret = []

        # If it's a local function, do that too..
        fva = self.vaByName(name)
        if fva is not None and self.isFunction(fva):
            ret = self.getCallers(fva)

        for fva in self.getFunctions():
            if self.getFunctionMeta(fva, 'Thunk') == name:
                ret.extend( self.getCallers( fva ) )

        for lva,lsize,ltype,tinfo in self.getLocations(LOC_IMPORT):
            if tinfo == name:
                ret.extend( self.getCallers( lva ) )

        return ret

    #################################################################
    #
    # Xref API
    #

    def getXrefs(self, rtype=None):
        """
        Return the entire list of XREF tuples for this workspace.
        """
        if rtype:
            return [ xtup for xtup in self.xrefs if xtup[XR_RTYPE] == rtype ]
        return self.xrefs

    def getXrefsFrom(self, va, rtype=None):
        """
        Return a list of tuples for the xrefs whose origin is the
        specified va.  Optionally, only return xrefs whose type
        field is rtype if specified.

        example:
        for fromva, tova, rtype, rflags in vw.getXrefsFrom(0x41414141):
            dostuff(tova)
        """
        ret = []
        xrefs = self.xrefs_by_from.get(va, None)
        if xrefs is None:
            return ret
        if rtype is None:
            return xrefs
        return [ xtup for xtup in xrefs if xtup[XR_RTYPE] == rtype ]

    def getXrefsTo(self, va, rtype=None):
        """
        Get a list of xrefs which point to the given va. Optionally,
        specify an rtype to get only xrefs of that type.
        """
        # FIXME make xrefs use MapLookup!
        ret = []
        xrefs = self.xrefs_by_to.get(va, None)
        if xrefs is None:
            return ret
        if rtype is None:
            return xrefs
        return [ xtup for xtup in xrefs if xtup[XR_RTYPE] == rtype ]

    def addMemoryMap(self, va, perms, fname, bytes, align=None):
        """
        Add a memory map to the workspace.  This is the *only* way to
        get memory backings into the workspace.
        """
        self._fireEvent(VWE_ADDMMAP, (va, perms, fname, bytes, align))

        # since we don't return anything from _fireEvent(), pull the new info:
        mva, msz, mperm, mbytes = self.getMemoryMap(va)
        return msz

    def delMemoryMap(self, mapva):
        '''
        Remove a memory map from the workspace.
        '''
        self._fireEvent(VWE_DELMMAP, mapva)

    def addSegment(self, va, size, name, filename):
        """
        Add a "segment" to the workspace.  A segment is generally some meaningful
        area inside of a memory map.  For PE binaries, a segment and a memory map
        are synonymous.  However, some platforms (Elf) specify their memory maps
        (program headers) and segments (sectons) seperately.
        """
        self._fireEvent(VWE_ADDSEGMENT, (va,size,name,filename))

    def getSegment(self, va):
        """
        Return the tuple representation of a segment. With the
        following format:

        (va, size, name, filename)
        """
        for seg in self.segments:
            sva, ssize, sname, sfile = seg
            if va >= sva and va < (sva + ssize):
                return seg
        return None

    def getSegments(self):
        """
        Return a list of segment tuples (see getSegment) for all
        the segments defined in the current worksace
        """
        return list(self.segments)

    def addCodeBlock(self, va, size, funcva):
        """
        Add a region of code which belongs to a function.  Code-block boundaries
        are at all logical branches and have more in common with a logical
        graph view than function chunks.
        """
        loc = self.getLocation( va )
        if loc is None:
            raise Exception('Adding Codeblock on *non* location?!?: 0x%.8x' % va)
        self._fireEvent(VWE_ADDCODEBLOCK, (va,size,funcva))

    def getCodeBlock(self, va):
        """
        Return the codeblock which contains the given va.  A "codeblock"
        is a location compatable tuple: (va, size, funcva)
        """
        return self.blockmap.getMapLookup(va)

    def delCodeBlock(self, va):
        """
        Remove a code-block definition from the codeblock namespace.
        """
        cb = self.getCodeBlock(va)
        if cb is None:
            raise Exception("Unknown Code Block: 0x%x" % va)
        self._fireEvent(VWE_DELCODEBLOCK, cb)

    def getCodeBlocks(self):
        """
        Return a list of all the codeblock objects.
        """
        return list(self.codeblocks)

    def addXref(self, fromva, tova, reftype, rflags=0):
        """
        Add an xref with the specified fromva, tova, and reftype
        (see REF_ macros).  This will *not* trigger any analysis.
        Callers are expected to do their own xref analysis (ie, makeCode() etc)
        """
        # Architecture gets to decide on actual final VA (ARM/THUMB/etc...)
        tova, reftype, rflags = self.arch.archModifyXrefAddr(tova, reftype, rflags)

        ref = (fromva, tova, reftype, rflags)
        if ref in self.getXrefsFrom(fromva):
            return
        self._fireEvent(VWE_ADDXREF, (fromva, tova, reftype, rflags))

    def delXref(self, ref):
        """
        Remove the given xref.  This *will* exception if the
        xref doesn't already exist...
        """
        if ref not in self.getXrefsFrom(ref[XR_FROM]):
            raise Exception("Unknown Xref: %x %x %d" % ref)
        self._fireEvent(VWE_DELXREF, ref)

    def analyzePointer(self, va):
        """
        Assume that a new pointer has been created.  Check if it's
        target has a defined location and if not, try to figure out
        what's there. Will return the location type of the location
        it recommends or None if a location is already there or it has
        no idea.
        """
        if self.getLocation(va) is not None:
            return None
        if self.isProbablyUnicode(va):
            return LOC_UNI
        elif self.isProbablyString(va):
            return LOC_STRING
        elif self.isProbablyCode(va):
            return LOC_OP
        return None

    def getMeta(self, name, default=None):
        return self.metadata.get(name, default)

    def setMeta(self, name, value):
        """
        Set a meta key,value pair for this workspace.
        """
        self._fireEvent(VWE_SETMETA, (name,value))

    def markDeadData(self, start, end):
        """
        mark a virtual range as dead code.
        """
        self.setMeta("deaddata:0x%08x" % start, (start, end))

    def unmarkDeadData(self, start, end):
        """
        unmark a virtual range as dead code
        """
        self._dead_data.remove( (start,end) )

    def _mcb_deaddata(self, name, value):
        """
        callback from setMeta with namespace
        deaddata:
        that indicates a range has been added
        as dead data.
        """
        if value not in self._dead_data:
            self._dead_data.append( value )

    def isDeadData(self, va):
        """
        Return boolean indicating va is in
        a dead data range.
        """
        for start,end in self._dead_data:
            if va >= start and va <= end:
                return True
        return False

    def initMeta(self, name, value):
        """
        Set a metakey ONLY if it is not already set. Either
        way return the value of the meta key.
        """
        m = self.getMeta(name)
        if m is None:
            self.setMeta(name, value)
            m = value
        return m

    def getTransMeta(self, mname, default=None):
        '''
        Retrieve a piece of "transient" metadata which is *not*
        stored across runs or pushed through the event subsystem.
        '''
        return self.transmeta.get(mname,default)

    def setTransMeta(self, mname, value):
        '''
        Store a piece of "transient" metadata which is *not*
        stored across runs or pushed through the event subsystem.
        '''
        self.transmeta[mname] = value

    def castPointer(self, va):
        """
        Return the value for a pointer in memory at
        the given location.  This method does NOT
        create a location object or do anything other
        than parse memory.
        """
        offset, bytes = self.getByteDef(va)
        return e_bits.parsebytes(bytes, offset, self.psize, bigend=self.bigend)

    def guessDataPointer(self, ref, tsize):
        '''
        Trust vivisect to do the right thing and make a value and a
        pointer to that value
        '''
        # So we need the size check to avoid things like "aaaaa", maybe
        # but maybe if we do something like the tsize must be either the
        # target pointer size or in a set of them that the arch defines?
        nloc = None
        try:
            if self.isProbablyUnicode(ref):
                nloc = self.makeUnicode(ref)
            elif self.isProbablyString(ref):
                nloc = self.makeString(ref)
        except e_exc.SegmentationViolation:
            # Usually means val is 0 and we can just ignore this error
            nloc = None
        except Exception as e:
            logger.warning('makeOpcode string making hit error %s', str(e))
            nloc = None

        if not nloc:
            val = self.parseNumber(ref, tsize)
            if (self.psize == tsize and self.isValidPointer(val)):
                nloc = self.makePointer(ref, tova=val)
            else:
                nloc = self.makeNumber(ref, tsize)

        return nloc

    def makePointer(self, va, tova=None, follow=True):
        """
        Create a new pointer location in the workspace.  If you have already
        parsed out the pointers value, you may specify tova to speed things
        up.
        """
        loctup = self.getLocation(va)
        if loctup is not None:
            if loctup[L_LTYPE] != LOC_POINTER or loctup[L_VA] != va:
                logger.info("0x%x: Attempting to make a Pointer where another location object exists (of type %r)", va, self.reprLocation(loctup))
            return None

        psize = self.psize

        # Get and document the xrefs created for the new location
        if tova is None:
            tova = self.castPointer(va)

        self.addXref(va, tova, REF_PTR)

        ploc = self.addLocation(va, psize, LOC_POINTER)

        if follow and self.isValidPointer(tova):
            self.followPointer(tova)

        return ploc

    def makePad(self, va, size):
        """
        A special utility for making a pad of a particular size.
        """
        return self.addLocation(va, size, LOC_PAD, None)

    def makeNumber(self, va, size, val=None):
        """
        Create a number location in memory of the given size.

        (you may specify val if you have already parsed the value
         from memory and would like to save CPU cycles)
        """
        return self.addLocation(va, size, LOC_NUMBER, None)

    def parseNumber(self, va, size):
        '''
        Parse a <size> width numeric value from memory at <va>.

        Example:
            val = vw.parseNumber(0x41414140, 4)
        '''
        offset, bytes = self.getByteDef(va)
        return e_bits.parsebytes(bytes, offset, size, bigend=self.bigend)

    def _getSubstrings(self, va, size, ltyp):
        # rip through the desired memory range to populate any substrings
        subs = set()
        end = va + size
        for offs in range(va, end, 1):
            loc = self.getLocation(offs, range=True)
            if loc and loc[L_LTYPE] == LOC_STRING and loc[L_VA] > va:
                subs.add((loc[L_VA], loc[L_SIZE]))
                if loc[L_TINFO]:
                    subs = subs.union(set(loc[L_TINFO]))
        return list(subs)

    def _getStrTinfo(self, va, size, subs):
        ploc = self.getLocation(va, range=False)
        if ploc:
            # the string we're making is a substring of some outer one
            # still make this string location, but let the parent know about us too and our
            # children as well. Ultimately, the outermost parent should be responsible for
            # knowing about all it's substrings
            modified = False
            pva, psize, ptype, pinfo = ploc
            if ptype not in (LOC_STRING, LOC_UNI):
                return va, size, subs
            if (va, size) not in pinfo:
                modified = True
                pinfo.append((va, size))

            for sva, ssize in subs:
                if (sva, ssize) not in pinfo:
                    modified = True
                    pinfo.append((sva, ssize))

            tinfo = pinfo
            if modified:
                va = pva
                size = psize
        else:
            tinfo = subs

        return va, size, tinfo

    def makeString(self, va, size=None):
        """
        Create a new string location at the given VA.  You may optionally
        specify size.  If size==None, the string will be parsed as a NULL
        terminated ASCII string.

        Substrings are also handled here. Generally, the idea is:
        * if the memory range is completey undefined, we just create a new string at the VA specified (provided that asciiStringSize return a size greater than 0 or the parameter size is greater than 0)

        * if we create a string A at virtual address 0x40 with size 20, and then later a string B at virtual
          address 0x44, we won't actually make a new location for the string B, but rather add info to the
          tinfo portion of the location tuple for string A, and when trying to retrieve string B via getLocation,
          we'll make up a (sort of) fake location tuple for string B, provided that range=True is passed to
          getLocation

        * if we create string A at virtual address 0x40, and then later a string B at virtual 0x30
          that has a size of 16 or more, we overwrite the string A with the location information for string B,
          and demote string A to being a tuple of (VA, size) inside of string B's location information.

        This method only captures suffixes, but perhaps in the future we'll have symbolik resolution that can
        capture true substrings that aren't merely suffixes.

        This same formula is applied to unicode detection as well
        """
        if size is None:
            size = self.asciiStringSize(va)

        if size <= 0:
            raise Exception("Invalid String Size: %d" % size)

        # rip through the desired memory range to populate any substrings
        subs = self._getSubstrings(va, size, LOC_STRING)
        pva, psize, tinfo = self._getStrTinfo(va, size, subs)

        if self.getName(va) is None:
            m = self.readMemory(va, size).replace(b'\x00', b'').replace(b'\n', b'')
            self.makeName(va, "str_%s_%.8x" % (m[:16].decode('utf-8'), va))
        return self.addLocation(pva, psize, LOC_STRING, tinfo=tinfo)

    def makeUnicode(self, va, size=None):
        if size is None:
            size = self.uniStringSize(va)

        if size <= 0:
            raise Exception("Invalid Unicode Size: %d" % size)

        subs = self._getSubstrings(va, size, LOC_UNI)
        pva, psize, tinfo = self._getStrTinfo(va, size, subs)

        if self.getName(va) is None:
            m = self.readMemory(va, size-1).replace(b'\n', b'').replace(b'\0', b'')
            try:
                self.makeName(va, "wstr_%s_%.8x" % (m[:16].decode('utf-8'), va))
            except:
                self.makeName(va, "wstr_%s_%.8x" % (m[:16],va))
        return self.addLocation(pva, psize, LOC_UNI, tinfo=tinfo)

    def addConstModule(self, modname):
        '''
        Add constants declared within the named module
        to the constants resolver namespace.

        Example: vw.addConstModule('vstruct.constants.ntstatus')
        '''
        mod = self.loadModule(modname)
        self.vsconsts.addModule(mod)

    def addStructureModule(self, namespace, modname):
        '''
        Add a vstruct structure module to the workspace with the given
        namespace.

        Example: vw.addStructureModule('ntdll', 'vstruct.defs.windows.win_5_1_i386.ntdll')

        This allows subsequent struct lookups by names like
        '''

        mod = self.loadModule(modname)
        self.vsbuilder.addVStructNamespace(namespace, mod)

    def getStructure(self, va, vstructname):
        """
        Parse and return a vstruct object for the given name.  This
        (like parseOpcode) does *not* require that the location be a struct
        and will not create one (use makeStructure).
        """
        s = vstruct.getStructure(vstructname)
        if s is None:
            s = self.vsbuilder.buildVStruct(vstructname)
        if s is not None:
            bytes = self.readMemory(va, len(s))
            s.vsParse(bytes)
        return s

    def makeStructure(self, va, vstructname, vs=None):
        """
        Make a location which is a structure and will be parsed/accessed
        by vstruct.  You must specify the vstruct name for the structure
        you wish to have at the location.  Returns a vstruct from the
        location.
        """
        if vs is None:
            vs = self.getStructure(va, vstructname)
        self.addLocation(va, len(vs), LOC_STRUCT, vstructname)

        # Determine if there are any pointers we need make
        # xrefs for...
        offset = 0
        for p in vs.vsGetPrims():
            if isinstance(p, vs_prims.v_ptr):
                vptr = p.vsGetValue()
                if self.isValidPointer(vptr):
                    self.addXref(va+offset, vptr, REF_PTR)

            offset += len(p)

        return vs

    def getUserStructNames(self):
        '''
        Retrive the list of the existing user-defined structure
        names.

        Example:
            for name in vw.getUserStructNames():
                print('Structure Name: %s' % name)
        '''
        return self.vsbuilder.getVStructCtorNames()

    def getUserStructSource(self, sname):
        '''
        Get the source code (as a string) for the given user
        defined structure.

        Example:
            ssrc = vw.getUserStructSource('MyStructureThing')
        '''
        return self.getMeta('ustruct:%s' % sname)

    def setUserStructSource(self, ssrc):
        '''
        Save the input string as a C structure definition for the
        workspace.  User-defined structures may then be applied
        to locations, or further edited in the future.

        Example:
            src = "struct woot { int x; int y; };"
            vw.setUserStructSource( src )
        '''
        # First, we make sure it compiles...
        ctor = vs_cparse.ctorFromCSource( ssrc )
        # Then, build one to get the name from it...
        vs = ctor()
        cname = vs.vsGetTypeName()
        self.setMeta('ustruct:%s' % cname, ssrc)
        return cname

    def asciiStringSize(self, va):
        """
        Return the size (in bytes) of the ascii string
        at the specified location (or -1 if no terminator
        is found in the memory map)
        """
        offset, bytez = self.getByteDef(va)
        foff = bytez.find(b'\x00', offset)
        if foff == -1:
            return len(bytez) - offset
        return (foff - offset) + 1

    def uniStringSize(self, va):
        """
        Return the size (in bytes) of the unicode string
        at the specified location (or -1 if no terminator
        is found in the memory map)
        """
        offset, bytez = self.getByteDef(va)
        foff = bytez.find(b'\x00\x00', offset)
        if foff == -1:
            return foff
        return (foff - offset) + 2

    def getFileAndOffset(self, va):
        '''
        Helper function which identifies the file a given VA is a part of, then
        splits the file base and offset

        Returns:  (filename, filebase, offset)

        If no file is identified, None is returned
        '''
        fname = self.getFileByVa(va)
        if not fname:
            return None

        fbase = self.getFileMeta(fname, 'imagebase')
        off = va - fbase
        return (fname, fbase, off)

    def addLocation(self, va, size, ltype, tinfo=None):
        """
        Add a location tuple.
        """
        ltup = (va, size, ltype, tinfo)
        #loc = self.locmap.getMapLookup(va)
        #if loc is not None:
            #raise Exception('Duplicate Location: (is: %r wants: %r)' % (loc,ltup))

        self._fireEvent(VWE_ADDLOCATION, ltup)
        return ltup

    def getLocations(self, ltype=None, linfo=None):
        """
        Return a list of location objects from the workspace
        of a particular type.
        """
        if ltype is None:
            return list(self.loclist)

        if linfo is None:
            return [ loc for loc in self.loclist if loc[2] == ltype ]

        return [ loc for loc in self.loclist if (loc[2] == ltype and loc[3] == linfo) ]

    def isLocation(self, va, range=False):
        """
        Return True if the va represents a location already.
        """
        if self.getLocation(va, range=range) is not None:
            return True
        return False

    def isLocType(self, va, ltype):
        """
        You may use this to test if a given VA represents
        a location of the specified type.

        example:
        if vw.isLocType(0x41414141, LOC_STRING):
            print("string at: 0x41414141")
        """
        # make it operate like py2 did
        if va is None:
            return False
        tup = self.getLocation(va)
        if tup is None:
            return False
        return tup[L_LTYPE] == ltype

    def getLocation(self, va, range=True):
        """
        Return the va,size,ltype,tinfo tuple for the given location.
        (specify range=True to potentially match a va that is inside
        a location rather than the beginning of one, this behavior
        only affects strings/substring retrieval currently)
        """
        loc = self.locmap.getMapLookup(va)
        if not loc:
            return loc

        if range and loc[L_LTYPE] in (LOC_STRING, LOC_UNI):
            # dig into any sublocations that may have been created, trying to find the best match
            # possible, where "best" means the substring that both contains the va, and has no substrings
            # that contain the va.
            if not loc[L_TINFO]:
                return loc
            subs = sorted(loc[L_TINFO], key=lambda k: k[0], reverse=False)
            ltup = loc
            for sva, ssize in subs:
                if sva <= va < sva + ssize:
                    ltup = (sva, ssize, loc[L_LTYPE], [])
            return ltup
        else:
            return loc

    def getLocationRange(self, va, size):
        """
        A "location range" is a list of location tuples where
        undefined space *will* be represented by LOC_UNDEF tuples
        to provide a complete accounting of linear workspace.
        """
        ret = []
        endva = va+size
        undefva = None
        while va < endva:
            ltup = self.getLocation(va)
            if ltup is None:
                if undefva is None:
                    undefva = va
                va += 1
            else:
                if undefva is not None:
                    ret.append((undefva, va-undefva, LOC_UNDEF, None))
                    undefva = None
                ret.append(ltup)
                va += ltup[L_SIZE]

        # Mop up any hanging udefs
        if undefva is not None:
            ret.append((undefva, va-undefva, LOC_UNDEF, None))

        return ret

    def delLocation(self, va):
        """
        Delete the given Location object from the binary
        (removes any xrefs/etc for the location as well)

        This will raise InvalidLocation if the va is not
        an exact match for the beginning of a location.
        """
        loc = self.getLocation(va)
        if loc is None:
            raise InvalidLocation(va)
        # remove xrefs from this location
        for xref in self.getXrefsFrom(va):
            self.delXref(xref)
        self._fireEvent(VWE_DELLOCATION, loc)

    def getRenderInfo(self, va, size):
        """
        Get nearly everything needed to render a workspace area
        to a display.  This function *greatly* speeds up interface
        code and is considered "tightly coupled" with the asmview
        code.  (and is therefore subject to change).
        """
        locs = []
        funcs = {}
        names = {}
        comments = {}
        extras = {}

        for loc in self.getLocationRange(va, size):
            lva, lsize, ltype, tinfo = loc
            locs.append(loc)

            name = self.getName(lva)
            isfunc = self.isFunction(lva)
            cmnt = self.getComment(lva)

            if name is not None:
                names[lva] = name
            if isfunc == True:
                funcs[lva] = True
            if cmnt is not None:
                comments[lva] = cmnt

            if ltype == LOC_UNDEF:
                # Expand out all undefs so we can send all the info
                endva = lva + lsize
                while lva < endva:
                    uname = self.getName(lva)
                    ucmnt = self.getComment(lva)
                    if uname is not None:
                        names[lva] = uname
                    if ucmnt is not None:
                        comments[lva] = ucmnt
                    #ret.append(((lva, 1, LOC_UNDEF, None), self.getName(lva), False, self.getComment(lva)))
                    lva += 1

            elif ltype == LOC_OP:
                extras[lva] = self.parseOpcode(lva)

            elif ltype == LOC_STRUCT:
                extras[lva] = self.getStructure(lva, tinfo)

        return locs, funcs, names, comments, extras

    def getPrevLocation(self, va, adjacent=True):
        """
        Get the previous location behind this one.  If adjacent
        is true, only return a location which is IMMEDIATELY behind
        the given va, otherwise search backward for a location until
        you find one or hit the edge of the segment.
        """
        va -= 1
        ret = self.locmap.getMapLookup(va)
        if ret is not None:
            return ret
        if adjacent:
            return None
        va -= 1
        while va > 0:
            ret = self.locmap.getMapLookup(va)
            if ret is not None:
                return ret
            va -= 1
        return None

    def vaByName(self, name):
        return self.va_by_name.get(name, None)

    def getLocationByName(self, name):
        """
        Return a location object by the name of the
        location.
        """
        va = self.vaByName(name)
        if va is None:
            raise InvalidLocation(0, "Unknown Name: %s" % name)
        return self.getLocation(va)

    def getNames(self):
        """
        Return a list of tuples containing (va, name)
        """
        return list(self.name_by_va.items())

    def getName(self, va, smart=False):
        '''
        Returns the name of the specified virtual address (or None).

        Smart mode digs beyond simple name lookups, as follows:
        If va falls within a known function in the workspace, we return "funcname+<delta>".
        If not, and the va falls within a mapped binary, we return "filename+<delta>"
        '''
        name = self.name_by_va.get(va)

        if name is not None or not smart:
            return name

        # TODO: by previous symbol?

        # by function
        baseva = self.getFunction(va)
        basename = self.name_by_va.get(baseva, None)

        if self.isFunction(va):
            basename = 'sub_0%x' % va

        # by filename
        if basename is None:
            basename = self.getFileByVa(va)
            if basename is None:
                return None

            baseva = self.getFileMeta(basename, 'imagebase')

        delta = va - baseva

        if delta:
            pom = ('', '+')[delta>0]
            name = "%s%s%s" % (basename, pom, hex(delta))
        else:
            name = basename
        return name

    def makeName(self, va, name, filelocal=False, makeuniq=False):
        """
        Set a readable name for the given location by va. There
        *must* be a Location defined for the VA before you may name
        it.  You may set a location's name to None to remove a name.

        makeuniq allows Vivisect to append some number to make the name unique.
        This behavior allows for colliding names (eg. different versions of a function)
        to coexist in the same workspace.

        default behavior is to fail on duplicate (False).
        """
        if filelocal:
            segtup = self.getSegment(va)
            if segtup is None:
                self.vprint("Failed to find file for 0x%.8x (%s) (and filelocal == True!)"  % (va, name))
            if segtup is not None:
                fname = segtup[SEG_FNAME]
                if fname is not None:
                    name = "%s.%s" % (fname, name)

        oldva = self.vaByName(name)
        # If that's already the name, ignore the event
        if oldva == va:
            return

        if oldva is not None:
            if not makeuniq:
                raise DuplicateName(oldva, va, name)

            else:
                logger.debug('makeName: %r already lives at 0x%x', name, oldva)
                # tack a number on the end
                index = 0
                newname = "%s_%d" % (name, index)
                newoldva = self.vaByName(newname)
                while self.vaByName(newname) not in (None, newname):
                    # if we run into the va we're naming, that's the name still
                    if newoldva == va:
                        return newname
                    logger.debug('makeName: %r already lives at 0x%x', newname, newoldva)
                    index += 1
                    newname = "%s_%d" % (name, index)
                    newoldva = self.vaByName(newname)

                name = newname

        self._fireEvent(VWE_SETNAME, (va,name))
        return name

    def saveWorkspace(self, fullsave=True, filename=None):

        if self.server is not None and not filename:
            return

        # prefer our arg filename if provided
        if not filename:
            filename = self.getMeta("StorageName")

        modname = self.getMeta("StorageModule")
        if modname is None:
            raise Exception("StorageModule not specified!")
        if filename is None:
            raise Exception("StorageName not specified!")

        # Usually this is "vivisect.storage.basicfile
        mod = self.loadModule(modname)

        # If they specified a full save, *or* this event list
        # has never been saved before, do a full save.
        if fullsave:
            mod.saveWorkspace(self, filename)
        else:
            mod.saveWorkspaceChanges(self, filename)

        self._createSaveMark()

    def loadFromFd(self, fd, fmtname=None, baseaddr=None):
        """
        Read the first bytes of the file descriptor and see if we can identify the type.
        If so, load up the parser for that file type, otherwise raise an exception.

        Returns the file md5
        """
        mod = None
        fd.seek(0)
        if fmtname is None:
            bytes = fd.read(32)
            fmtname = viv_parsers.guessFormat(bytes)

        mod = viv_parsers.getParserModule(fmtname)
        if hasattr(mod, "config"):
            self.mergeConfig(mod.config)

        # assign GUID just before actually populating the workspace
        self.initMeta('GUID', guid())
        
        fd.seek(0)
        fname = mod.parseFd(self, fd, filename=None, baseaddr=baseaddr)

        outfile = hashlib.md5(fd.read()).hexdigest()
        self.initMeta("StorageName", outfile+".viv")

        # Snapin our analysis modules
        self._snapInAnalysisModules()

        return fname

    def loadParsedBin(self, pbin, fmtname=None, baseaddr=None):
        '''
        Load an already parsed PE or Elf file into the workspace. Raises an exception if
        the file isn't one of those two.

        Returns the file md5
        '''
        fd = pbin.fd
        fd.seek(0)
        if fmtname is None:
            byts = fd.read(32)
            fmtname = viv_parsers.guessFormat(byts)

        filename = hashlib.md5(fd.read()).hexdigest()

        mod = viv_parsers.getParserModule(fmtname)
        if hasattr(mod, "config"):
            self.mergeConfig(mod.config)

        # assign GUID just before actually populating the workspace
        self.initMeta('GUID', guid())
        
        if fmtname == 'pe':
            mod.loadPeIntoWorkspace(self, pbin)
        elif fmtname == 'elf':
            mod.loadElfIntoWorkspace(self, pbin)
        else:
            raise Exception('Failed to load in the parsed module for format %s', fmtname)

        self.initMeta("StorageName", filename+".viv")
        self._snapInAnalysisModules()

        return fname

    def _saveSymbolCaches(self):

        if not self.config.vdb.SymbolCacheActive:
            return

        pathstr = self.config.vdb.SymbolCachePath
        symcache = e_symcache.SymbolCachePath(pathstr)

        symsbyfile = collections.defaultdict(list)

        # Get the image base addresses
        imgbases = {}
        for fname in self.getFiles():
            imgbases[ fname ] = self.getFileMeta(fname,'imagebase')

        for va,name in self.name_by_va.items():
            mmap = self.getMemoryMap(va)
            if mmap is None:
                continue

            symva = va - imgbases.get(mmap[3], va)
            if symva:

                symtype = e_resolv.SYMSTOR_SYM_SYMBOL
                if self.isFunction(va):
                    symtype = e_resolv.SYMSTOR_SYM_FUNCTION

                symsbyfile[mmap[3]].append((symva, 0, name, symtype))

        for filenorm, symtups in symsbyfile.items():
            symhash = self.getFileMeta(filenorm, 'SymbolCacheHash')
            if symhash is None:
                continue

            self.vprint('Saving Symbol Cache: %s (%d syms)' % (symhash,len(symtups)))
            symcache.setCacheSyms( symhash, symtups )

    def loadFromFile(self, filename, fmtname=None, baseaddr=None):
        """
        Read the first bytes of the file and see if we can identify the type.
        If so, load up the parser for that file type, otherwise raise an exception.
        ( if it's a workspace, trigger loadWorkspace() as a convenience )

        Returns the basename the file was given on load.
        """
        mod = None
        if fmtname is None:
            fmtname = viv_parsers.guessFormatFilename(filename)

        if fmtname in STORAGE_MAP:
            self.setMeta('StorageModule', STORAGE_MAP[fmtname])
            self.loadWorkspace(filename)
            return self.normFileName(filename)

        # assign GUID just before actually populating the workspace
        self.initMeta('GUID', guid())
        
        mod = viv_parsers.getParserModule(fmtname)

        # get baseaddr and size, then make sure we have a good baseaddr
        baseaddr, size = mod.getMemBaseAndSize(self, filename=filename, baseaddr=baseaddr)
        logger.debug('initial baseva: 0x%x  size: 0x%x', baseaddr, size)

        baseaddr = self.findFreeMemoryBlock(size, baseaddr)
        logger.debug("loading %r (size: 0x%x) at 0x%x", filename, size, baseaddr)

        fname = mod.parseFile(self, filename=filename, baseaddr=baseaddr)

        if not self.getMeta('StorageName'):
            self.initMeta("StorageName", filename+".viv")

        # Snapin our analysis modules
        self._snapInAnalysisModules()

        return fname

    def loadFromMemory(self, memobj, baseaddr, fmtname=None):
        """
        Load a memory map (or potentially a mapped binary file)
        from the memory object's map at baseaddr.
        """
        mod = None
        if fmtname is None:
            bytez = memobj.readMemory(baseaddr, 32)
            fmtname = viv_parsers.guessFormat(bytez)

        # TODO: Load workspace from memory?
        mod = viv_parsers.getParserModule(fmtname)

        # assign GUID just before actually populating the workspace
        self.initMeta('GUID', guid())
        mod.parseMemory(self, memobj, baseaddr)

        mapva, mapsize, mapperm, mapfname = memobj.getMemoryMap(baseaddr)
        if not mapfname:
            mapfname = 'mem_map_%.8x' % mapva

        self.initMeta('StorageName', mapfname+".viv")
        # Snapin our analysis modules
        self._snapInAnalysisModules()

    def writeMemory(self, va, bytez):
        '''
        Override writeMemory to hook into the Event subsystem.
        '''
        fname = self.getFileByVa(va)
        fileva = self.getFileMeta(fname, 'imagebase')
        off = va - fileva
        self._fireEvent(VWE_WRITEMEM, (fname, off, bytez, self._supervisor))

    def connectImportsWithExports(self):
        """
        Look for any "imported" symbols that are satisfied by current exports.
        Wire up the connection.

        Currently this is simply a pointer write at the location of the Import.
        If this behavior is ever insufficient, we'll want to track the special
        nature through the Export/Import events.
        """
        logger.info('linking Imports with Exports')
        # store old setting and set _supervisor mode (so we can write wherever
        # we want, regardless of permissions)
        oldsup = self._supervisor
        self._supervisor = True

        for iva, isz, itype, isym in self.getImports():
            impfname, impsym = isym.split('.', 1)
            for eva, num, esym, efname in self.getExports():
                if impsym != esym:
                    continue

                if impfname not in (efname, '*'):
                    continue

                if self.isFunctionThunk(eva):
                    logger.info("Skipping Exported Thunk")
                    continue

                # file and symbol name match.  apply the magic.
                # do we ever *not* write in the full address at the import site?
                logger.debug("connecting Import 0x%x -> Export 0x%x (%r)", iva, eva, isym)
                self.writeMemoryPtr(iva, eva)

                # remove the LOC_IMPORT and make it a Pointer instead
                self.delLocation(iva)
                self.makePointer(iva, follow=False) # don't follow, it'll be analyzed later?

                # store the former Import in a VaSet
                self.setVaSetRow('ResolvedImports', (iva, isym, eva))

                # check if any xrefs to the import are branches and make code-xrefs for them
                for xrfr, xrto, xrt, xrflags in self.getXrefsTo(iva):
                    loc = self.getLocation(xrfr)
                    if not loc:
                        continue

                    lva, lsz, ltype, ltinfo = loc
                    if ltype != LOC_OP:
                        logger.warning("XREF not from an Opcode: 0x%x -> 0x%x  (%r)", lva, eva, loc)
                        continue

                    op = self.parseOpcode(lva)
                    self.addXref(lva, eva, REF_CODE)
                    logger.debug("addXref(0x%x -> 0x%x)", lva, eva)

        # restore previous supervisor mode
        self._supervisor = oldsup

    def getFiles(self):
        """
        Return the current list of file objects in this
        workspace.
        """
        return list(self.filemeta.keys())

    def normFileName(self, filename):
        normname = os.path.basename(filename).lower()

        # Strip off an extension
        if normname.find('.') != -1:
            parts = normname.split('.')
            normname = '_'.join(parts[:-1])

        ok = string.ascii_letters + string.digits + '_'

        chars = list(normname)
        for i in range(len(chars)):
            if chars[i] not in ok:
                chars[i] = '_'

        normname = ''.join(chars)
        #if normname[0].isdigit():
            #normname = '_' + normname

        return normname

    def addFile(self, filename, imagebase, md5sum):
        """
        Create and add a new vivisect File object for the
        specified information.  This will return the file
        object which you may then use to do things like
        add imports/exports/segments etc...
        """
        nname = self.normFileName(filename)
        if nname in self.filemeta:
            raise Exception("Duplicate File Name: %s" % nname)
        self._fireEvent(VWE_ADDFILE, (nname, imagebase, md5sum))
        return nname

    def addEntryPoint(self, va):
        '''
        Add an entry point to the definition for the given file.  This
        will hint the analysis system to create functions when analysis
        is run.

        NOTE: No analysis is triggered by this function.
        '''
        self.setVaSetRow('EntryPoints', (va,))

    def getEntryPoints(self):
        '''
        Get all the parsed entry points for all the files loaded into the
        workspace.

        Example:  for va in vw.getEntryPoints():
        '''
        return [ x for x, in self.getVaSetRows('EntryPoints') ]

    def setFileMeta(self, fname, key, value):
        """
        Store a piece of file specific metadata (python primatives are best for values)
        """
        if fname not in self.filemeta:
            raise Exception("Invalid File: %s" % fname)
        self._fireEvent(VWE_SETFILEMETA, (fname, key, value))

    def getFileMeta(self, filename, key, default=None):
        """
        Retrieve a piece of file specific metadata
        """
        d = self.filemeta.get(filename)
        if d is None:
            raise Exception("Invalid File: %s" % filename)
        return d.get(key, default)

    def getFileMetaDict(self, filename):
        '''
        Retrieve the file metadata for this file as a key:val dict.
        '''
        d = self.filemeta.get(filename)
        if d is None:
            raise Exception('Invalid File: %s' % filename)
        return d

    def getFileByVa(self, va):
        segtup = self.getSegment(va)
        if segtup is None:
            return None
        return segtup[SEG_FNAME]

    def getLocationDistribution(self):
        # NOTE: if this changes, don't forget the report module!
        totsize = 0
        for mapva, mapsize, mperm, mname in self.getMemoryMaps():
            totsize += mapsize
        loctot = 0
        ret = {}
        for i in range(LOC_MAX):
            cnt = 0
            size = 0
            for lva,lsize,ltype,tinfo in self.getLocations(i):
                cnt += 1
                size += lsize
            loctot += size

            tname = loc_type_names.get(i, 'Unknown')
            ret[i] = (tname, cnt, size, int((size/float(totsize))*100))

        # Update the undefined based on totals...
        undeftot = totsize-loctot
        ret[LOC_UNDEF] = ('Undefined', 0, undeftot, int((undeftot/float(totsize)) * 100))

        return ret

#################################################################
#
#  VA Set API
#

    def getVaSetNames(self):
        """
        Get a list of the names of the current VA lists.
        """
        return list(self.vasets.keys())

    def getVaSetDef(self, name):
        """
        Get the list of (name, type) pairs which make up the
        rows for this given VA set (the first one *always* the VA, but
        you can name it as you like...)
        """
        x = self.vasetdefs.get(name)
        if x is None:
            raise InvalidVaSet(name)
        return x

    def getVaSetRows(self, name):
        """
        Get a list of the rows in this VA set.
        """
        x = self.vasets.get(name)
        if x is None:
            raise InvalidVaSet(name)
        # yes, this is weird. but it's how python2 returns values()
        return list(x.values())

    def getVaSet(self, name):
        """
        Get the dictionary of va:<rowdata> entries.
        """
        x = self.vasets.get(name)
        if x is None:
            raise InvalidVaSet(name)
        return x

    def addVaSet(self, name, defs, rows=()):
        """
        Add a va set:

        name - The name for this VA set
        defs - List of (<name>,<type>) tuples for the rows (va is always first)
        rows - An initial set of rows for values in this set.
        """
        self._fireEvent(VWE_ADDVASET, (name, defs, rows))

    def delVaSet(self, name):
        """
        Delete a VA set by name.
        """
        if name not in self.vasets:
            raise Exception("Unknown VA Set: %s" % name)
        self._fireEvent(VWE_DELVASET, name)

    def setVaSetRow(self, name, rowtup):
        """
        Use this API to update the row data for a particular
        entry in the VA set.
        """
        self._fireEvent(VWE_SETVASETROW, (name, rowtup))

    def getVaSetRow(self, name, va):
        '''
        Retrieve the va set row for va in the va set named name.

        Example:
            row = vw.getVaSetRow('WootFunctions', fva)
        '''
        vaset = self.vasets.get( name )
        if vaset is None:
            return None
        return vaset.get( va )

    def delVaSetRow(self, name, va):
        """
        Use this API to delete the rowdata associated
        with the specified VA from the set.
        """
        if name not in self.vasets:
            raise Exception("Unknown VA Set: %s" % name)
        self._fireEvent(VWE_DELVASETROW, (name, va))

#################################################################
#
#  Shared Workspace APIs
#
    # interact with the Server
    def chat(self, msg):
        uname = self.config.user.name
        # FIXME this should be part of a UI event model.
        self._fireEvent(VWE_CHAT, (uname, msg))

    def iAmLeader(self, uuid, winname, locexpr=None):
        '''
        Announce that your workspace is leading a window with the
        specified name.  This allows others to opt-in to following
        the nav events for the given window name.

        Example:
            vw.iAmLeader('WindowTitle')
        '''
        if not self.server:
            raise Exception('iAmLeader() requires being connected to a server.')

        user = self.config.user.name
        self.server._fireEvent(VTE_MASK | VTE_IAMLEADER, (uuid, user, winname, locexpr))

    def followTheLeader(self, uuid, expr):
        '''
        Announce a new memory expression to navigate to if if a given window
        is following the specified user/winname

        Example:
            vw.followTheLeader('FunExample', 'sub_08042323')
        '''
        if not self.server:
            raise Exception('followTheLeader() requires being connected to a server.')
        self.server._fireEvent(VTE_MASK | VTE_FOLLOWME, (uuid, expr))

    def killLeaderSession(self, uuid):
        '''
        When we shutdown a Leader session, we need to make it go away.

        Example:
            vw.killTheLeader('bf1ae9f4b94711ecbe41091ba860c051')
        '''
        if not self.server:
            raise Exception('killTheLeader() requires being connected to a server.')
        self.server._fireEvent(VTE_MASK | VTE_KILLLEADER, uuid)

    def modifyLeaderSession(self, uuid, user, winname):
        '''
        Make changes to the username or session/window name

        Example:
            vw.killTheLeader('bf1ae9f4b94711ecbe41091ba860c051')
        '''
        if not self.server:
            raise Exception('killTheLeader() requires being connected to a server.')
        self.server._fireEvent(VTE_MASK | VTE_MODLEADER, (uuid, user, winname))

    # internal data access
    def getLeaderInfo(self, uuid=None):
        if uuid in self.leaders:
            user, fname = self.leaders.get(uuid)
            return user, fname
            
        return None, None

    def getLeaderSessions(self):
        return dict(self.leaders)

    def getLeaderLoc(self, uuid):
        '''
        Get the current location for a Leader session
        '''
        return self.leaderloc.get(uuid)

#################################################################
#
#  Color Map API
#

    def getColorMaps(self):
        """
        Return a list of the names of the given color maps
        """
        return list(self.colormaps.keys())

    def addColorMap(self, mapname, colormap):
        """
        Add a colormap dictionary with the given name for the map.
        (A colormap dictionary is va:color entries)
        """
        self._fireEvent(VWE_ADDCOLOR, (mapname, colormap))

    def delColorMap(self, mapname):
        self._fireEvent(VWE_DELCOLOR, mapname)

    def getColorMap(self, mapname):
        """
        Return the colormap dictionary for the given map name.
        """
        return self.colormaps.get(mapname)

    def _getNameParts(self, name, va):
        '''
        Return the given name in three parts:
        fpart: filename, if applicable (for file-local names)
        npart: base name
        vapart: address, if tacked on the end

        If any of these are not applicable, they will return None for that field.
        '''
        fpart = None
        npart = name
        vapart = None
        fname = self.getFileByVa(va)
        vastr = '_%.8x' % va

        if name.startswith(fname + '.'):
            fpart, npart = name.split('.', 1)
        elif name.startswith('*.'):
            skip, npart = name.split('.', 1)

        if npart.endswith(vastr) and not npart == 'sub' + vastr:
            npart, vapart = npart.rsplit('_', 1)

        return fpart, npart, vapart


    def _addNamePrefix(self, name, va, prefix, joinstr=''):
        '''
        Add a prefix to the given name paying attention to the filename prefix, and
        any VA suffix which may exist.
        '''
        fpart, npart, vapart = self._getNameParts(name, va)
        if fpart is None and vapart is None:
            name = joinstr.join([prefix, npart])

        elif vapart is None:
            name = fpart + '.' + joinstr.join([prefix, npart])

        elif fpart is None:
            name = joinstr.join([prefix, npart])

        else:
            name = fpart + '.' + joinstr.join([prefix, npart]) + '_%s' % vapart
        return name


##########################################################
#
# The envi.symstore.resolver.SymbolResolver API...
#
    def getSymByName(self, name):

        # Check for a sym
        va = self.vaByName(name)
        if va is not None:
            return e_resolv.Symbol(name, va, 0)

        # check for the need for a deref.
        d = self.filemeta.get(name)
        if d is not None:
            return VivFileSymbol(self, name, d.get("imagebase"), 0, self.psize)

    def getSymByAddr(self, addr, exact=True):
        name = self.getName(addr)
        if name is None:
            if self.isValidPointer(addr):
                name = "loc_%.8x" % addr

        if name is not None:
            #FIXME fname
            #FIXME functions/segments/etc...
            return e_resolv.Symbol(name, addr, 0)

    def setSymHint(self, va, idx, hint):
        '''
        Set a symbol hint which will be used in place of operand
        values during disassembly among other things...

        You may also set hint=None to delete sym hints.
        '''
        self._fireEvent(VWE_SYMHINT, (va, idx, hint))

    def getSymHint(self, va, idx):
        h = self.getFref(va, idx)
        if h is not None:
            f = self.getFunction(va)
            loctup = self.getFunctionLocal(f, h)
            if loctup:
                return loctup[1]

        return self.symhints.get((va, idx), None)


class VivFileSymbol(e_resolv.FileSymbol):
    # A namespace tracker thingie...
    def __init__(self, vw, fname, base, size, width=4):
        self.vw = vw
        e_resolv.FileSymbol.__init__(self, fname, base, size, width)

    def getSymByName(self, name):
        return self.vw.getSymByName("%s.%s" % (self.name, name))


def getVivPath(*pathents):
    dname = os.path.dirname(__file__)
    dname = os.path.abspath(dname)
    return os.path.join(dname, *pathents)


##############################################################################
# The following are touched during the release process by bump2version.
# You should have no reason to modify these directly
version = (1, 0, 8)
verstring = '.'.join([str(x) for x in version])
commit = ''<|MERGE_RESOLUTION|>--- conflicted
+++ resolved
@@ -180,12 +180,9 @@
         self.addVaSet('CodeFragments', (('va', VASET_ADDRESS), ('calls_from', VASET_COMPLEX)))
         self.addVaSet('EmucodeFunctions', (('va', VASET_ADDRESS),))
         self.addVaSet('FuncWrappers', (('va', VASET_ADDRESS), ('wrapped_va', VASET_ADDRESS),))
-<<<<<<< HEAD
+        self.addVaSet('thunk_reg', ( ('fva', VASET_ADDRESS), ('reg', VASET_STRING), ('tgtval', VASET_INTEGER)) )
         self.addVaSet('ResolvedImports', (('va',VASET_ADDRESS), ('symbol', VASET_STRING), \
                 ('resolved address', VASET_ADDRESS)))
-=======
-        self.addVaSet('thunk_reg', ( ('fva', VASET_ADDRESS), ('reg', VASET_STRING), ('tgtval', VASET_INTEGER)) )
->>>>>>> 8141348a
 
     def vprint(self, msg):
         logger.info(msg)
