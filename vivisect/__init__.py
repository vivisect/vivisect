"""

Yay!  It's NOT IDA!!!1!!1!one!

"""

import os
import re
import sys
import time
import Queue
import string
import struct
import weakref
import hashlib
import logging
import itertools
import traceback
import threading
import collections

from binascii import hexlify
from StringIO import StringIO
from collections import deque
from ConfigParser import ConfigParser

import vivisect.contrib  # This should go first

# The envi imports...
import vdb
import envi
import envi.bits as e_bits
import envi.memory as e_mem
import envi.config as e_config
import envi.bytesig as e_bytesig
import envi.symstore.resolver as e_resolv
import envi.symstore.symcache as e_symcache

import vstruct
import vstruct.cparse as vs_cparse
import vstruct.primitives as vs_prims

import vivisect.base as viv_base
import vivisect.parsers as viv_parsers
import vivisect.codegraph as viv_codegraph
import vivisect.impemu.lookup as viv_imp_lookup

from vivisect.exc import *
from vivisect.const import *
from vivisect.defconfig import *

import vivisect.analysis.generic.emucode as v_emucode

logger = logging.getLogger(__name__)
<<<<<<< HEAD
=======
STOP_LOCS = (LOC_STRING, LOC_UNI, LOC_STRUCT, LOC_CLSID, LOC_VFTABLE, LOC_IMPORT, LOC_PAD, LOC_NUMBER)

>>>>>>> 4625a100

def guid(size=16):
    return hexlify(os.urandom(size))


class VivWorkspace(e_mem.MemoryObject, viv_base.VivWorkspaceCore):

    def __init__(self):

        e_mem.MemoryObject.__init__(self)
        viv_base.VivWorkspaceCore.__init__(self)

        self.vivhome = e_config.gethomedir(".viv")
        self._viv_gui = None    # If a gui is running, he will put a ref here...

        self.saved = True
        self.rchan = None
        self.server = None
        self.verbose = False
        self.chanids = itertools.count()

        self.arch = None  # The placeholder for the Envi architecture module
        self.psize = None  # Used so much, optimization is appropriate

        cfgpath = os.path.join(self.vivhome, 'viv.json')
        self.config = e_config.EnviConfig(filename=cfgpath, defaults=defconfig, docs=docconfig)

        # Ideally, *none* of these are modified except by _handleFOO funcs...
        self.segments = []
        self.exports = []
        self.imports = []
        self.codeblocks = []
        self.relocations = []
        self._dead_data = []
        self.iscode = {}

        self.xrefs = []
        self.xrefs_by_to = {}
        self.xrefs_by_from = {}

        # XXX - make config option
        self.greedycode = 0

        self.metadata = {}
        self.comments = {}  # Comment by VA.
        self.symhints = {}

        self.filemeta = {}  # Metadata Dicts stored by filename
        self.transmeta = {}  # Metadata that is *not* saved/evented

        self.cfctx = viv_base.VivCodeFlowContext(self)

        self.va_by_name = {}
        self.name_by_va = {}
        self.codeblocks_by_funcva = {}
        self.exports_by_va = {}
        self.colormaps = {}
        self.vasetdefs = {}
        self.vasets = {}
        self.reloc_by_va = {}

        self.func_args = {}
        self.funcmeta = {}  # Function metadata stored in the workspace
        self.frefs = {}

        # Extended analysis modules
        self.amods = {}
        self.amodlist = []
        # Extended *function* analysis modules
        self.fmods = {}
        self.fmodlist = []

        self.chan_lookup = {}
        self.nextchanid = 1

        self._cached_emus = {}

        # The function entry signature decision tree
        # FIXME add to export
        self.sigtree = e_bytesig.SignatureTree()
        self.siglist = []

        self._initEventHandlers()

        # Some core meta types that exist
        self.setMeta('NoReturnApis', {})
        self.setMeta('SymbolikImportEmulation', None)

        # Default to basic file storage
        self.setMeta("StorageModule", "vivisect.storage.basicfile")

        # There are a few default va sets for use in analysis
        self.addVaSet('EntryPoints', (('va', VASET_ADDRESS),))
        self.addVaSet('NoReturnCalls', (('va', VASET_ADDRESS),))
        self.addVaSet("Emulation Anomalies", (("va", VASET_ADDRESS), ("Message", VASET_STRING)))
        self.addVaSet("Bookmarks", (("va", VASET_ADDRESS), ("Bookmark Name", VASET_STRING)))
        self.addVaSet('DynamicBranches', (('va', VASET_ADDRESS), ('opcode', VASET_STRING), ('bflags', VASET_INTEGER)))
        self.addVaSet('PointersFromFile', (('va', VASET_ADDRESS), ('target', VASET_ADDRESS), ('file', VASET_STRING), ('comment', VASET_STRING), ))

    def verbprint(self, msg):
        if self.verbose:
            return self.vprint(msg)

    def vprint(self, msg):
        print(msg)

    def getVivGui(self):
        '''
        Return a reference to the vivisect GUI object for this workspace.  If
        the GUI is not running (aka, the workspace is being used programatically)
        this routine returns None.

        Example:
            vwgui = vw.getVivGui()
            if vwgui:
                vwgui.doStuffAndThings()
        '''
        return self._viv_gui

    def getVivGuid(self):
        '''
        Return the GUID for this workspace.  Every newly created VivWorkspace
        should have a unique GUID, for identifying a particular workspace for
        a given binary/process-space versus another created at a different
        time.  Filesystem-copies of the same workspace will have the same GUID
        by design.  This easily allows for workspace-specific GUI layouts as
        well as comparisons of Server-based workspaces to the original file-
        based workspace used to store to the server.
        '''
        vivGuid = self.getMeta('GUID')
        if vivGuid is None:
            vivGuid = guid()
            self.setMeta('GUID', vivGuid)

        return vivGuid

    def loadWorkspace(self, wsname):
        mname = self.getMeta("StorageModule")
        mod = self.loadModule(mname)
        mod.loadWorkspace(self, wsname)
        self.setMeta("StorageName", wsname)
        # The event list thusfar came *only* from the load...
        self._createSaveMark()
        # Snapin our analysis modules
        self._snapInAnalysisModules()

    def addFref(self, fva, va, idx, val):
        """
        Add a reference from the operand at virtual address 'va'
        index 'idx' to a function local offset.  Positive values
        (beginning with 0) are considered argument references.  Negative
        values are considered function local storage and are relative to
        the stack pointer at function entry.
        """
        # FIXME this should probably be an argument
        r = (va, idx, val)
        self._fireEvent(VWE_ADDFREF, r)

    def getFref(self, va, idx):
        """
        Get back the fref value (or None) for the given operand index
        from the instruction at va.
        """
        return self.frefs.get((va, idx))

    def getEmulator(self, logwrite=False, logread=False):
        """
        Get an instance of a WorkspaceEmulator for this workspace.

        Use logread/logwrite to enable memory access tracking.
        """
        plat = self.getMeta('Platform')
        arch = self.getMeta('Architecture')

        eclass = viv_imp_lookup.workspace_emus.get((plat, arch))
        if eclass is None:
            eclass = viv_imp_lookup.workspace_emus.get(arch)

        if eclass is None:
            raise Exception("WorkspaceEmulation not supported on %s yet!" % arch)

        emu = eclass(self, logwrite=logwrite, logread=logread)
        emu.setEndian(self.getEndian())

        return emu

    def getCachedEmu(self, emuname):
        """
        Get a cached emulator by name. If one doesn't exist it is
        created and then cached.
        """

        emu = self._cached_emus.get(emuname)
        if emu == None:
            emu = self.getEmulator()
            self._cached_emus[emuname] = emu
        return emu

    def addLibraryDependancy(self, libname):
        """
        Add a *normalized* library name to the import search
        chain for this binary.  This is only needed for formats
        whose imports don't explicitly state their library name.
        """
        # FIXME this needs to be event enabled... either plumb it special,
        # or allow the get/append/set race...
        dl = self.getMeta("DepLibs", None)
        if dl == None:
            dl = []
        dl.append(libname)
        self.setMeta("DepLibs", dl)

    def getLibraryDependancies(self):
        '''
        Retrieve the list of *normalized* library dependancies.
        '''
        dl = self.getMeta("DepLibs", None)
        if dl == None:
            return []
        return list(dl)

    def setEndian(self, endian):
        '''
        Set the Endianness for the workspace from this point on.
        '''
        self._fireEvent(VWE_ENDIAN, endian)

    def setComment(self, va, comment, check=False):
        '''
        Set the humon readable comment for a given virtual.
        Comments will be displayed by the code renderer, and
        are an important part of this balanced breakfast.

        Example:
            vw.setComment(callva, "This actually calls FOO...")
        '''
        if check and self.comments.get(va):
            return
        self._fireEvent(VWE_COMMENT, (va, comment))

    def getComment(self, va):
        '''
        Returns the comment string (or None) for a given
        virtual address.

        Example:
            cmnt = vw.getComment(va)
            print('COMMENT: %s' % cmnt)
        '''
        return self.comments.get(va)

    def getComments(self):
        '''
        Retrieve all the comments in the viv workspace as
        (va, cmnt) tuples.

        Example:
            for va,cmnt in vw.getComments():
                print 'Comment at 0x%.8x: %s' % (va, cmnt)
        '''
        return self.comments.items()

    def addRelocation(self, va, rtype, data=None):
        """
        Add a relocation entry for tracking.
        Expects data to have whatever is necessary for the reloc type. eg. addend
        """
        # split "current" va into fname and offset.  future relocations will want to base all va's from an image base
        mmva, mmsz, mmperm, fname = self.getMemoryMap(va)    # FIXME: getFileByVa does not obey file defs
        imgbase = self.getFileMeta(fname, 'imagebase')
        offset = va - imgbase

        self._fireEvent(VWE_ADDRELOC, (fname, offset, rtype, data))

    def getRelocations(self):
        """
        Get the current list of relocation entries.
        """
        return self.relocations

    def getRelocation(self, va):
        """
        Return the type of relocation at the specified
        VA or None if there isn't a relocation entry for
        the address.
        """
        return self.reloc_by_va.get(va)

    def pointerString(self, va):
        return self.arch.pointerString(va)

    def getAnalysisModuleNames(self):
        return list(self.amodlist)

    def getFuncAnalysisModuleNames(self):
        return list(self.fmodlist)

    def addFunctionSignatureBytes(self, bytez, mask=None):
        """
        Add a function signature entry by bytes.  This is mostly used by
        file parsers/loaders to manually tell the workspace about known
        entry signature types.

        see envi.bytesig for details.
        """
        self.sigtree.addSignature(bytez, mask)
        self.siglist.append((bytez, mask))

    def isFunctionSignature(self, va):
        """
        Check if the specified va is a function entry signature
        according to the current entry point signature tree...
        """
        if not self.isValidPointer(va):
            return False
        offset, bytes = self.getByteDef(va)
        return self.sigtree.isSignature(bytes, offset=offset)

    def addNoReturnApi(self, funcname):
        """
        Inform vivisect code-flow disassembly that any call target
        which matches the specified name ("funcname" or "libname.funcname"
        for imports) does *not* exit and code-flow should be stopped...
        """
        funcname = funcname.lower()
        m = self.getMeta('NoReturnApis', {})
        m[funcname] = True
        self.setMeta('NoReturnApis', m)

        noretva = self.getMeta('NoReturnApisVa', {})

        # If we already have an import entry, we need to update codeflow
        for lva, lsize, ltype, linfo in self.getImports():
            if linfo.lower() != funcname:
                continue
            self.cfctx.addNoReturnAddr(lva)
            noretva[lva] = True
        self.setMeta('NoReturnApisVa', noretva)

    def addNoReturnApiRegex(self, funcre):
        '''
        Inform vivisect code-flow disassembly that any call target
        which matches the specified regex ("funcname" or "libname.funcname"
        for imports) does *not* exit and code-flow should be stopped...
        '''
        c = re.compile(funcre, re.IGNORECASE)
        m = self.getMeta('NoReturnApisRegex', [])
        m.append(funcre)
        self.setMeta('NoReturnApisRegex', m)

        for lva, lsize, ltype, linfo in self.getImports():
            if c.match(linfo):
                self.addNoReturnApi(linfo)

    def isNoReturnVa(self, va):
        '''
        Check if a VA is a no return API
        '''
        return self.getMeta('NoReturnApisVa', {}).get(va, False)

    def checkNoRetApi(self, apiname, va):
        '''
        Called as new APIs (thunks) are discovered, checks to see
        if they wrap a NoReturnApi. Updates if it is a no ret API thunk
        '''
        noretva = self.getMeta('NoReturnApisVa', {})

        for funcre in self.getMeta('NoReturnApisRegex', []):
            c = re.compile(funcre, re.IGNORECASE)
            if c.match(apiname):
                self.cfctx.addNoReturnAddr(va)
                noretva[va] = True

        for funcname in self.getMeta('NoReturnApis', {}).keys():
            if funcname.lower() == apiname.lower():
                self.cfctx.addNoReturnAddr(va)
                noretva[va] = True

        self.setMeta('NoReturnApisVa', noretva)

    def addAnalysisModule(self, modname):
        """
        Add an analysis module by python import path
        """
        if modname in self.amods:
            return
        mod = self.loadModule(modname)
        self.amods[modname] = mod
        self.amodlist.append(modname)
        logger.debug('Adding Analysis Module: %s', modname)

    def delAnalysisModule(self, modname):
        """
        Remove an analysis module from the list used during analysis()
        """
        if modname not in self.amods:
            raise Exception("Unknown Module in delAnalysisModule: %s" % modname)
        x = self.amods.pop(modname, None)
        if x is not None:
            self.amodlist.remove(modname)

    def loadModule(self, modname):
        __import__(modname)
        return sys.modules[modname]

    def addFuncAnalysisModule(self, modname):
        """
        Snap in a per-function analysis module (by name) which
        will be triggered during the creation of a new function
        (makeFunction).
        """
        if modname in self.fmods:
            return
        mod = self.loadModule(modname)
        self.fmods[modname] = mod
        self.fmodlist.append(modname)
        logger.debug('Adding Function Analysis Module: %s', modname)

    def delFuncAnalysisModule(self, modname):
        '''
        Remove a currently registered function analysis module.

        Example:
            vw.delFuncAnalysisModule('mypkg.mymod')
        '''
        x = self.fmods.pop(modname, None)
        if x is None:
            raise Exception("Unknown Module in delAnalysisModule: %s" % modname)
        self.fmodlist.remove(modname)

    def createEventChannel(self):
        chanid = self.chanids.next()
        self.chan_lookup[chanid] = Queue.Queue()
        return chanid

    def importWorkspace(self, wsevents):
        """
        Import and initialize data from the given vivisect workspace
        export.
        """
        # During import, if we have a server, be sure not to notify
        # the server about the events he just gave us...
        local = False
        if self.server != None:
            local = True

        # Process the events from the import data...
        fe = self._fireEvent
        for event, einfo in wsevents:
            fe(event, einfo, local=local)
        return

    def exportWorkspace(self):
        '''
        Return the (probably big) list of events which define this
        workspace.
        '''
        return self._event_list

    def exportWorkspaceChanges(self):
        '''
        Export the list of events which have been applied to the
        workspace since the last save.
        '''
        return self._event_list[self._event_saved:]

    def initWorkspaceClient(self, remotevw):
        """
        Initialize this workspace as a workspace
        client to the given (potentially cobra remote)
        workspace object.
        """
        uname = e_config.getusername()
        self.server = remotevw
        self.rchan = remotevw.createEventChannel()

        self.server.vprint('%s connecting...' % uname)
        wsevents = self.server.exportWorkspace()
        self.importWorkspace(wsevents)
        self.server.vprint('%s connection complete!' % uname)

        thr = threading.Thread(target=self._clientThread)
        thr.setDaemon(True)
        thr.start()

    def _clientThread(self):
        """
        The thread that monitors events on a server to stay
        in sync.
        """
        if self.server == None:
            raise Exception("_clientThread() with no server?!?!")

        while self.server != None:
            event, einfo = self.server.waitForEvent(self.rchan)
            self._fireEvent(event, einfo, local=True)

    def waitForEvent(self, chanid, timeout=None):
        """
        Return an event,eventinfo tuple.
        """
        q = self.chan_lookup.get(chanid)
        if q == None:
            raise Exception("Invalid Channel")
        return q.get(timeout=timeout)

    def deleteEventChannel(self, chanid):
        """
        Remove a previously allocated event channel from
        the workspace.
        """
        self.chan_lookup.pop(chanid)

    def reprVa(self, va):
        """
        A quick way for scripts to get a string for a given virtual address.
        """
        loc = self.getLocation(va)
        if loc != None:
            return self.reprLocation(loc)
        return "None"

    def reprLocation(self, loctup):
        if loctup == None:
            return 'no loc info'

        lva,lsize,ltype,tinfo = loctup
        if ltype == LOC_OP:
            op = self.parseOpcode(lva)
            return repr(op)

        elif ltype == LOC_STRING:
            return repr(self.readMemory(lva, lsize))

        elif ltype == LOC_UNI:
            #FIXME super ghetto "simple" unicode handling for now
            bytes = self.readMemory(lva, lsize)
            return "u'%s'" % string.join(bytes.split("\x00"),sep="")

        elif ltype == LOC_STRUCT:
            lstruct = self.getStructure(lva, tinfo)
            return repr(lstruct)

        elif ltype == LOC_NUMBER:
            value = self.parseNumber(lva, lsize)
            hexstr = "0x%%.%dx" % lsize
            hexstr = hexstr % value
            if lsize == 1:
                return "BYTE: %d (%s)" % (value, hexstr)
            else:
                return "%d BYTES: %d (%s)" % (lsize, value, hexstr)

        elif ltype == LOC_IMPORT:
            return "IMPORT: %s" % tinfo

        elif ltype == LOC_POINTER:
            return "PTR: %s" % self.arch.pointerString(self.getXrefsFrom(lva)[0][XR_TO])

        else:
            n = self.getName(lva)
            if n != None:
                return n
            return self.readMemory(lva, lsize).encode('hex')

    def followPointer(self, va):
        """
        Do pointer analysis and folllow up the recomendation
        by creating locations etc...
        """
        ltype = self.analyzePointer(va)
        if ltype == None:
            return False

        # Note, we only implement the types possibly
        # returned from analyzePointer...
        if ltype == LOC_OP:
            # NOTE: currently analyzePointer returns LOC_OP
            # based on function entries, lets make a func too...
            logger.debug("followPointer->makeFunction(0x%x)", va)
            self.makeFunction(va)
            return True

        elif ltype == LOC_STRING:
            logger.debug("followPointer->makeString(0x%x)", va)
            self.makeString(va)
            return True

        elif ltype == LOC_UNI:
            logger.debug("followPointer->makeUnicode(0x%x)", va)
            self.makeUnicode(va)
            return True

        return False

    def processEntryPoints(self):
        '''
        Roll through EntryPoints and make them into functions (if not already)
        '''
        for eva in self.getEntryPoints():
            if self.isFunction(eva):
                continue
            if not self.probeMemory(eva, 1, e_mem.MM_EXEC):
                continue
            self.makeFunction(eva)

    def analyze(self):
        """
        Call this to ask any available analysis modules
        to do their thing...
        """
        if self.verbose:
            self.vprint('Beginning analysis...')
        if self.verbose:
            self.vprint('...analyzing exports.')

        starttime = time.time()
        # Now lets engage any analysis modules.  If any modules return
        # true, they managed to change things and we should run again...
        for mname in self.amodlist:
            mod = self.amods.get(mname)
            if self.verbose:
                self.vprint("Extended Analysis: %s" % mod.__name__)
            try:
                mod.analyze(self)
            except Exception as e:
                if self.verbose:
                    traceback.print_exc()
                self.verbprint("Extended Analysis Exception %s: %s" % (mod.__name__, e))

        endtime = time.time()
        if self.verbose:
            self.vprint('...analysis complete! (%d sec)' % (endtime-starttime))
            self.printDiscoveredStats()
        self._fireEvent(VWE_AUTOANALFIN, (endtime, starttime))

    def getStats(self):
        stats = {
            'functions': len(self.funcmeta),
            'relocations': len(self.relocations),
        }
        return stats

    def printDiscoveredStats(self):
        (disc,
         undisc,
         numXrefs,
         numLocs,
         numFuncs,
         numBlocks,
         numOps,
         numUnis,
         numStrings,
         numNumbers,
         numPointers,
         numVtables) = self.getDiscoveredInfo()

        self.vprint("Percentage of discovered executable surface area: %.1f%% (%s / %s)" % (disc*100.0/(disc+undisc), disc, disc+undisc))
        self.vprint("   Xrefs/Blocks/Funcs:                             (%s / %s / %s)" % (numXrefs, numBlocks, numFuncs))
        self.vprint("   Locs,  Ops/Strings/Unicode/Nums/Ptrs/Vtables:   (%s:  %s / %s / %s / %s / %s / %s)" % (numLocs, numOps, numStrings, numUnis, numNumbers, numPointers, numVtables))

    def getDiscoveredInfo(self):
        """
        Returns tuple of ( bytes_with_locations, bytes_without_locations ) for all executable maps.
        """
        disc = 0
        undisc = 0
        for mva, msz, mperms, mname in self.getMemoryMaps():
            if not self.isExecutable(mva):
                continue

            off = 0
            while off < msz:
                loc = self.getLocation(mva+off)
                if loc == None:
                    off += 1
                    undisc += 1
                else:
                    off += loc[L_SIZE]
                    disc += loc[L_SIZE]

        numXrefs = len(self.getXrefs())
        numLocs = len(self.getLocations())
        numFuncs = len(self.getFunctions())
        numBlocks = len(self.getCodeBlocks())
        numOps = len(self.getLocations(LOC_OP))
        numUnis = len(self.getLocations(LOC_UNI))
        numStrings = len(self.getLocations(LOC_STRING))
        numNumbers = len(self.getLocations(LOC_NUMBER))
        numPointers = len(self.getLocations(LOC_POINTER))
        numVtables = len(self.getLocations(LOC_VFTABLE))

        return disc, undisc, numXrefs, numLocs, numFuncs, numBlocks, numOps, numUnis, numStrings, numNumbers, numPointers, numVtables

    def getImports(self):
        """
        Return a list of imports in location tuple format.
        """
        return self.getLocations(LOC_IMPORT)

    def makeImport(self, va, libname, impname):
        """
        Add an import entry.
        """
        if libname != '*':
            libname = self.normFileName(libname)
        tinfo = "%s.%s" % (libname, impname)
        self.makeName(va, "%s_%.8x" % (tinfo, va))
        return self.addLocation(va, self.psize, LOC_IMPORT, tinfo=tinfo)

    def getExports(self):
        """
        Return a list of exports in (va,etype,name,filename) tuples.
        """
        return list(self.exports)

    def addExport(self, va, etype, name, filename, makeuniq=False):
        """
        Add an already created export object.
        
        makeuniq allows Vivisect to append some number to make the name unique.
        This behavior allows for colliding names (eg. different versions of a function)
        to coexist in the same workspace.
        """
        rname = "%s.%s" % (filename,name)

        # check if it exists and is *not* what we're trying to make it
        curval = self.vaByName(rname)

        if curval != None and curval != va and not makeuniq:
            # if we don't force it to make a uniq name, bail
            raise Exception("Duplicate Name: %s => 0x%x  (cur: 0x%x)" % (rname, va, curval))

        rname = self.makeName(va, rname, makeuniq=makeuniq)
        self._fireEvent(VWE_ADDEXPORT, (va,etype,name,filename))

    def getExport(self, va):
        """
        Get a reference to the export object at the given va
        (or none).
        """
        return self.exports_by_va.get(va)

    def findPointers(self, cache=True):
        """
        Search through all currently "undefined" space and see
        if you can find pointers there...  Returns a list of tuples
        where the tuple is (<ptr at>,<pts to>).
        """
        if cache:
            ret = self.getTransMeta('findPointers')
            if ret != None:
                # Filter locations added since last run...
                ret = [ (va,x) for (va,x) in ret if self.getLocation(va) == None ]
                self.setTransMeta('findPointers',ret)
                return ret

        ret = []
        size = self.psize

        for mva, msize, mperm, mname in self.getMemoryMaps():

            offset, bytes = self.getByteDef(mva)
            maxsize = len(bytes) - size

            while offset + size < maxsize:
                dbg = 0
                va = mva + offset

                loctup = self.getLocation(va)
                if loctup != None:
                    offset += loctup[L_SIZE]
                    continue

                x = e_bits.parsebytes(bytes, offset, size, bigend=self.bigend)
                if self.isValidPointer(x):
                    ret.append((va, x))
                    offset += size
                    continue


                offset += 1

        if cache:
            self.setTransMeta('findPointers', ret)

        return ret

    def detectString(self, va):
        '''
        If the address appears to be the start of a string, then
        return the string length in bytes, else return -1.
        '''
        plen = 0 # pascal string length
        dlen = 0 # delphi string length
        if self.isReadable(va-4):
            plen = self.readMemValue(va - 2, 2) # pascal string length
            dlen = self.readMemValue(va - 4, 4) # delphi string length

        offset, bytez = self.getByteDef(va)
        maxlen = len(bytez) - offset
        count = 0
        while count < maxlen:
            # If we hit another thing, then probably not.
            # Ignore when count==0 so detection can check something
            # already set as a location.
            if count > 0:
                loc = self.getLocation(va+count)
                if loc is not None:
                    if loc[L_LTYPE] == LOC_STRING:
                        if loc[L_VA] == va:
                            return loc[L_SIZE]
                        return loc[L_VA] - (va + count) + loc[L_SIZE]
                    return -1

            c = bytez[offset+count]
            # The "strings" algo basically says 4 or more...
            if ord(c) == 0 and count >= 4:
                return count

            elif ord(c) == 0 and (count == dlen or count == plen):
                return count

            if c not in string.printable:
                return -1

            count += 1
        return -1

    def isProbablyString(self, va):
        if self.detectString(va) > 0 :
            return True
        return False

    def detectUnicode(self, va):
        '''
        If the address appears to be the start of a unicode string, then
        return the string length in bytes, else return -1.

        This will return true if the memory location is likely
        *simple* UTF16-LE unicode (<ascii><0><ascii><0><0><0>).
        '''
        # FIXME this does not detect Unicode...

        offset, bytes = self.getByteDef(va)
        maxlen = len(bytes) - offset
        count = 0
        charset = bytes[offset + 1]
        while count < maxlen:
            # If we hit another thing, then probably not.
            # Ignore when count==0 so detection can check something
            # already set as a location.
            if (count > 0):
                loc = self.getLocation(va+count)
                if loc:
                    if loc[L_LTYPE] == LOC_UNI:
                        return loc[L_VA] - (va + count) + loc[L_SIZE]
                    return -1

            c0 = bytes[offset+count]
            if offset+count+1 >= len(bytes):
                return -1
            c1 = bytes[offset+count+1]

            # If we find our null terminator after more
            # than 4 chars, we're probably a real string
            if ord(c0) == 0:
                if count > 8:
                    return count
                return -1

            # If the first byte char isn't printable, then
            # we're probably not a real "simple" ascii string
            if c0 not in string.printable:
                return -1

            # If it's not null,char,null,char then it's
            # not simple unicode...
            if c1 != charset:
                return -1

            count += 2
        return -1

    def isProbablyUnicode(self, va):
        if self.detectUnicode(va) > 0 :
            return True
        return False

    def isProbablyCode(self, va):
        """
        Most of the time, absolute pointes which point to code
        point to the function entry, so test it for the sig.
        """
        if not self.isExecutable(va):
            return False
        ret = self.isFunctionSignature(va)
        if ret:
            return ret
        if self.iscode.get(va):
            return False
        self.iscode[va] = True
        emu = self.getEmulator()
        wat = v_emucode.watcher(self, va)
        emu.setEmulationMonitor(wat)
        try:
            emu.runFunction(va, maxhit=1)
        except Exception as e:
            return False

        if wat.looksgood():
            return True
        return False

    #################################################################
    #
    # Opcode API
    #
    def parseOpcode(self, va, arch=envi.ARCH_DEFAULT):
        '''
        Parse an opcode from the specified virtual address.

        Example: op = m.parseOpcode(0x7c773803)

        note: differs from the IMemory interface by checking loclist
        '''
        off, b = self.getByteDef(va)
        if arch == envi.ARCH_DEFAULT:
            loctup = self.getLocation(va)
            # XXX - in the case where we've set a location on what should be an
            # opcode lets make sure L_LTYPE == LOC_OP if not lets reset L_TINFO = original arch param
            # so that at least parse opcode wont fail
            if loctup is not None and loctup[L_TINFO] and loctup[L_LTYPE] == LOC_OP:
                arch = loctup[L_TINFO]

        return self.imem_archs[(arch & envi.ARCH_MASK) >> 16].archParseOpcode(b, off, va)

    def iterJumpTable(self, startva, step=None, maxiters=None):
        if not step:
            step = self.psize
        iters = 0
        ptrbase = startva
        rdest = self.castPointer(ptrbase)
        while self.isValidPointer(rdest) and self.analyzePointer(rdest) in (None, LOC_OP):
            if self.analyzePointer(ptrbase) in STOP_LOCS:
                break

            yield rdest

            ptrbase += step
            if len(self.getXrefsTo(ptrbase)):
                break

            rdest = self.castPointer(ptrbase)

            iters += 1
            if maxiters is not None and iters >= maxiters:
                break

    def moveCodeBlock(self, cbva, newfva):
        cb = self.getCodeBlock(cbva)

        if cb is None:
            return

        if cb[CB_FUNCVA] == newfva:
            return

        self.delCodeBlock(cb)
        self.addCodeBlock((cb[CB_VA], cb[CB_SIZE], newfva))

    def splitJumpTable(self, callingVa, prevRefVa, newTablAddr):
        '''
        So we have the case where if we have two jump tables laid out consecutively in memory (let's
        call them tables Foo and Bar, with Foo coming before Bar), and we see Foo first, we're going to
        recognize Foo as being a giant table, with all of Bar overlapping with Foo

        So we need to construct a list of now invalid references from prevRefVa, starting at newTablAddr
        newTablAddr should point to the new jump table, and those new codeblock VAs should be removed from
        the list of references that prevRefVa refs to (and delete the name)

        We also need to check to see if the functions themselves line up (ie, do these two jump tables
        even belong to the same function, or should we remove the code block from the function entirely?)
        '''
        # Due to how codeflow happens, we have no guarantee if these two adjacent jump tables are
        # even in the same function
        codeblocks = set()
        curfva = self.getFunction(callingVa)
        # collect all the entries for the new jump table
        for cb in self.iterJumpTable(newTablAddr):
            codeblocks.add(cb)
            prevcb = self.getCodeBlock(cb)
            if prevcb is None:
                continue
            # we may also have to break these codeblocks from the old function
            # 1 -- new func is none, old func is none
            #   * can't happen. if the codeblock is defined, we at least have an old function
            # 2 -- new func is not none, old func is none
            #   * Can't happen. see above
            # 3 -- new func is none, old func is not none
            #   * delete the codeblock. we've dropped into a new function that is different from the old
            #     since how codeflow discover functions, we should have all the code blocks for function
            # 4 -- neither are none
            #   * moveCodeBlock -- that func will handle whether or not functions are the same
            if curfva is not None:
                self.moveCodeBlock(cb, curcb[CB_FUNCVA])
            else:
                self.delCodeBlock(prevcb[CB_VA])

        # now delete those entries from the previous jump table
        oldrefs = self.getXrefsFrom(prevRefVa)
        todel = [xref for xref in self.getXrefsFrom(prevRefVa) if xref[1] in codeblocks]
        for va in todel:
            self.setComment(va[1], None)
            self.delXref(va)

    def makeOpcode(self, va, op=None, arch=envi.ARCH_DEFAULT):
        """
        Create a single opcode location.  If you have already parsed the
        opcode object, you may pass it in.
        """
        if op is None:
            try:
                op = self.parseOpcode(va, arch=arch)
            except envi.InvalidInstruction as msg:
                # FIXME something is just not right about this...
                bytez = self.readMemory(va, 16)
                print("Invalid Instruct Attempt At:", hex(va), bytez.encode("hex"))
                raise InvalidLocation(va, msg)
            except Exception as msg:
                traceback.print_exc()
                raise InvalidLocation(va, msg)

        # Add our opcode location first (op flags become ldata)
        loc = self.addLocation(va, op.size, LOC_OP, op.iflags)

        # This takes care of all normal indirect immediates

        brdone = {}
        brlist = op.getBranches()
        for tova, bflags in brlist:

            # If there were unresolved dynamic branches, oh well...
            if tova is None:
                continue
            if not self.isValidPointer(tova):
                continue

            brdone[tova] = True

            # Special case, if it's a table branch, lets resolve it now.
            if bflags & envi.BR_TABLE:
                ptrbase = tova
                rdest = self.castPointer(ptrbase)

                # if there's already an Xref to this address from another jump table, we overshot
                # the other table, and need to cut that one short, delete its Xrefs starting at this one
                # and then let the rest of this function build the new jump table
                # This jump table also may not be in the same function as the other jump table, so we need
                # to remove those codeblocks (and child codeblocks) from this function

                # at this point, rdest should be the first codeblock in the jumptable, so get all the xrefs to him
                # (but skipping over the current jumptable base address we're looking at)
                for xrfrom, xrto, rtype, rflags in self.getXrefsTo(rdest):
                    if tova == xrfrom:
                        continue

                    refva, refsize, reftype, refinfo = self.getLocation(xrfrom)
                    if reftype != vivisect.LOC_OP:
                        continue
                    # If we've already constructed this opcode location and made the xref to the new codeblock,
                    # that should mean we've already made the jump table, so there should be no need to split this
                    # jump table.
                    if refva == op.va:
                        continue
                    refop = self.parseOpcode(refva)
                    for refbase, refbflags in refop.getBranches():
                        if refbflags & envi.BR_TABLE:
                            self.splitJumpTable(va, refva, tova)

                tabdone = {}
                for i, rdest in enumerate(self.iterJumpTable(ptrbase)):
                    if not tabdone.get(rdest):
                        tabdone[rdest] = True
                        self.addXref(va, rdest, REF_CODE, envi.BR_COND)
                        if self.getName(rdest) is None:
                            self.makeName(rdest, "case%d_%.8x" % (i, rdest))
                    else:
                        cmnt = self.getComment(rdest)
                        if cmnt is None:
                            self.setComment(rdest, "Other Case(s): %d" % i)
                        else:
                            cmnt += ", %d" % i
                            self.setComment(rdest, cmnt)

                # This must be second (len(xrefsto))
                self.addXref(va, tova, REF_PTR, None)

            elif bflags & envi.BR_DEREF:

                self.addXref(va, tova, REF_DATA)
                ptrdest = None
                if self.getLocation(tova) is None:
                    logger.debug('makeOpcode(0x%x)->makePointer(0x%x)', va, tova)
                    ptrdest = self.makePointer(tova, follow=False)

                # If the actual dest is executable, make a code ref fixup
                # which *removes* the deref flag...
                if ptrdest and self.probeMemory(ptrdest, 1, e_mem.MM_EXEC):
                    self.addXref(va, ptrdest, REF_CODE, bflags & ~envi.BR_DEREF)
                else:
                    self.addXref(va, tova, REF_CODE, bflags)

            else:
                # vivisect does NOT create REF_CODE entries for
                # instruction fall through
                if bflags & envi.BR_FALL:
                    continue

                self.addXref(va, tova, REF_CODE, bflags)

        # Check the instruction for static d-refs
        for oidx, o in op.genRefOpers(emu=None):
            # FIXME it would be nice if we could just do this one time
            # in the emulation pass (or hint emulation that some have already
            # been done.
            # unfortunately, emulation pass only occurs for code identified
            # within a marked function.
            # future fix: move this all into VivCodeFlowContext.

            # Does the operand touch memory ?
            if o.isDeref():

                ref = o.getOperAddr(op, None)

                if brdone.get(ref, False):
                    continue

                if ref is not None and self.isValidPointer(ref):

                    # It's a data reference. lets also check if the data is
                    # a pointer.

                    self.addXref(va, ref, REF_DATA)

                    # If we don't already know what type this location is,
                    # lets make it either a pointer or a number...
                    if self.getLocation(ref) is None:

                        offset, _ = self.getByteDef(ref)

                        val = self.parseNumber(ref, o.tsize)
                        # So we need the size check to avoid things like "aaaaa", maybe
                        # but maybe if we do something like the tsize must be either the
                        # target pointer size or in a set of them that the arch defines?
                        if (self.psize == o.tsize and self.isValidPointer(val)):
                            self.makePointer(ref, tova=val)
                        else:
                            self.makeNumber(ref, o.tsize)

            else:
                ref = o.getOperValue(op)
                if brdone.get(ref, False):
                    continue
                if ref is not None and type(ref) in (int, long) and self.isValidPointer(ref):
                    self.addXref(va, ref, REF_PTR)

        return loc

    def makeCode(self, va, arch=envi.ARCH_DEFAULT):
        """
        Attempt to begin code-flow based disassembly by
        starting at the given va.  The va will be made into
        an OpcodeLoc and refs will be walked continuing to
        make code where possible.
        """
        # If this is already a location, bail.
        if self.isLocation(va):
            return

        calls_from = self.cfctx.addCodeFlow(va, arch=arch)

    def previewCode(self, va, arch=envi.ARCH_DEFAULT):
        '''
        Show the repr of an instruction in the current canvas *before* making it that
        '''
        try:
            op = self.parseOpcode(va, arch)
            if op == None:
                self.vprint("0x%x - None")
            else:
                self.vprint("0x%x  (%d bytes)  %s" % (va, len(op), repr(op)))
        except Exception, e:
            sys.excepthook(*sys.exc_info())

    #################################################################
    #
    # Function API
    #

    def isFunction(self, funcva):
        """
        Return True if funcva is a function entry point.
        """
        return self.funcmeta.get(funcva) != None

    def getFunctions(self):
        """
        Return a list of the function virtual addresses
        defined in the workspace.
        """
        return self.funcmeta.keys()

    def getFunction(self, va):
        """
        Return the VA for this function.  This will search code blocks
        and check for a function va.
        """
        if self.funcmeta.get(va) != None:
            return va
        cbtup = self.getCodeBlock(va)
        if cbtup != None:
            return cbtup[CB_FUNCVA]
        return None

    def makeFunction(self, va, meta=None, arch=envi.ARCH_DEFAULT):
        """
        Do parsing for function information and add a new function doodad.
        This function should probably only be called once code-flow for the
        area is complete.
        """
        if self.isFunction(va):
            return

        if meta == None:
            meta = {}

        if not self.isValidPointer(va):
            raise InvalidLocation(va)

        loc = self.getLocation(va)
        if loc != None and loc[L_TINFO] != None and loc[L_LTYPE] == LOC_OP:
            arch = loc[L_TINFO]

        self.cfctx.addEntryPoint(va, arch=arch)

    def delFunction(self, funcva):
        """
        Remove a function, it's code blocks and all associated meta
        """
        if self.funcmeta.get(funcva) == None:
            raise InvalidLocation(funcva)

        self._fireEvent(VWE_DELFUNCTION, funcva)

    def setFunctionArg(self, fva, idx, atype, aname):
        '''
        Set the name and type information for a single function arguemnt by index.

        Example:
            # If we were setting up main...
            vw.setFunctionArg(fva, 0, 'int','argc')
            vw.setFunctionArg(fva, 1, 'char **','argv')
        '''
        rettype,retname,callconv,callname,callargs = self.getFunctionApi(fva)
        while len(callargs) <= idx:
            callargs.append( ('int','arg%d' % len(callargs)) )

        callargs[idx] = (atype,aname)
        self.setFunctionApi(fva, (rettype,retname,callconv,callname,callargs))

    def getFunctionArgs(self, fva):
        '''
        Returns the list of (typename,argname) tuples which define the
        arguments for the specified function.

        Example:
            for typename,argname in vw.getFunctionArgs(fva):
                print('Takes: %s %s' % (typename,argname))
        '''
        rettype,retname,callconv,callname,callargs = self.getFunctionApi(fva)
        return list(callargs)

    def getFunctionApi(self, fva):
        '''
        Retrieve the API definition for the given function address.

        Returns: an API tuple (similar to impapi subsystem) or None
            ( rettype, retname, callconv, funcname, ( (argtype, argname), ...) )
        '''
        ret = self.getFunctionMeta(fva, 'api')
        if ret != None:
            return ret

        defcall = self.getMeta('DefaultCall','unkcall')
        return ('void',None,defcall,None,())

    def setFunctionApi(self, fva, apidef):
        '''
        Set a function's API definition.
        NOTE: apidef is a tuple similar to the impapi subsystem
            ( rettype, retname, callconv, funcname, ( (argtype, argname), ...) )

        Example:
            apidef = ('int','size','stdcall','getThingSize', ( ('void *','thing'), ))
            vw.setFunctionApi(fva, apidef)
        '''
        self.setFunctionMeta(fva, 'api', apidef)

    def getFunctionLocals(self, fva):
        '''
        Retrieve the list of (fva,spdelta,symtype,syminfo) tuples which
        represent the given function's local memory offsets.
        '''
        if not self.isFunction(fva):
            raise InvalidFunction(fva)
        return self.localsyms[fva].values()

    def getFunctionLocal(self, fva, spdelta):
        '''
        Retrieve a function local symbol definition as a
        (typename,symname) tuple or None if not found.

        NOTE: If the local symbol references a LSYM_FARG, this API
        will resolve the argument name/type from the function API
        definition.

        Example:
            locsym = vw.getFunctionLocal(fva, 8)
            if locsym:
                symtype,symname = locsym
                print('%s %s;' % (symtype,symname))
        '''
        locsym = self.localsyms[fva].get(spdelta)
        if locsym == None:
            return None

        fva,spdelta,symtype,syminfo = locsym
        if symtype == LSYM_NAME:
            return syminfo

        if symtype == LSYM_FARG:

            apidef = self.getFunctionApi(fva)
            if apidef == None:
                return None

            funcargs = apidef[-1]
            if syminfo >= len(funcargs):
                return None

            return funcargs[syminfo]

        raise Exception('Unknown Local Symbol Type: %d' % symtype)

    def setFunctionLocal(self, fva, spdelta, symtype, syminfo):
        '''
        Assign a local symbol within a function (addressed
        by delta from initial sp).  For each symbol, a "symtype"
        and "syminfo" field are used to specify the details.

        Example:
            # Setup a regular local integer
            vw.setFunctionLocal(fva, -4, LSYM_NAME, ('int','x'))

            # Setup a link to a stack argument... (ie. i386 cdecl)
            vw.setFunctionLocal(fva, 4, LSYM_FARG, 0)

            # Setup amd64 style shadow space
            vw.setFunctionLocal(fva, 8, LSYM_NAME, ('void *','shadow0'))
        '''
        metaname = 'LocalSymbol:%d' % spdelta
        metavalue = (fva,spdelta,symtype,syminfo)
        self.setFunctionMeta(fva, metaname, metavalue)

    def setFunctionMeta(self, funcva, key, value):
        """
        Set meta key,value pairs that describe a particular
        function (by funcva).

        Example: vw.setFunctionMeta(fva, "WootKey", 10)
        """
        if not self.isFunction(funcva):
            raise InvalidFunction(funcva)
        self._fireEvent(VWE_SETFUNCMETA, (funcva, key, value))

    def getFunctionMeta(self, funcva, key, default=None):
        m = self.funcmeta.get(funcva)
        if m == None:
            raise InvalidFunction(funcva)
        return m.get(key, default)

    def getFunctionMetaDict(self, funcva):
        """
        Return the entire dictionary of function metadata
        for the function specified at funcva
        """
        return self.funcmeta.get(funcva)

    def getFunctionBlocks(self, funcva):
        """
        Return the code-block objects for the given function va
        """
        ret = self.codeblocks_by_funcva.get(funcva)
        if ret == None:
            ret = []
        return ret

    def makeFunctionThunk(self, fva, thname, addVa=True):
        """
        Inform the workspace that a given function is considered a "thunk" to another.
        This allows the workspace to process argument inheritance and several other things.

        Usage: vw.makeFunctionThunk(0xvavavava, "kernel32.CreateProcessA")
        """
        self.checkNoRetApi(thname, fva)
        self.setFunctionMeta(fva, "Thunk", thname)
        n = self.getName(fva)

        base = thname.split(".")[-1]
        if addVa:
            name = "%s_%.8x" % (base,fva)
        else:
            name = base
        self.makeName(fva, name, makeuniq=True)

        api = self.getImpApi(thname)
        if api:
            # Set any argument names that are None
            rettype,retname,callconv,callname,callargs = api
            callargs = [ callargs[i] if callargs[i][1] else (callargs[i][0],'arg%d' % i) for i in xrange(len(callargs)) ]
            self.setFunctionApi(fva, (rettype,retname,callconv,callname,callargs))

    def getCallers(self, va):
        '''
        Get the va for all the callers of the given function/import.

        Example:
            for va in vw.getCallers( importva ):
                dostuff(va)
        '''
        ret = []
        for fromva, tova, rtype, rflags in self.getXrefsTo(va, rtype=REF_CODE):
            if rflags & envi.BR_PROC:
                ret.append(fromva)
        return ret

    def getCallGraph(self):
        '''
        Retrieve a visgraph Graph object representing all known inter procedural
        branches in the workspace.  Each node has an ID that is the same as the
        function va.

        Example:
            graph = vw.getCallGraph()
        '''
        return self._call_graph

    def getFunctionGraph(self, fva):
        '''
        Retrieve a code-block graph for the specified virtual address.
        Procedural branches (ie, calls) will not be followed during graph
        construction.
        '''
        return viv_codegraph.FuncBlockGraph(self,fva)

    def getImportCallers(self, name):
        """
        Get a list of all the callers who reference the specified import
        by name. (If we detect that the name is actually *in* our workspace,
        return those callers too...
        """
        ret = []

        # If it's a local function, do that too..
        fva = self.vaByName(name)
        if fva != None and self.isFunction(fva):
            ret = self.getCallers(fva)

        for fva in self.getFunctions():
            if self.getFunctionMeta(fva, 'Thunk') == name:
                ret.extend( self.getCallers( fva ) )

        for lva,lsize,ltype,tinfo in self.getLocations(LOC_IMPORT):
            if tinfo == name:
                ret.extend( self.getCallers( lva ) )

        return ret

    #################################################################
    #
    # Xref API
    #

    def getXrefs(self, rtype=None):
        """
        Return the entire list of XREF tuples for this workspace.
        """
        if rtype:
            return [ xtup for xtup in self.xrefs if xtup[XR_RTYPE] == rtype ]
        return self.xrefs

    def getXrefsFrom(self, va, rtype=None):
        """
        Return a list of tuples for the xrefs whose origin is the
        specified va.  Optionally, only return xrefs whose type
        field is rtype if specified.

        example:
        for fromva, tova, rtype, rflags in vw.getXrefsFrom(0x41414141):
            dostuff(tova)
        """
        ret = []
        xrefs = self.xrefs_by_from.get(va, None)
        if xrefs == None:
            return ret
        if rtype == None:
            return xrefs
        return [ xtup for xtup in xrefs if xtup[XR_RTYPE] == rtype ]

    def getXrefsTo(self, va, rtype=None):
        """
        Get a list of xrefs which point to the given va. Optionally,
        specify an rtype to get only xrefs of that type.
        """
        # FIXME make xrefs use MapLookup!
        ret = []
        xrefs = self.xrefs_by_to.get(va, None)
        if xrefs == None:
            return ret
        if rtype == None:
            return xrefs
        return [ xtup for xtup in xrefs if xtup[XR_RTYPE] == rtype ]

    def addMemoryMap(self, va, perms, fname, bytes):
        """
        Add a memory map to the workspace.  This is the *only* way to
        get memory backings into the workspace.
        """
        self._fireEvent(VWE_ADDMMAP, (va, perms, fname, bytes))

    def delMemoryMap(self, va):
        raise "OMG"

    def addSegment(self, va, size, name, filename):
        """
        Add a "segment" to the workspace.  A segment is generally some meaningful
        area inside of a memory map.  For PE binaries, a segment and a memory map
        are synonymous.  However, some platforms (Elf) specify their memory maps
        (program headers) and segments (sectons) seperately.
        """
        self._fireEvent(VWE_ADDSEGMENT, (va,size,name,filename))

    def getSegment(self, va):
        """
        Return the tuple representation of a segment. With the
        following format:

        (va, size, name, filename)
        """
        for seg in self.segments:
            sva, ssize, sname, sfile = seg
            if va >= sva and va < (sva + ssize):
                return seg
        return None

    def getSegments(self):
        """
        Return a list of segment tuples (see getSegment) for all
        the segments defined in the current worksace
        """
        return list(self.segments)

    def addCodeBlock(self, va, size, funcva):
        """
        Add a region of code which belongs to a function.  Code-block boundaries
        are at all logical branches and have more in common with a logical
        graph view than function chunks.
        """
        loc = self.getLocation( va )
        if loc == None:
            raise Exception('Adding Codeblock on *non* location?!?: 0x%.8x' % va)
        self._fireEvent(VWE_ADDCODEBLOCK, (va,size,funcva))

    def getCodeBlock(self, va):
        """
        Return the codeblock which contains the given va.  A "codeblock"
        is a location compatable tuple: (va, size, funcva)
        """
        return self.blockmap.getMapLookup(va)

    def delCodeBlock(self, va):
        """
        Remove a code-block definition from the codeblock namespace.
        """
        cb = self.getCodeBlock(va)
        if cb == None:
            raise Exception("Unknown Code Block: 0x%x" % va)
        self._fireEvent(VWE_DELCODEBLOCK, cb)

    def getCodeBlocks(self):
        """
        Return a list of all the codeblock objects.
        """
        return list(self.codeblocks)

    def addXref(self, fromva, tova, reftype, rflags=0):
        """
        Add an xref with the specified fromva, tova, and reftype
        (see REF_ macros).  This will *not* trigger any analysis.
        Callers are expected to do their own xref analysis (ie, makeCode() etc)
        """
        # Architecture gets to decide on actual final VA (ARM/THUMB/etc...)
        tova, reftype, rflags = self.arch.archModifyXrefAddr(tova, reftype, rflags)

        ref = (fromva, tova, reftype, rflags)
        if ref in self.getXrefsFrom(fromva):
            return
        self._fireEvent(VWE_ADDXREF, (fromva, tova, reftype, rflags))

    def delXref(self, ref):
        """
        Remove the given xref.  This *will* exception if the
        xref doesn't already exist...
        """
        if ref not in self.getXrefsFrom(ref[XR_FROM]):
            raise Exception("Unknown Xref: %x %x %d" % ref)
        self._fireEvent(VWE_DELXREF, ref)

    def analyzePointer(self, va):
        """
        Assume that a new pointer has been created.  Check if it's
        target has a defined location and if not, try to figgure out
        wtf is there...  Will return the location type of the location
        it recommends or None if a location is already there or it has
        no idea.
        """
        if self.getLocation(va) is not None:
            return None
        if self.isProbablyString(va):
            return LOC_STRING
        elif self.isProbablyUnicode(va):
            return LOC_UNI
        elif self.isProbablyCode(va):
            return LOC_OP
        return None

    def getMeta(self, name, default=None):
        return self.metadata.get(name, default)

    def setMeta(self, name, value):
        """
        Set a meta key,value pair for this workspace.
        """
        self._fireEvent(VWE_SETMETA, (name,value))

    def markDeadData(self, start, end):
        """
        mark a virtual range as dead code.
        """
        self.setMeta("deaddata:0x%08x" % start, (start, end))

    def unmarkDeadData(self, start, end):
        """
        unmark a virtual range as dead code
        """
        self._dead_data.remove( (start,end) )

    def _mcb_deaddata(self, name, value):
        """
        callback from setMeta with namespace
        deaddata:
        that indicates a range has been added
        as dead data.
        """
        if value not in self._dead_data:
            self._dead_data.append( value )

    def isDeadData(self, va):
        """
        Return boolean indicating va is in
        a dead data range.
        """
        for start,end in self._dead_data:
            if va >= start and va <= end:
                return True
        return False

    def initMeta(self, name, value):
        """
        Set a metakey ONLY if it is not already set. Either
        way return the value of the meta key.
        """
        m = self.getMeta(name)
        if m == None:
            self.setMeta(name, value)
            m = value
        return m

    def getTransMeta(self, mname, default=None):
        '''
        Retrieve a piece of "transient" metadata which is *not*
        stored across runs or pushed through the event subsystem.
        '''
        return self.transmeta.get(mname,default)

    def setTransMeta(self, mname, value):
        '''
        Store a piece of "transient" metadata which is *not*
        stored across runs or pushed through the event subsystem.
        '''
        self.transmeta[mname] = value

    def castPointer(self, va):
        """
        Return the value for a pointer in memory at
        the given location.  This method does NOT
        create a location object or do anything other
        than parse memory.
        """
        offset, bytes = self.getByteDef(va)
        return e_bits.parsebytes(bytes, offset, self.psize, bigend=self.bigend)

    def makePointer(self, va, tova=None, follow=True):
        """
        Create a new pointer location in the workspace.  If you have already
        parsed out the pointers value, you may specify tova to speed things
        up.
        """
        loctup = self.getLocation(va)
        if loctup is not None:
            logger.warn("0x%x: Attempting to make a Pointer where another location object exists (of type %r)", va, loctup[L_LTYPE])
            return None

        psize = self.psize

        # Get and document the xrefs created for the new location
        if tova is None:
            tova = self.castPointer(va)

        self.addXref(va, tova, REF_PTR)

        ploc = self.addLocation(va, psize, LOC_POINTER)

        if follow and self.isValidPointer(tova):
            self.followPointer(tova)

        return ploc

    def makePad(self, va, size):
        """
        A special utility for making a pad of a particular size.
        """
        return self.addLocation(va, size, LOC_PAD, None)

    def makeNumber(self, va, size, val=None):
        """
        Create a number location in memory of the given size.

        (you may specify val if you have already parsed the value
         from memory and would like to save CPU cycles)
        """
        return self.addLocation(va, size, LOC_NUMBER, None)

    def parseNumber(self, va, size):
        '''
        Parse a <size> width numeric value from memory at <va>.

        Example:
            val = vw.parseNumber(0x41414140, 4)
        '''
        offset, bytes = self.getByteDef(va)
        return e_bits.parsebytes(bytes, offset, size, bigend=self.bigend)

    def makeString(self, va, size=None):
        """
        Create a new string location at the given VA.  You may optionally
        specify size.  If size==None, the string will be parsed as a NULL
        terminated ASCII string.
        """
        if size == None:
            size = self.asciiStringSize(va)

        if size <= 0:
            raise Exception("Invalid String Size: %d" % size)

        if self.getName(va) == None:
            m = self.readMemory(va, size-1).replace("\n","")
            self.makeName(va, "str_%s_%.8x" % (m[:16],va))
        return self.addLocation(va, size, LOC_STRING)

    def makeUnicode(self, va, size=None):
        if size == None:
            size = self.uniStringSize(va)

        if size <= 0:
            raise Exception("Invalid Unicode Size: %d" % size)

        if self.getName(va) == None:
            m = self.readMemory(va, size-1).replace("\n","").replace("\0","")
            self.makeName(va, "wstr_%s_%.8x" % (m[:16],va))
        return self.addLocation(va, size, LOC_UNI)

    def addConstModule(self, modname):
        '''
        Add constants declared within the named module
        to the constants resolver namespace.

        Example: vw.addConstModule('vstruct.constants.ntstatus')
        '''
        mod = self.loadModule(modname)
        self.vsconsts.addModule(mod)

    def addStructureModule(self, namespace, modname):
        '''
        Add a vstruct structure module to the workspace with the given
        namespace.

        Example: vw.addStructureModule('ntdll', 'vstruct.defs.windows.win_5_1_i386.ntdll')

        This allows subsequent struct lookups by names like
        '''

        mod = self.loadModule(modname)
        self.vsbuilder.addVStructNamespace(namespace, mod)

    def getStructure(self, va, vstructname):
        """
        Parse and return a vstruct object for the given name.  This
        (like parseOpcode) does *not* require that the location be a struct
        and will not create one (use makeStructure).
        """
        s = vstruct.getStructure(vstructname)
        if s is None:
            s = self.vsbuilder.buildVStruct(vstructname)
        if s is not None:
            bytes = self.readMemory(va, len(s))
            s.vsParse(bytes)
        return s

    def makeStructure(self, va, vstructname, vs=None):
        """
        Make a location which is a structure and will be parsed/accessed
        by vstruct.  You must specify the vstruct name for the structure
        you wish to have at the location.  Returns a vstruct from the
        location.
        """
        if vs == None:
            vs = self.getStructure(va, vstructname)
        self.addLocation(va, len(vs), LOC_STRUCT, vstructname)

        # Determine if there are any pointers we need make
        # xrefs for...
        offset = 0
        for p in vs.vsGetPrims():
            if isinstance(p, vs_prims.v_ptr):
                vptr = p.vsGetValue()
                if self.isValidPointer(vptr):
                    self.addXref(va+offset, vptr, REF_PTR)

            offset += len(p)

        return vs

    def getUserStructNames(self):
        '''
        Retrive the list of the existing user-defined structure
        names.

        Example:
            for name in vw.getUserStructNames():
                print 'Structure Name: %s' % name
        '''
        return self.vsbuilder.getVStructCtorNames()

    def getUserStructSource(self, sname):
        '''
        Get the source code (as a string) for the given user
        defined structure.

        Example:
            ssrc = vw.getUserStructSource('MyStructureThing')
        '''
        return self.getMeta('ustruct:%s' % sname)

    def setUserStructSource(self, ssrc):
        '''
        Save the input string as a C structure definition for the
        workspace.  User-defined structures may then be applied
        to locations, or further edited in the future.

        Example:
            src = "struct woot { int x; int y; };"
            vw.setUserStructSource( src )
        '''
        # First, we make sure it compiles...
        ctor = vs_cparse.ctorFromCSource( ssrc )
        # Then, build one to get the name from it...
        vs = ctor()
        cname = vs.vsGetTypeName()
        self.setMeta('ustruct:%s' % cname, ssrc)
        return cname

    def asciiStringSize(self, va):
        """
        Return the size (in bytes) of the ascii string
        at the specified location (or -1 if no terminator
        is found in the memory map)
        """
        offset, bytez = self.getByteDef(va)
        foff = bytez.find('\x00', offset)
        if foff == -1:
            return foff
        return (foff - offset) + 1

    def uniStringSize(self, va):
        """
        Return the size (in bytes) of the unicode string
        at the specified location (or -1 if no terminator
        is found in the memory map)
        """
        offset, bytez = self.getByteDef(va)
        foff = bytez.find('\x00\x00', offset)
        if foff == -1:
            return foff
        return (foff - offset) + 2

    def addLocation(self, va, size, ltype, tinfo=None):
        """
        Add a location tuple.
        """
        ltup = (va, size, ltype, tinfo)
        #loc = self.locmap.getMapLookup(va)
        #if loc != None:
            #raise Exception('Duplicate Location: (is: %r wants: %r)' % (loc,ltup))

        self._fireEvent(VWE_ADDLOCATION, ltup)
        return ltup

    def getLocations(self, ltype=None, linfo=None):
        """
        Return a list of location objects from the workspace
        of a particular type.
        """
        if ltype == None:
            return list(self.loclist)

        if linfo == None:
            return [ loc for loc in self.loclist if loc[2] == ltype ]

        return [ loc for loc in self.loclist if (loc[2] == ltype and loc[3] == linfo) ]

    def isLocation(self, va, range=False):
        """
        Return True if the va represents a location already.
        """
        if self.getLocation(va, range=range) != None:
            return True
        return False

    def isLocType(self, va, ltype):
        """
        You may use this to test if a given VA represents
        a location of the specified type.

        example:
        if vw.isLocType(0x41414141, LOC_STRING):
            print "string at: 0x41414141"
        """
        tup = self.getLocation(va)
        if tup == None:
            return False
        return tup[L_LTYPE] == ltype

    def getLocation(self, va, range=False):
        """
        Return the va,size,ltype,tinfo tuple for the given location.
        (specify range=True to potentially match a va that is inside
        a location rather than the beginning of one)
        """
        return self.locmap.getMapLookup(va)

    def getLocationRange(self, va, size):
        """
        A "location range" is a list of location tuples where
        undefined space *will* be represented by LOC_UNDEF tuples
        to provide a complete accounting of linear workspace.
        """
        ret = []
        endva = va+size
        undefva = None
        while va < endva:
            ltup = self.getLocation(va)
            if ltup == None:
                if undefva == None:
                    undefva = va
                va += 1
            else:
                if undefva != None:
                    ret.append((undefva, va-undefva, LOC_UNDEF, None))
                    undefva = None
                ret.append(ltup)
                va += ltup[L_SIZE]

        # Mop up any hanging udefs
        if undefva != None:
            ret.append((undefva, va-undefva, LOC_UNDEF, None))

        return ret

    def delLocation(self, va):
        """
        Delete the given Location object from the binary
        (removes any xrefs/etc for the location as well)

        This will raise InvalidLocation if the va is not
        an exact match for the beginning of a location.
        """
        loc = self.getLocation(va)
        if loc == None:
            raise InvalidLocation(va)
        # remove xrefs from this location
        for xref in self.getXrefsFrom(va):
            self.delXref(xref)
        self._fireEvent(VWE_DELLOCATION, loc)

    def getRenderInfo(self, va, size):
        """
        Get nearly everything needed to render a workspace area
        to a display.  This function *greatly* speeds up interface
        code and is considered "tightly coupled" with the asmview
        code.  (and is therefore subject to change).
        """
        locs = []
        funcs = {}
        names = {}
        comments = {}
        extras = {}

        for loc in self.getLocationRange(va, size):
            lva, lsize, ltype, tinfo = loc
            locs.append(loc)

            name = self.getName(lva)
            isfunc = self.isFunction(lva)
            cmnt = self.getComment(lva)

            if name != None:
                names[lva] = name
            if isfunc == True:
                funcs[lva] = True
            if cmnt != None:
                comments[lva] = cmnt

            if ltype == LOC_UNDEF:
                # Expand out all undefs so we can send all the info
                endva = lva + lsize
                while lva < endva:
                    uname = self.getName(lva)
                    ucmnt = self.getComment(lva)
                    if uname != None:
                        names[lva] = uname
                    if ucmnt != None:
                        comments[lva] = ucmnt
                    #ret.append(((lva, 1, LOC_UNDEF, None), self.getName(lva), False, self.getComment(lva)))
                    lva += 1

            elif ltype == LOC_OP:
                extras[lva] = self.parseOpcode(lva)

            elif ltype == LOC_STRUCT:
                extras[lva] = self.getStructure(lva, tinfo)

        return locs, funcs, names, comments, extras

    def getPrevLocation(self, va, adjacent=True):
        """
        Get the previous location behind this one.  If adjacent
        is true, only return a location which is IMMEDIATELY behind
        the given va, otherwise search backward for a location until
        you find one or hit the edge of the segment.
        """
        va -= 1
        ret = self.locmap.getMapLookup(va)
        if ret != None:
            return ret
        if adjacent:
            return None
        va -= 1
        while va > 0:
            ret = self.locmap.getMapLookup(va)
            if ret != None:
                return ret
            va -= 1
        return None

    def vaByName(self, name):
        return self.va_by_name.get(name, None)

    def getLocationByName(self, name):
        """
        Return a location object by the name of the
        location.
        """
        va = self.vaByName(name)
        if va == None:
            raise InvalidLocation(0, "Unknown Name: %s" % name)
        return self.getLocation(va)

    def getNames(self):
        """
        Return a list of tuples containing (va, name)
        """
        return self.name_by_va.items()

    def getName(self, va, smart=False):
        '''
        Returns the name of the specified virtual address (or None).

        Smart mode digs beyond simple name lookups, as follows:
        If va falls within a known function in the workspace, we return "funcname+<delta>".
        If not, and the va falls within a mapped binary, we return "filename+<delta>"
        '''
        name = self.name_by_va.get(va)

        if name != None or not smart:
            return name

        baseva = self.getFunction(va)
        basename = self.name_by_va.get(baseva, None)

        if basename == None:
            basename = self.getFileByVa(va)
            if basename == None:
                return None

            baseva = self.getFileMeta(basename, 'imagebase')

        delta = va - baseva

        pom = ('','+')[delta>=0]
        name = "%s%s%s" % (basename, pom, hex(delta))
        return name

    def makeName(self, va, name, filelocal=False, makeuniq=False):
        """
        Set a readable name for the given location by va. There
        *must* be a Location defined for the VA before you may name
        it.  You may set a location's name to None to remove a name.

        makeuniq allows Vivisect to append some number to make the name unique.
        This behavior allows for colliding names (eg. different versions of a function)
        to coexist in the same workspace.  

        default behavior is to fail on duplicate (False).
        """
        if filelocal:
            segtup = self.getSegment(va)
            if segtup == None:
                print "Failed to find file for 0x%.8x (%s) (and filelocal == True!)"  % (va, name)
            if segtup != None:
                fname = segtup[SEG_FNAME]
                if fname != None:
                    name = "%s.%s" % (fname, name)

        oldva = self.vaByName(name)
        # If that's already the name, ignore the event
        if oldva == va:
            return

        if oldva != None:
            if not makeuniq:
                raise DuplicateName(oldva, va, name)

            else:
                # tack a number on the end
                index = 0
                newname = "%s_%d" % (name, index)
                while self.vaByName(newname) not in (None, newname):
                    index += 1
                    newname = "%s_%d" % (name, index)

                name = newname

        self._fireEvent(VWE_SETNAME, (va,name))
        return name

    def saveWorkspace(self, fullsave=True):

        if self.server != None:
            return

        modname = self.getMeta("StorageModule")
        filename = self.getMeta("StorageName")
        if modname == None:
            raise Exception("StorageModule not specified!")
        if filename == None:
            raise Exception("StorageName not specified!")

        # Usually this is "vivisect.storage.basicfile
        mod = self.loadModule(modname)

        # If they specified a full save, *or* this event list
        # has never been saved before, do a full save.
        if fullsave:
            mod.saveWorkspace(self, filename)
        else:
            mod.saveWorkspaceChanges(self, filename)

        self._createSaveMark()



    def loadFromFd(self, fd, fmtname=None, baseaddr=None):
        """
        Read the first bytes of the file descriptor and see if we can identify the type.
        If so, load up the parser for that file type, otherwise raise an exception.

        Returns file md5
        """
        mod = None
        fd.seek(0)
        if fmtname == None:
            bytes = fd.read(32)
            fmtname = viv_parsers.guessFormat(bytes)

        mod = viv_parsers.getParserModule(fmtname)
        if hasattr(mod, "config"):
            self.mergeConfig(mod.config)

        fd.seek(0)
        filename = hashlib.md5( fd.read() ).hexdigest()
        fname = mod.parseFd(self, fd, filename, baseaddr=baseaddr)

        self.initMeta("StorageName", filename+".viv")

        # Snapin our analysis modules
        self._snapInAnalysisModules()

        return fname

    def _saveSymbolCaches(self):

        if not self.config.vdb.SymbolCacheActive:
            return

        pathstr = self.config.vdb.SymbolCachePath
        symcache = e_symcache.SymbolCachePath(pathstr)

        symsbyfile = collections.defaultdict(list)

        # Get the image base addresses
        imgbases = {}
        for fname in self.getFiles():
            imgbases[ fname ] = self.getFileMeta(fname,'imagebase')

        for va,name in self.name_by_va.items():
            mmap = self.getMemoryMap(va)
            if mmap is None:
                continue

            symva = va - imgbases.get(mmap[3], va)
            if symva:

                symtype = e_resolv.SYMSTOR_SYM_SYMBOL
                if self.isFunction(va):
                    symtype = e_resolv.SYMSTOR_SYM_FUNCTION

                symsbyfile[mmap[3]].append((symva, 0, name, symtype))

        for filenorm, symtups in symsbyfile.items():
            symhash = self.getFileMeta(filenorm, 'SymbolCacheHash')
            if symhash == None:
                continue

            self.vprint('Saving Symbol Cache: %s (%d syms)' % (symhash,len(symtups)))
            symcache.setCacheSyms( symhash, symtups )

    def loadFromFile(self, filename, fmtname=None, baseaddr=None):
        """
        Read the first bytes of the file and see if we can identify the type.
        If so, load up the parser for that file type, otherwise raise an exception.
        ( if it's a workspace, trigger loadWorkspace() as a convenience )

        Returns the basename the file was given on load.
        """
        mod = None
        if fmtname is None:
            fmtname = viv_parsers.guessFormatFilename(filename)

        if fmtname == 'viv':
            self.loadWorkspace(filename)
            return self.normFileName(filename)

        mod = viv_parsers.getParserModule(fmtname)
        fname = mod.parseFile(self, filename, baseaddr=baseaddr)

        self.initMeta("StorageName", filename+".viv")

        # Snapin our analysis modules
        self._snapInAnalysisModules()

        return fname

    def loadFromMemory(self, memobj, baseaddr, fmtname=None):
        """
        Load a memory map (or potentially a mapped binary file)
        from the memory object's map at baseaddr.
        """
        mod = None
        if fmtname is None:
            bytez = memobj.readMemory(baseaddr, 32)
            fmtname = viv_parsers.guessFormat(bytez)

        # TODO: Load workspace from memory?
        mod = viv_parsers.getParserModule(fmtname)
        mod.parseMemory(self, memobj, baseaddr)

        mapva, mapsize, mapperm, mapfname = memobj.getMemoryMap(baseaddr)
        if not mapfname:
            mapfname = 'mem_map_%.8x' % mapva

        self.initMeta('StorageName', mapfname+".viv")
        # Snapin our analysis modules
        self._snapInAnalysisModules()

    def getFiles(self):
        """
        Return the current list of file objects in this
        workspace.
        """
        return self.filemeta.keys()

    def normFileName(self, filename):
        normname = os.path.basename(filename).lower()

        # Strip off an extension
        if normname.find('.') != -1:
            parts = normname.split('.')
            normname = '_'.join(parts[:-1])

        ok = string.letters + string.digits + '_'

        chars = list(normname)
        for i in xrange(len(chars)):
            if chars[i] not in ok:
                chars[i] = '_'

        normname = ''.join(chars)
        #if normname[0].isdigit():
            #normname = '_' + normname

        return normname

    def addFile(self, filename, imagebase, md5sum):
        """
        Create and add a new vivisect File object for the
        specified information.  This will return the file
        object which you may then use to do things like
        add imports/exports/segments etc...
        """
        nname = self.normFileName(filename)
        if self.filemeta.has_key(nname):
            raise Exception("Duplicate File Name: %s" % nname)
        self._fireEvent(VWE_ADDFILE, (nname, imagebase, md5sum))
        return nname

    def addEntryPoint(self, va):
        '''
        Add an entry point to the definition for the given file.  This
        will hint the analysis system to create functions when analysis
        is run.

        NOTE: No analysis is triggered by this function.
        '''
        self.setVaSetRow('EntryPoints', (va,))

    def getEntryPoints(self):
        '''
        Get all the parsed entry points for all the files loaded into the
        workspace.

        Example:  for va in vw.getEntryPoints():
        '''
        return [ x for x, in self.getVaSetRows('EntryPoints') ]

    def setFileMeta(self, fname, key, value):
        """
        Store a piece of file specific metadata (python primatives are best for values)
        """
        if not self.filemeta.has_key(fname):
            raise Exception("Invalid File: %s" % fname)
        self._fireEvent(VWE_SETFILEMETA, (fname, key, value))

    def getFileMeta(self, filename, key, default=None):
        """
        Retrieve a piece of file specific metadata
        """
        d = self.filemeta.get(filename)
        if d == None:
            raise Exception("Invalid File: %s" % filename)
        return d.get(key, default)

    def getFileMetaDict(self, filename):
        '''
        Retrieve the file metadata for this file as a key:val dict.
        '''
        d = self.filemeta.get(filename)
        if d == None:
            raise Exception('Invalid File: %s' % filename)
        return d

    def getFileByVa(self, va):
        segtup = self.getSegment(va)
        if segtup == None:
            return None
        return segtup[SEG_FNAME]

    def getLocationDistribution(self):
        # NOTE: if this changes, don't forget the report module!
        totsize = float(0)
        for mapva, mapsize, mperm, mname in self.getMemoryMaps():
            totsize += mapsize
        loctot = 0
        ret = {}
        for i in xrange(LOC_MAX):
            cnt = 0
            size = 0
            for lva,lsize,ltype,tinfo in self.getLocations(i):
                cnt += 1
                size += lsize
            loctot += size

            tname = loc_type_names.get(i, 'Unknown')
            ret[i] = (tname, cnt, size, int((size/totsize)*100))

        # Update the undefined based on totals...
        undeftot = totsize-loctot
        ret[LOC_UNDEF] = ('Undefined', 0, undeftot, int((undeftot/totsize)*100))

        return ret

#################################################################
#
#  VA Set API
#

    def getVaSetNames(self):
        """
        Get a list of the names of the current VA lists.
        """
        return self.vasets.keys()

    def getVaSetDef(self, name):
        """
        Get the list of (name, type) pairs which make up the
        rows for this given VA set (the first one *always* the VA, but
        you can name it as you like...)
        """
        x = self.vasetdefs.get(name)
        if x == None: raise InvalidVaSet(name)
        return x

    def getVaSetRows(self, name):
        """
        Get a list of the rows in this VA set.
        """
        x = self.vasets.get(name)
        if x == None: InvalidVaSet(name)
        return x.values()

    def getVaSet(self, name):
        """
        Get the dictionary of va:<rowdata> entries.
        """
        x = self.vasets.get(name)
        if x == None: raise InvalidVaSet(name)
        return x

    def addVaSet(self, name, defs, rows=()):
        """
        Add a va set:

        name - The name for this VA set
        defs - List of (<name>,<type>) tuples for the rows (va is always first)
        rows - An initial set of rows for values in this set.
        """
        self._fireEvent(VWE_ADDVASET, (name, defs, rows))

    def delVaSet(self, name):
        """
        Delete a VA set by name.
        """
        if not self.vasets.has_key(name):
            raise Exception("Unknown VA Set: %s" % name)
        self._fireEvent(VWE_DELVASET, name)

    def setVaSetRow(self, name, rowtup):
        """
        Use this API to update the row data for a particular
        entry in the VA set. Create a new empty set if one
        does not already exist.
        """
        self._fireEvent(VWE_SETVASETROW, (name, rowtup))

    def getVaSetRow(self, name, va):
        '''
        Retrieve the va set row for va in the va set named name.

        Example:
            row = vw.getVaSetRow('WootFunctions', fva)
        '''
        vaset = self.vasets.get( name )
        if vaset == None:
            return None
        return vaset.get( va )

    def delVaSetRow(self, name, va):
        """
        Use this API to delete the rowdata associated
        with the specified VA from the set.
        """
        if not self.vasets.has_key(name):
            raise Exception("Unknown VA Set: %s" % name)
        self._fireEvent(VWE_DELVASETROW, (name, va))

#################################################################
#
#  Shared Workspace APIs
#
    def chat(self, msg):
        uname = e_config.getusername()
        # FIXME this should be part of a UI event model.
        self._fireEvent(VWE_CHAT, (uname, msg))

    def iAmLeader(self, winname):
        '''
        Announce that your workspace is leading a window with the
        specified name.  This allows others to opt-in to following
        the nav events for the given window name.

        Example:
            vw.iAmLeader('WindowTitle')
        '''
        if not self.server:
            raise Exception('iAmLeader() requires being connected to a server.')

        user = e_config.getusername()
        self.server._fireEvent(VTE_MASK | VTE_IAMLEADER, (user,winname))

    def followTheLeader(self, winname, expr):
        '''
        Announce a new memory expression to navigate to if if a given window
        is following the specified user/winname

        Example:
            vw.followTheLeader('FunExample', 'sub_08042323')
        '''
        if not self.server:
            raise Exception('followTheLeader() requires being connected to a server.')
        user = e_config.getusername()
        self.server._fireEvent(VTE_MASK | VTE_FOLLOWME, (user,winname, expr))

#################################################################
#
#  Color Map API
#

    def getColorMaps(self):
        """
        Return a list of the names of the given color maps
        """
        return self.colormaps.keys()

    def addColorMap(self, mapname, colormap):
        """
        Add a colormap dictionary with the given name for the map.
        (A colormap dictionary is va:color entries)
        """
        self._fireEvent(VWE_ADDCOLOR, (mapname, colormap))

    def delColorMap(self, mapname):
        self._fireEvent(VWE_DELCOLOR, mapname)

    def getColorMap(self, mapname):
        """
        Return the colormap dictionary for the given map name.
        """
        return self.colormaps.get(mapname)

    def _getNameParts(self, name, va):
        '''
        Return the given name in three parts: 
        fpart: filename, if applicable (for file-local names)
        npart: base name
        vapart: address, if tacked on the end

        If any of these are not applicable, they will return None for that field.
        '''
        fpart = None
        npart = name
        vapart = None
        fname = self.getFileByVa(va)
        vastr = '_%.8x' % va

        if name.startswith(fname + '.'):
            fpart, npart = name.split('.', 1)
        elif name.startswith('*.'):
            skip, npart = name.split('.', 1)

        if npart.endswith(vastr) and not npart == 'sub' + vastr:
            npart, vapart = npart.rsplit('_', 1)

        return fpart, npart, vapart


    def _addNamePrefix(self, name, va, prefix, joinstr=''):
        '''
        Add a prefix to the given name paying attention to the filename prefix, and 
        any VA suffix which may exist.

        This is used by multiple analysis modules.
        Uses _getNameParts.
        '''
        fpart, npart, vapart = self._getNameParts(name, va)
        if fpart is None and vapart is None:
            name = joinstr.join([prefix, npart])

        elif vapart is None:
            name = fpart + '.' + joinstr.join([prefix, npart])

        elif fpart is None:
            name = joinstr.join([prefix, npart])

        else:
            name = fpart + '.' + joinstr.join([prefix, npart]) + '_%s' % vapart
        logger.debug('addNamePrefix: %r %r %r -> %r', fpart, npart, vapart, name)
        return name


##########################################################
#
# The envi.symstore.resolver.SymbolResolver API...
#
    def getSymByName(self, name):

        # Check for a sym
        va = self.vaByName(name)
        if va != None:
            return e_resolv.Symbol(name, va, 0)

        # check for the need for a deref.
        d = self.filemeta.get(name)
        if d != None:
            return VivFileSymbol(self, name, d.get("imagebase"), 0, self.psize)

    def getSymByAddr(self, addr, exact=True):
        name = self.getName(addr)
        if name == None:
            if self.isValidPointer(addr):
                name = "loc_%.8x" % addr

        if name != None:
            #FIXME fname
            #FIXME functions/segments/etc...
            return e_resolv.Symbol(name, addr, 0)

    def setSymHint(self, va, idx, hint):
        '''
        Set a symbol hint which will be used in place of operand
        values during disassembly among other things...

        You may also set hint=None to delete sym hints.
        '''
        self._fireEvent(VWE_SYMHINT, (va,idx,hint))

    def getSymHint(self, va, idx):
        h = self.getFref(va, idx)
        if h != None:
            f = self.getFunction(va)
            loctup = self.getFunctionLocal(f, h)
            if loctup:
                return loctup[1]

        return self.symhints.get((va,idx), None)

class VivFileSymbol(e_resolv.FileSymbol):
    # A namespace tracker thingie...
    def __init__(self, vw, fname, base, size, width=4):
        self.vw = vw
        e_resolv.FileSymbol.__init__(self, fname, base, size, width)

    def getSymByName(self, name):
        return self.vw.getSymByName("%s.%s" % (self.name, name))

def getVivPath(*pathents):
    dname = os.path.dirname(__file__)
    dname = os.path.abspath(dname)
    return os.path.join(dname, *pathents)

<|MERGE_RESOLUTION|>--- conflicted
+++ resolved
@@ -52,11 +52,8 @@
 import vivisect.analysis.generic.emucode as v_emucode
 
 logger = logging.getLogger(__name__)
-<<<<<<< HEAD
-=======
 STOP_LOCS = (LOC_STRING, LOC_UNI, LOC_STRUCT, LOC_CLSID, LOC_VFTABLE, LOC_IMPORT, LOC_PAD, LOC_NUMBER)
 
->>>>>>> 4625a100
 
 def guid(size=16):
     return hexlify(os.urandom(size))
