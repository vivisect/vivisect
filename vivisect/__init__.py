--- conflicted
+++ resolved
@@ -51,11 +51,8 @@
 
 import vivisect.analysis.generic.emucode as v_emucode
 
-<<<<<<< HEAD
 logger = logging.getLogger(__name__)
-=======
 STOP_LOCS = (LOC_STRING, LOC_UNI, LOC_STRUCT, LOC_CLSID, LOC_VFTABLE, LOC_IMPORT, LOC_PAD, LOC_NUMBER)
->>>>>>> 4bb3c2a1
 
 
 def guid(size=16):
