--- conflicted
+++ resolved
@@ -1058,6 +1058,11 @@
             if reftype != vivisect.LOC_OP:
                 continue
 
+            # If we've already constructed this opcode location and made the xref to the new codeblock,
+            # that should mean we've already made the jump table, so there should be no need to split this
+            # jump table.
+            if refva == op.va:
+                continue
             refop = self.parseOpcode(refva)
             for refbase, refbflags in refop.getBranches():
                 if refbflags & envi.BR_TABLE:
@@ -1119,55 +1124,7 @@
 
             # Special case, if it's a table branch, lets resolve it now.
             if bflags & envi.BR_TABLE:
-<<<<<<< HEAD
                 self.makeJumpTable(va, op, tova)
-=======
-                ptrbase = tova
-                rdest = self.castPointer(ptrbase)
-
-                # if there's already an Xref to this address from another jump table, we overshot
-                # the other table, and need to cut that one short, delete its Xrefs starting at this one
-                # and then let the rest of this function build the new jump table
-                # This jump table also may not be in the same function as the other jump table, so we need
-                # to remove those codeblocks (and child codeblocks) from this function
-
-                # at this point, rdest should be the first codeblock in the jumptable, so get all the xrefs to him
-                # (but skipping over the current jumptable base address we're looking at)
-                for xrfrom, xrto, rtype, rflags in self.getXrefsTo(rdest):
-                    if tova == xrfrom:
-                        continue
-
-                    refva, refsize, reftype, refinfo = self.getLocation(xrfrom)
-                    if reftype != vivisect.LOC_OP:
-                        continue
-                    # If we've already constructed this opcode location and made the xref to the new codeblock,
-                    # that should mean we've already made the jump table, so there should be no need to split this
-                    # jump table.
-                    if refva == op.va:
-                        continue
-                    refop = self.parseOpcode(refva)
-                    for refbase, refbflags in refop.getBranches():
-                        if refbflags & envi.BR_TABLE:
-                            self.splitJumpTable(va, refva, tova)
-
-                tabdone = {}
-                for i, rdest in enumerate(self.iterJumpTable(ptrbase)):
-                    if not tabdone.get(rdest):
-                        tabdone[rdest] = True
-                        self.addXref(va, rdest, REF_CODE, envi.BR_COND)
-                        if self.getName(rdest) is None:
-                            self.makeName(rdest, "case%d_%.8x" % (i, rdest))
-                    else:
-                        cmnt = self.getComment(rdest)
-                        if cmnt is None:
-                            self.setComment(rdest, "Other Case(s): %d" % i)
-                        else:
-                            cmnt += ", %d" % i
-                            self.setComment(rdest, cmnt)
-
-                # This must be second (len(xrefsto))
-                self.addXref(va, tova, REF_PTR, None)
->>>>>>> 4bb3c2a1
 
             elif bflags & envi.BR_DEREF:
 
