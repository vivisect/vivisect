--- conflicted
+++ resolved
@@ -37,11 +37,7 @@
                         help='Do *not* start the gui, just load, analyze and save')
     parser.add_argument('-C', '--cprofile', dest='cprof', default=False, action='store_true',
                         help='Output vivisect performace profiling (cProfile) info')
-<<<<<<< HEAD
-    parser.add_argument('-E', '--entrypoint', dest='addEntryPoints', default=[], action='append',
-=======
     parser.add_argument('-E', '--entrypoint', dest='entrypoints', default=[], action='append',
->>>>>>> 43fca2f3
                         help='Add Entry Point for bulk analysis (can have multiple "-E <addr>" args')
     parser.add_argument('-O', '--option', dest='option', default=None, action='append',
                         help='<secname>.<optname>=<optval> (optval must be json syntax)')
@@ -111,20 +107,12 @@
             logger.info('Loaded (%.4f sec) %s', (end - start), fname)
 
     if args.bulk:
-<<<<<<< HEAD
-        for entryva in args.addEntryPoints:
-=======
         for entryva in args.entrypoints:
->>>>>>> 43fca2f3
             try:
                 vw.vprint("Adding Entry Point: %s: " % entryva)
                 eva = int(entryva, 0)
                 vw.setVaSetRow('EntryPoints', (eva,))
-<<<<<<< HEAD
-            except Exception, e:
-=======
             except Exception as e:
->>>>>>> 43fca2f3
                 vw.vprint("Failure: %r" % e)
 
         if args.doanalyze:
