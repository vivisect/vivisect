#!/usr/bin/env python
import os
import sys
import time
import logging
import argparse
import cProfile
import importlib.util

import envi.common as e_common
import envi.config as e_config
import envi.threads as e_threads

import vivisect.cli as viv_cli
import vivisect.parsers as viv_parsers


logger = logging.getLogger('vivisect')
<<<<<<< HEAD

loglevels = (
    logging.CRITICAL,
    logging.ERROR,
    logging.WARN,
    logging.INFO,
    logging.DEBUG,
    e_common.EMULOG
)
=======
>>>>>>> 20d75ad6


def main():
    parser = argparse.ArgumentParser(prog='vivbin', usage='%(prog)s [options] <workspace|binaries...>')
    parser.add_argument('-M', '--module', dest='modname', default=None, action='store',
                        help='run the file listed as an analysis module in non-gui mode and exit')
    parser.add_argument('-A', '--skip-analysis', dest='doanalyze', default=True, action='store_false',
                        help='Do *not* do an initial auto-analysis pass')
    parser.add_argument('-B', '--bulk', dest='bulk', default=False, action='store_true',
                        help='Do *not* start the gui, just load, analyze and save')
    parser.add_argument('-C', '--cprofile', dest='cprof', default=False, action='store_true',
                        help='Output vivisect performace profiling (cProfile) info')
    parser.add_argument('-E', '--entrypoint', dest='entrypoints', default=[], action='append',
                        help='Add Entry Point for bulk analysis (can have multiple "-E <addr>" args')
    parser.add_argument('-O', '--option', dest='option', default=None, action='append',
                        help='<secname>.<optname>=<optval> (optval must be json syntax)')
    parser.add_argument('-p', '--parser', dest='parsemod', default=None, action='store',
                        help='Manually specify the parser module (pe/elf/blob/...)')
    parser.add_argument('-s', '--storage', dest='storage_name', default=None, action='store',
                        help='Specify a storage module by name')
    parser.add_argument('-v', '--verbose', dest='verbose', default=False, action='count',
                        help='Enable verbose mode (multiples matter: -vvvv)')
    parser.add_argument('-V', '--version', dest='version', default=None, action='store',
                        help='Add file version (if available) to save file name')
    parser.add_argument('-c', '--config', dest='config', default=None,
                        help='Path to a directory to use for config data')
    parser.add_argument('-a', '--autosave', dest='autosave', default=False, action='store_true',
                        help='Autosave configuration data')
    parser.add_argument('file', nargs='*')
    args = parser.parse_args()

    vw = viv_cli.VivCli(confdir=args.config, autosave=args.autosave)

    # setup logging
    vw.verbose = min(args.verbose, 4)
<<<<<<< HEAD
    e_common.setLogging(logger, level=e_common.LOG_LEVELS[vw.verbose])
=======
    level = e_common.LOG_LEVELS[vw.verbose]
    e_common.initLogging(logger, level=level)
>>>>>>> 20d75ad6


    # do things
    if args.option is not None:
        for option in args.option:
            if option in ('-h', '?'):
                logger.critical(vw.config.reprConfigPaths())
                sys.exit(-1)

            try:
                vw.config.parseConfigOption(option)
            except e_config.ConfigNoAssignment as e:
                logger.critical(vw.config.reprConfigPaths() + "\n")
                logger.critical(e)
                logger.critical("syntax: \t-O <secname>.<optname>=<optval> (optval must be json syntax)")
                sys.exit(-1)

            except Exception as e:
                logger.critical(vw.config.reprConfigPaths())
                logger.critical("With entry: %s", option)
                logger.critical(e)
                sys.exit(-1)

    if args.storage_name is not None:
        vw.setMeta("StorageModule", args.storage_name)

    # If we're not gonna load files, no analyze
    if args.file is None:
        args.doanalyze = False

    # Load in any additional files...
    needanalyze = False
    if args.file is not None:
        for fname in args.file:
            if args.parsemod is None:
                args.parsemod = viv_parsers.guessFormatFilename(fname)

            start = time.time()
            if args.parsemod == 'viv':
                vw.loadWorkspace(fname)
            else:
                needanalyze = True
                vw.loadFromFile(fname, fmtname=args.parsemod)

            end = time.time()
            logger.info('Loaded (%.4f sec) %s', (end - start), fname)

    if args.bulk:
        for entryva in args.entrypoints:
            try:
                vw.vprint("Adding Entry Point: %s: " % entryva)
                eva = int(entryva, 0)
                vw.setVaSetRow('EntryPoints', (eva,))
            except Exception as e:
                vw.vprint("Failure: %r" % e)

        if args.doanalyze:
            if args.cprof:
                cProfile.run("vw.analyze()")
            else:
                start = time.time()
                vw.analyze()
                end = time.time()
                logger.debug("ANALYSIS TIME: %s", (end-start))

        if args.modname is not None:
            modpath = os.path.abspath(args.modname)
            spec = importlib.util.spec_from_file_location('custom_analysis', modpath)
            module = importlib.util.module_from_spec(spec)
            spec.loader.exec_module(module)
            module.analyze(vw)

        logger.info('stats: %r', vw.getStats())
        logger.info("Saving workspace: %s", vw.getMeta('StorageName'))
        vw.saveWorkspace()

    else:

        import vivisect.qt.main as viv_qt_main

        # If we are interactive, lets turn on extended output...
        if args.doanalyze and needanalyze:
            e_threads.firethread(vw.analyze)()

        viv_qt_main.main(vw)


if __name__ == '__main__':
    main()<|MERGE_RESOLUTION|>--- conflicted
+++ resolved
@@ -16,18 +16,6 @@
 
 
 logger = logging.getLogger('vivisect')
-<<<<<<< HEAD
-
-loglevels = (
-    logging.CRITICAL,
-    logging.ERROR,
-    logging.WARN,
-    logging.INFO,
-    logging.DEBUG,
-    e_common.EMULOG
-)
-=======
->>>>>>> 20d75ad6
 
 
 def main():
@@ -63,12 +51,8 @@
 
     # setup logging
     vw.verbose = min(args.verbose, 4)
-<<<<<<< HEAD
-    e_common.setLogging(logger, level=e_common.LOG_LEVELS[vw.verbose])
-=======
     level = e_common.LOG_LEVELS[vw.verbose]
     e_common.initLogging(logger, level=level)
->>>>>>> 20d75ad6
 
 
     # do things
