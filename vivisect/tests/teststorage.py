--- conflicted
+++ resolved
@@ -65,13 +65,8 @@
 
         old = list(vw.exportWorkspace())
         new = list(ovw.exportWorkspace())
-<<<<<<< HEAD
-        self.assertEqual(len(old), 36)
-        self.assertEqual(len(new), 37)  # the last event is a setMeta made by loadWorkspace
-=======
         self.assertEqual(len(old), 37)
         self.assertEqual(len(new), 38)  # the last event is a setMeta made by loadWorkspace
->>>>>>> 8141348a
         self.assertEqual(new[-1], (VWE_SETMETA, ('StorageName', self.tmpf.name)))
         for idx in range(len(old)):
             self.assertEqual(old[idx], new[idx])
@@ -101,22 +96,14 @@
             mvw._event_list = []
             mvw.loadWorkspace(mpfile.name)
             mevt = list(mvw.exportWorkspace())
-<<<<<<< HEAD
-            self.assertEqual(len(mevt), 37)
-=======
             self.assertEqual(len(mevt), 38)
->>>>>>> 8141348a
 
             bvw = vivisect.VivWorkspace()
             bvw.setMeta('StorageModule', 'vivisect.storage.basicfile')
             bvw._event_list = []
             bvw.loadWorkspace(basicfile.name)
             bevt = list(bvw.exportWorkspace())
-<<<<<<< HEAD
-            self.assertEqual(len(bevt), 37)
-=======
             self.assertEqual(len(bevt), 38)
->>>>>>> 8141348a
 
             # the last three events are specific to the different storage modules
             for idx in range(len(mevt) - 3):
