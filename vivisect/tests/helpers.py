import os
import unittest
import functools

import vivisect.cli as v_cli


class MockVw(object):
    def __init__(self, *args, **kwargs):
        self.psize = 4
        self._locs = {}

    def _addLocation(self, va, size, ltype, tinfo):
        self._locs[va] = (va, size, ltype, tinfo)

    def getLocation(self, va):
        return self._locs.get(va, None)


def getTestBytes(*paths):
    testdir = os.getenv('VIVTESTFILES')
    if not testdir:
        raise unittest.SkipTest('VIVTESTFILES env var not found!')
    testdir = os.path.abspath(testdir)
    fpath = os.path.join(testdir, *paths)
    with open(fpath, 'rb') as fd:
        return fd.read()


def getTestPath(*paths):
    '''
    Return the join'd path to a file in the vivtestfiles repo
    by using the environment variable "VIVTESTFILES"

    ( raises SkipTest if env var is not present )
    '''
    testdir = os.getenv('VIVTESTFILES')
    if not testdir:
        raise unittest.SkipTest('VIVTESTFILES env var not found!')
    testdir = os.path.abspath(testdir)
    return os.path.join(testdir, *paths)


@functools.lru_cache()
def getTestWorkspace(*paths, vw=None):
    testdir = os.getenv('VIVTESTFILES')
    if not testdir:
        raise unittest.SkipTest('VIVTESTFILES env var not found!')

<<<<<<< HEAD
    testdir = os.path.abspath(testdir)
    fpath = os.path.join(testdir, *paths)

    if not vw:
        vw = v_cli.VivCli()

    vw.loadFromFile(fpath)
    vw.analyze()
    return vw

def getTestWorkspace_nocache(*paths, vw=None):
    testdir = os.getenv('VIVTESTFILES')
    if not testdir:
        raise unittest.SkipTest('VIVTESTFILES env var not found!')

=======
>>>>>>> ef738fb7
    testdir = os.path.abspath(testdir)
    fpath = os.path.join(testdir, *paths)

    if not vw:
        vw = v_cli.VivCli()

<<<<<<< HEAD
=======
    vw.loadFromFile(fpath)
    vw.analyze()
    return vw

def getTestWorkspace_nocache(*paths, vw=None):
    testdir = os.getenv('VIVTESTFILES')
    if not testdir:
        raise unittest.SkipTest('VIVTESTFILES env var not found!')

    testdir = os.path.abspath(testdir)
    fpath = os.path.join(testdir, *paths)

    if not vw:
        vw = v_cli.VivCli()

>>>>>>> ef738fb7
    vw.loadFromFile(fpath)
    vw.analyze()
    return vw<|MERGE_RESOLUTION|>--- conflicted
+++ resolved
@@ -47,7 +47,6 @@
     if not testdir:
         raise unittest.SkipTest('VIVTESTFILES env var not found!')
 
-<<<<<<< HEAD
     testdir = os.path.abspath(testdir)
     fpath = os.path.join(testdir, *paths)
 
@@ -63,32 +62,12 @@
     if not testdir:
         raise unittest.SkipTest('VIVTESTFILES env var not found!')
 
-=======
->>>>>>> ef738fb7
     testdir = os.path.abspath(testdir)
     fpath = os.path.join(testdir, *paths)
 
     if not vw:
         vw = v_cli.VivCli()
 
-<<<<<<< HEAD
-=======
-    vw.loadFromFile(fpath)
-    vw.analyze()
-    return vw
-
-def getTestWorkspace_nocache(*paths, vw=None):
-    testdir = os.getenv('VIVTESTFILES')
-    if not testdir:
-        raise unittest.SkipTest('VIVTESTFILES env var not found!')
-
-    testdir = os.path.abspath(testdir)
-    fpath = os.path.join(testdir, *paths)
-
-    if not vw:
-        vw = v_cli.VivCli()
-
->>>>>>> ef738fb7
     vw.loadFromFile(fpath)
     vw.analyze()
     return vw