--- conflicted
+++ resolved
@@ -90,18 +90,6 @@
         self.assertTrue(self.vw_psexec.metadata['NoReturnApis']['ntdll.rtlexituserthread'])
         self.assertTrue(self.vw_psexec.metadata['NoReturnApis']['ntoskrnl.kebugcheckex'])
 
-<<<<<<< HEAD
-        self.assertEqual(len(self.vw_psexec.getMeta('NoReturnApisVa')), 2)
-        self.assertTrue(self.vw_psexec.metadata['NoReturnApisVa'][4301248])
-        self.assertTrue(self.vw_psexec.metadata['NoReturnApisVa'][4301300])
-
-    def test_string_locations(self):
-        strRefs = self.vw_psexec.getLocations(ltype=viv_con.LOC_STRING)
-        uniRefs = self.vw_psexec.getLocations(ltype=viv_con.LOC_UNI)
-        # self.assertEqual(len(strRefs), )
-        # self.assertEqual(len(uniRefs), )
-
-=======
         noret = [
             0x41a1c0,  # ExitProcess
             0x412380,  # calls 0x407027
@@ -124,7 +112,6 @@
         self.assertTrue(self.vw_psexec.metadata['NoReturnApisVa'][4301248])
         self.assertTrue(self.vw_psexec.metadata['NoReturnApisVa'][4301300])
 
->>>>>>> b46509ba
     def test_pe_filemeta(self):
         vw = self.vw_psexec
         files = vw.getFiles()
@@ -135,8 +122,6 @@
         self.assertEqual('2.2', vw.getFileMeta('psexec', 'Version'))
         self.assertEqual(0x400000, vw.getFileMeta('psexec', 'imagebase'))
         self.assertTrue(vw.getFileMeta('psexec', 'SafeSEH'))
-<<<<<<< HEAD
-=======
 
     def test_delay_imports(self):
         vw = self.vw_psexec
@@ -273,7 +258,6 @@
         ]
         for xr in xrefs:
             self.assertTrue(xr in codeblocks)
->>>>>>> b46509ba
 
     def test_pe_dynamic_noret(self):
         vw = self.vw_sphinx
