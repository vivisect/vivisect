--- conflicted
+++ resolved
@@ -51,11 +51,8 @@
                                  (lsize, True))
                 self.assertEqual((ltype, isint(ltype)),
                                  (ltype, True))
-<<<<<<< HEAD
                 if linfo:
                     self.assertTrue(isint(linfo) or type(linfo) is str)
-=======
->>>>>>> b46509ba
 
     def test_basic_apis(self):
         '''
@@ -93,15 +90,9 @@
         self.assertTrue(len(vw.getLocations()) > 1000)
 
         # tuples are Name, Number of Locations, Size in bytes, Percentage of space
-<<<<<<< HEAD
-        ans = {0: ('Undefined', 0, 517681, 49),
-               1: ('Num/Int', 271, 1724, 0),
-               2: ('String', 4053, 153409, 14),
-=======
         ans = {0: ('Undefined', 0, 509878, 48),
                1: ('Num/Int', 271, 1724, 0),
                2: ('String', 4066, 153678, 14),
->>>>>>> b46509ba
                3: ('Unicode', 0, 0, 0),
                4: ('Pointer', 5376, 43008, 4),
                5: ('Opcode', 81348, 331076, 31),
@@ -704,10 +695,7 @@
             'pop r14',
             'ret '
         ]
-<<<<<<< HEAD
         self.assertEqual(ops, [str(op) for op in v_t_graphutil.getOpsFromPath(vw, g, path)])
-=======
-        self.assertEqual(ops, map(str, v_t_graphutil.getOpsFromPath(vw, g, path)))
 
     def test_graphutil_coverage(self):
         # FIXME: So fun anecdote for later, originally I wanted to use fva 0x804af40 (parse_ls_colors)
@@ -738,5 +726,4 @@
             for nid in hits:
                 cb = vw.getCodeBlock(nid)
                 self.assertEqual(nid, cb[0])
-                self.assertEqual(fva, cb[2])
->>>>>>> b46509ba
+                self.assertEqual(fva, cb[2])