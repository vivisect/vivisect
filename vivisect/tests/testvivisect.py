--- conflicted
+++ resolved
@@ -463,15 +463,6 @@
         self.assertTrue(len(vw.getLocations()) > 76000)
 
         # tuples are Name, Number of Locations, Size in bytes, Percentage of space
-<<<<<<< HEAD
-        ans = {0: ('Undefined', 0, 53924, 14),
-               1: ('Num/Int',   715, 3738, 0),
-               2: ('String',    265, 6485, 1),
-               3: ('Unicode',   174, 5593, 1),
-               4: ('Pointer',   360, 2880, 0),
-               5: ('Opcode',    72565, 279449, 74),
-               6: ('Structure', 1009, 12380, 3),
-=======
         ans = {0: ('Undefined', 0, 55596, 14),
                1: ('Num/Int',   715, 3703, 0),
                2: ('String',    265, 6485, 1),
@@ -479,7 +470,6 @@
                4: ('Pointer',   361, 2888, 0),
                5: ('Opcode',    72507, 279377, 73),
                6: ('Structure', 1018, 12740, 3),
->>>>>>> 0274ff1d
                7: ('Clsid',     0, 0, 0),
                8: ('VFTable',   0, 0, 0),
                9: ('Import Entry', 370, 2960, 0),
