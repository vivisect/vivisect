--- conflicted
+++ resolved
@@ -5,12 +5,8 @@
 import unittest
 
 import envi
-<<<<<<< HEAD
-import envi.const as e_const
-=======
 import envi.exc as e_exc
 import envi.memory as e_memory
->>>>>>> ff87de99
 import envi.memcanvas as e_mcanvas
 
 import vivisect
