--- conflicted
+++ resolved
@@ -463,13 +463,8 @@
         self.assertTrue(len(vw.getLocations()) > 76000)
 
         # tuples are Name, Number of Locations, Size in bytes, Percentage of space
-<<<<<<< HEAD
         ans = {0: ('Undefined', 0, 70828, 18),
                1: ('Num/Int',   714, 3703, 0),
-=======
-        ans = {0: ('Undefined', 0, 53337, 14),
-               1: ('Num/Int',   713, 3695, 0),
->>>>>>> efd49c4d
                2: ('String',    265, 6485, 1),
                3: ('Unicode',   174, 5596, 1),
                4: ('Pointer',   361, 2888, 0),
