import io
import logging
import unittest

import envi

import vivisect
import vivisect.exc as v_exc
import vivisect.const as v_const
import vivisect.tools.graphutil as v_t_graphutil

import vivisect.tests.helpers as helpers


logger = logging.getLogger(__name__)


def glen(g):
    return len([x for x in g])


def isint(x):
    return type(x) is int


class VivisectTest(unittest.TestCase):
    @classmethod
    def setUpClass(cls):
        cls.firefox_vw = helpers.getTestWorkspace('windows', 'amd64', 'firefox.exe')
        cls.chgrp_vw = helpers.getTestWorkspace('linux', 'i386', 'chgrp.llvm')
        cls.vdir_vw = helpers.getTestWorkspace('linux', 'i386', 'vdir.llvm')

    def test_xrefs_types(self):
        '''
        Test that we have data consistency in xrefs
        '''
        for vw in [self.chgrp_vw, self.vdir_vw, self.firefox_vw]:
            for xfrom, xto, xtype, xflags in vw.getXrefs():
                self.assertEqual((xfrom, isint(xfrom)),
                                 (xfrom, True))
                self.assertEqual((xto, isint(xto)),
                                 (xto, True))
                self.assertEqual((xtype, isint(xtype)),
                                 (xtype, True))
                self.assertEqual((xflags, isint(xflags)),
                                 (xflags, True))

    def test_loc_types(self):
        '''
        Test that we have data consistency in locations
        '''
        for vw in [self.chgrp_vw, self.vdir_vw, self.firefox_vw]:
            for lva, lsize, ltype, linfo in vw.getLocations():
                self.assertEqual((lva, isint(lva)),
                                 (lva, True))
                self.assertEqual((lsize, isint(lsize)),
                                 (lsize, True))
                self.assertEqual((ltype, isint(ltype)),
                                 (ltype, True))
                if linfo:
                    self.assertTrue(type(linfo) in (int, str, list))

    def test_basic_apis(self):
        '''
        Test a bunch of the simpler workspace APIs
        '''
        vw = self.firefox_vw
        self.assertEqual(set(['Emulation Anomalies', 'EntryPoints', 'SwitchCases', 'EmucodeFunctions', 'PointersFromFile', 'FuncWrappers', 'CodeFragments', 'DynamicBranches', 'Bookmarks', 'NoReturnCalls', 'DelayImports', 'Library Loads', 'pe:ordinals']), set(vw.getVaSetNames()))

        self.assertEqual((0x14001fa5a, 6, 10, None), vw.getPrevLocation(0x14001fa60))
        self.assertEqual((0x14001fa5a, 6, 10, None), vw.getPrevLocation(0x14001fa60, adjacent=True))

        self.assertEqual(None, vw.getPrevLocation(0x140051fe0, adjacent=True))
        self.assertEqual((0x140051fd0, 8, 9, 'kernel32.lstrlenW'), vw.getPrevLocation(0x140051fe0, adjacent=False))

        self.assertEqual((0x140048ea0, 4, v_const.LOC_OP, envi.ARCH_AMD64), vw.getLocationByName('firefox.__entry'))

        ans = set([5368714880, 5368714906, 5368714941, 5368714975, 5368714999, 5368715022, 5368715029, 5368715044, 5368715058, 5368715070])
        for bva, bsize, bfunc in vw.getFunctionBlocks(0x140001680):
            self.assertIn(bva, ans)
            self.assertEqual(bfunc, 0x140001680)
        locs = [(5368713520, 5, 5, 131072),
                (5368713525, 3, 5, 131072),
                (5368713528, 6, 5, 131076),
                (5368713534, 3, 5, 131072),
                (5368713537, 4, 5, 131072),
                (5368713541, 4, 5, 131072),
                (5368713545, 4, 5, 131072),
                (5368713549, 6, 5, 131076)]
        for loc in vw.getLocationRange(0x140001130, 32):
            self.assertIn(loc, locs)

        # even missing a bunch, there still should be more than 76k here)
        self.assertTrue(len(vw.getLocations()) > 76000)

        # tuples are Name, Number of Locations, Size in bytes, Percentage of space
<<<<<<< HEAD
        ans = {0: ('Undefined', 0, 401006L, 38),
               1: ('Num/Int', 271, 1724, 0),
               2: ('String', 4158, 156005L, 14),
               3: ('Unicode', 0, 0, 0),
               4: ('Pointer', 5372, 42976, 4),
               5: ('Opcode', 107145, 437653L, 41),
               6: ('Structure', 496, 11544, 1),
               7: ('Clsid', 0, 0, 0),
               8: ('VFTable', 0, 0, 0),
               9: ('Import Entry', 141, 1128, 0),
               10: ('Pad', 0, 0, 0)}
=======
        ans = {0: ('Undefined', 0, 53840, 14),
               1: ('Num/Int',   727, 3922, 1),
               2: ('String',    256, 6448, 1),
               3: ('Unicode',   172, 5530, 1),
               4: ('Pointer',   360, 2880, 0),
               5: ('Opcode',    72565, 279449, 74),
               6: ('Structure', 1009, 12380, 3),
               7: ('Clsid',     0, 0, 0),
               8: ('VFTable',   0, 0, 0),
               9: ('Import Entry', 370, 2960, 0),
               10: ('Pad',      832, 8180, 2)}
>>>>>>> 9c41c734
        dist = vw.getLocationDistribution()
        for loctype, locdist in dist.items():
            self.assertEqual(locdist, ans[loctype])

    def test_render(self):
        vw = self.firefox_vw
        cb = vw.getCodeBlock(0x1400017b0)
        rndr = vw.getRenderInfo(cb[v_const.CB_VA], cb[v_const.CB_SIZE])
        self.assertIsNotNone(rndr)
        locs, funcs, names, comments, extras = rndr

        locans = [(5368715184, 1, 5, 131072),
                  (5368715185, 1, 5, 131072),
                  (5368715186, 5, 5, 131072),
                  (5368715191, 5, 5, 131076),
                  (5368715196, 3, 5, 131072),
                  (5368715199, 3, 5, 131072),
                  (5368715202, 8, 5, 131072),
                  (5368715210, 8, 5, 131072),
                  (5368715218, 8, 5, 131072),
                  (5368715226, 7, 5, 131072),
                  (5368715233, 3, 5, 131072),
                  (5368715236, 8, 5, 131072),
                  (5368715244, 8, 5, 131072),
                  (5368715252, 5, 5, 131072),
                  (5368715257, 5, 5, 131076),
                  (5368715262, 3, 5, 131072),
                  (5368715265, 5, 5, 131072),
                  (5368715270, 5, 5, 131072),
                  (5368715275, 9, 5, 131072),
                  (5368715284, 8, 5, 131072),
                  (5368715292, 6, 5, 131072),
                  (5368715298, 3, 5, 131072),
                  (5368715301, 7, 5, 131072),
                  (5368715308, 6, 5, 131076),
                  (5368715314, 5, 5, 131072),
                  (5368715319, 5, 5, 131072),
                  (5368715324, 8, 5, 131072),
                  (5368715332, 5, 5, 131072),
                  (5368715337, 2, 5, 131072),
                  (5368715339, 3, 5, 131072),
                  (5368715342, 6, 5, 131072),
                  (5368715348, 6, 5, 131076),
                  (5368715354, 7, 5, 131072),
                  (5368715361, 6, 5, 131076),
                  (5368715367, 3, 5, 131072),
                  (5368715370, 2, 5, 131112)]

        ops = {5368715184: 'push rsi',
               5368715185: 'push rdi',
               5368715186: 'mov eax,0x00001848',
               5368715191: 'call 0x140048a10',
               5368715196: 'sub rsp,rax',
               5368715199: 'mov rsi,rcx',
               5368715202: 'mov qword [rsp + 6248],rdx',
               5368715210: 'mov qword [rsp + 6256],r8',
               5368715218: 'mov qword [rsp + 6264],r9',
               5368715226: 'mov rax,qword [rip + 346167]',
               5368715233: 'xor rax,rsp',
               5368715236: 'mov qword [rsp + 6208],rax',
               5368715244: 'lea rdi,qword [rsp + 6248]',
               5368715252: 'mov qword [rsp + 56],rdi',
               5368715257: 'call 0x140001a40',
               5368715262: 'mov rcx,qword [rax]',
               5368715265: 'mov qword [rsp + 48],rdi',
               5368715270: 'mov qword [rsp + 32],rsi',
               5368715275: 'mov qword [rsp + 40],0',
               5368715284: 'lea rsi,qword [rsp + 4160]',
               5368715292: 'mov r8d,2048',
               5368715298: 'mov rdx,rsi',
               5368715301: 'mov r9,0xffffffff',
               5368715308: 'call qword [rip + 329734]',
               5368715314: 'lea rax,qword [rsp + 64]',
               5368715319: 'mov qword [rsp + 32],rax',
               5368715324: 'mov dword [rsp + 40],2048',
               5368715332: 'mov ecx,0x0000fde9',
               5368715337: 'xor edx,edx',
               5368715339: 'mov r8,rsi',
               5368715342: 'mov r9d,0xffffffff',
               5368715348: 'call qword [rip + 329182]',
               5368715354: 'lea rcx,qword [rip + 316585]',
               5368715361: 'call qword [rip + 329129]',
               5368715367: 'test rax,rax',
               5368715370: 'jz 0x1400018a3'}

        self.assertEqual(len(locans), len(locs))
        dcdd = 0
        for tupl in locs:
            self.assertIn(tupl, locans)
            if tupl[0] in ops:
                self.assertEqual(repr(vw.parseOpcode(tupl[0])), ops[tupl[0]])
                dcdd += 1
        self.assertEqual(dcdd, len(ops))
        self.assertEqual({5368715184: True}, funcs)
        self.assertEqual({5368715184: 'sub_1400017b0'}, names)

    def test_repr(self):
        vw = self.firefox_vw
        ans = [
            (0x14004d57a, "'MessageBoxW'"),
            (0x14000183c, 'mov dword [rsp + 40],2048'),
            (0x14004ed0a, "u'user32.dll'"),
            (0x140051e10, 'IMPORT: kernel32.LoadLibraryW'),
            (0x140056880, '8 BYTES: 0 (0x00000000)'),
            (0x14004c9b8, "'nsBrowserApp main'"),
            (0xdeadbeef, 'None'),
        ]
        for va, disp in ans:
            self.assertEqual(disp, vw.reprVa(va))

    def test_naughty(self):
        '''
        Test us some error conditions
        '''
        vw = self.firefox_vw
        with self.assertRaises(v_exc.InvalidLocation):
            vw.delLocation(0x51515151)

        with self.assertRaises(v_exc.InvalidFunction):
            vw.setFunctionMeta(0xdeadbeef, 'monty', 'python')

        with self.assertRaises(v_exc.InvalidLocation):
            vw.getLocationByName(0xabad1dea)

    def test_basic_callers(self):
<<<<<<< HEAD
        vw = self.gcc_vw
        self.assertTrue(29000 < len(vw.getXrefs()))
        self.assertEqual(2, len(vw.getImportCallers('gcc_7.plt_calloc')))
        self.assertEqual(1, len(vw.getImportCallers('gcc_7.plt_ioctl')))
        # uck. TODO: symbolik switchcase
        # self.assertEqual(14, len(vw.getImportCallers('gcc_7.plt_exit')))

        self.assertEqual(set([0x408de9, 0x408dfd, 0x435198, 0x43811d]),
                         set(vw.getImportCallers(vw.getName(0x402d20))))
        self.assertEqual(set([0x4495de, 0x4678b1]), set(vw.getImportCallers(vw.getName(0x402d80))))
=======
        vw = self.firefox_vw
        self.assertTrue(18000 < len(vw.getXrefs()))
        self.assertEqual(42, len(vw.getImportCallers('kernel32.GetProcAddress')))
        self.assertEqual(9, len(vw.getImportCallers('kernel32.LoadLibraryW')))
>>>>>>> 9c41c734

    def test_consecutive_jump_table(self):
        primaryJumpOpVa = 0x804c9b6
        secondJumpOpVa = 0x804ca2b

        pfva = self.chgrp_vw.getFunction(primaryJumpOpVa)
        sfva = self.chgrp_vw.getFunction(secondJumpOpVa)
        self.assertEqual(pfva, sfva)
        self.assertTrue(pfva is not None)

        # 2 actual codeblocks and 1 xref to the jumptable itself
        prefs = self.chgrp_vw.getXrefsFrom(primaryJumpOpVa)
        self.assertEqual(len(prefs), 3)
        cmnt = self.chgrp_vw.getComment(0x804c9bd)
        self.assertEqual(cmnt, 'Other Case(s): 2, 6, 8, 11, 15, 20, 21, 34, 38, 40, 47')

        cmnts = self.chgrp_vw.getComments()
        self.assertTrue(len(cmnts) > 1)

        # 13 actual codeblocks and 1 xref to the jumptable itself
        srefs = self.chgrp_vw.getXrefsFrom(secondJumpOpVa)
        self.assertEqual(len(srefs), 14)
        cmnt = self.chgrp_vw.getComment(0x804ca4a)
        self.assertEqual(cmnt, 'Other Case(s): 41')

    def test_jumptable_adjacent_strings(self):
        jmpop = 0x804abc7
        cases = [k[1] for k in self.chgrp_vw.getXrefsFrom(jmpop)]
        self.assertEqual(len(cases), 11)

        casevas = [
            0x804ac76,
            0x804ac88,
            0x804ac98,
            0x804ac86,
            0x804ac8a,
            0x804b671,
            0x804ac56,
            0x804acd6,
            0x804abce,
            0x804abf4,
            0x805162c
        ]
        self.assertEqual(casevas, cases)

        strlocs = [
            (0x8051930, 8, 2, b'literal\x00'),
            (0x8051938, 6, 2, b'shell\x00'),
            (0x805193e, 13, 2, b'shell-always\x00'),
            (0x805194b, 13, 2, b'shell-escape\x00'),
            (0x8051958, 20, 2, b'shell-escape-always\x00'),
            (0x805196c, 8, 2, b'c-maybe\x00'),
            (0x8051974, 8, 2, b'clocale\x00'),
        ]
        for lva, lsize, ltype, lstr in strlocs:
            loctup = self.chgrp_vw.getLocation(lva)
            self.assertEqual(loctup[0], lva)
            self.assertEqual(lsize, loctup[1])
            self.assertEqual(ltype, loctup[2])
            self.assertEqual(lstr, self.chgrp_vw.readMemory(lva, lsize))

        jmpop = 0x804c32b
        cases = [k[1] for k in self.chgrp_vw.getXrefsFrom(jmpop)]
        self.assertEqual(len(cases), 11)
        casevas = [
            0x0804c456,
            0x0804c332,
            0x0804c368,
            0x0804c37e,
            0x0804c394,
            0x0804c3aa,
            0x0804c3da,
            0x0804c3f0,
            0x0804c41f,
            0x0804c406,
            0x08051994
        ]
        self.assertEqual(casevas, cases)

    def test_libfunc_meta_equality(self):
        '''
        both vdir and chgrp have a bunch of library functions in common, and while the addresses
        may be off, other information like # of blocks, # of xrefs from each block, etc. are the
        same
        '''
        vdir_fva = 0x8055bb0
        chgp_fva = 0x804ab30

        vmeta = self.vdir_vw.getFunctionMetaDict(vdir_fva)
        cmeta = self.chgrp_vw.getFunctionMetaDict(chgp_fva)

        self.assertEqual(vmeta['InstructionCount'], cmeta['InstructionCount'])
        self.assertEqual(vmeta['InstructionCount'], 868)

        self.assertEqual(vmeta['BlockCount'], cmeta['BlockCount'])
        self.assertEqual(vmeta['BlockCount'], 261)

        self.assertEqual(vmeta['Size'], cmeta['Size'])
        self.assertEqual(vmeta['Size'], 3154)  # or 877?

        self.assertEqual(vmeta['MnemDist'], cmeta['MnemDist'])

        self.assertEqual(vmeta['Recursive'], cmeta['Recursive'])
        self.assertTrue(vmeta['Recursive'])

    def test_callargs(self):
        answers = [
            (0x804f7f0, 0x8052560, 'cdecl', 3, 'hash_insert_if_absent'),
            (0x804aad0, 0x8055b50, 'cdecl', 5, 'quotearg_buffer'),
            # quotearg_buffer_restyled, the problem child
            # there should be 9 and an msfastcaller here, but meta registers are a nightmare
            (0x804ab30, 0x8055bb0, 'cdecl', 7, 'quotearg_buffer_restyled'),
            (0x804b7c0, 0x8056840, 'cdecl', 3, 'quotearg_alloc'),
            (0x804b7e0, 0x8056860, 'cdecl', 4, 'quotearg_alloc_mem'),
            (0x804bc10, 0x8056c90, 'cdecl', 2, 'quotearg_style'),
            (0x804bbd0, 0x8056c50, 'cdecl', 4, 'quotearg_n_style_mem'),
            (0x804bce0, 0x8056d60, 'cdecl', 2, 'quotearg_char'),
            (0x804bc50, 0x8056cd0, 'cdecl', 3, 'quotearg_char_mem'),
            (0x804bae0, 0x8056b60, 'cdecl', 1, 'quotearg'),
            (0x804b930, 0x80569b0, 'cdecl', 2, 'quotearg_n'),
            (0x804bac0, 0x8056b40, 'cdecl', 3, 'quotearg_n_mem'),
            (0x804bd80, 0x8056e00, 'cdecl', 4, 'quotearg_n_custom'),
            (0x804bda0, 0x8056e20, 'cdecl', 5, 'quotearg_n_custom_mem'),
            (0x804be60, 0x8056ee0, 'cdecl', 4, 'quotearg_custom_mem'),
            (0x804be40, 0x8056ec0, 'cdecl', 3, 'quotearg_custom'),
            (0x804bc30, 0x8056cb0, 'cdecl', 3, 'quotearg_style_mem'),
            (0x804bb20, 0x8056ba0, 'cdecl', 3, 'quotearg_n_style'),
            (0x804bb00, 0x8056b80, 'cdecl', 2, 'quotearg_mem'),
            (0x804bd00, 0x8056d80, 'cdecl', 1, 'quotearg_colon'),
            (0x804bd20, 0x8056da0, 'cdecl', 2, 'quotearg_colon_mem'),
            (0x804bd40, 0x8056dc0, 'cdecl', 3, 'quotearg_n_style_colon'),
            (0x804b950, 0x80569d0, 'msfastcall_caller', 4, 'quotearg_n_options'),
            (0x804bee0, 0x8056f60, 'cdecl', 1, 'quote'),
            (0x804bec0, 0x8056f40, 'cdecl', 2, 'quote_n'),
            (0x804be80, 0x8056f00, 'cdecl', 3, 'quote_n_mem'),
            (0x804a7c0, 0x80511d0, 'cdecl', 0, 'close_stdout'),
            (0x804a920, 0x80559a0, 'cdecl', 1, 'set_program_name')
        ]
        for cfva, vfva, cconv, arglen, funcname in answers:
            capi = self.chgrp_vw.getFunctionMeta(cfva, 'api')
            vapi = self.vdir_vw.getFunctionMeta(vfva, 'api')
            self.assertIsNotNone(capi)
            self.assertIsNotNone(vapi)

            self.assertEqual(capi[2], cconv)
            self.assertEqual(len(capi[4]), arglen)
            self.assertEqual(capi[2], vapi[2])
            self.assertEqual(capi[4], vapi[4])

            cname = self.chgrp_vw.getName(cfva)
            self.assertIsNotNone(cname)
            cname = cname.split('.')[-1]

            vname = self.vdir_vw.getName(vfva)
            self.assertIsNotNone(vname)
            vname = vname.split('.')[-1]

            self.assertEqual(cname, funcname)
            self.assertEqual(vname, cname)

        chgrp_spec = [
            # chgrp specific that I should test
            (0x8049c70, 'msfastcall_caller', 7, 'change_file_owner'),
            (0x80499f0, 'thiscall_caller', 1, 'parse_group'),
            (0x8049b60, 'cdecl', 7, 'chown_files'),
            (0x804a5a0, 'msfastcall_caller', 6, 'describe_change')
        ]

        vw = self.chgrp_vw
        for fva, cconv, arglen, funcname in chgrp_spec:
            self.assertEqual(fva, vw.getFunction(fva))
            api = vw.getFunctionMeta(fva, 'api')
            self.assertEqual(len(api[4]), arglen)
            self.assertEqual(api[2], cconv)

            name = vw.getName(fva)
            self.assertIsNotNone(name)
            name = name.split('.')[-1]
            self.assertEqual(name, funcname)

    def test_non_codeblock(self):
        '''
        So these VAs used to be recognized as codeblocks, which is not correct.
        <va> should be actually be a VA in the middle of a string
        <strtbl> should be a table of *string* pointers, not code block pointers
        '''
        badva = 0x0805b6f2
        loctup = self.vdir_vw.getLocation(badva, range=False)
        self.assertEqual((134592163, 86, 2, [(134592242, 7)]), loctup)

        strtbl = 0x805e75c
        loctup = self.vdir_vw.getLocation(strtbl)
        self.assertEqual(loctup, (strtbl, 4, 4, None))

    def test_consecutive_jump_table_diff_func(self):
        jumptabl = [
            0x8059718,
            0x8059b68,
            0x8059b78,
            0x8059b90,
            0x8059ba4,
            0x8059bb8,
            0x8059d9c,
            0x8059e30,
            0x8059fac
        ]

        # list of tuples of (xref addr, func addr, number of xrefs from xref addr)
        ans = [
            (0x804a468, 0x804a210, 62),
            (0x804ad21, 0x804a210, 5),
            (0x804b00a, 0x804af40, 7),  # 0x8059b78
            (0x804beee, 0x804bee0, 6),
            (0x804d1c9, 0x804d1a0, 6),
            (0x804d28f, 0x804d1a0, 15),  # 0x8059bb8
            (0x804d1e7, 0x804d1a0, 6),
            (0x804d95b, 0x804d820, 3),
            (0x804fd01, 0x804fc70, 9)  # 0x8059fac
        ]

        for i, tablva in enumerate(jumptabl):
            refva = self.vdir_vw.getXrefsTo(tablva)
            self.assertEqual(len(refva), 1)
            refva = refva[0]
            func = self.vdir_vw.getFunction(refva[0])
            refs = self.vdir_vw.getXrefsFrom(refva[0])
            test = ans[i]
            self.assertEqual(refva[0], test[0])
            self.assertEqual(func, test[1])
            self.assertEqual(len(refs), test[2])

    def test_main(self):
        vw = self.chgrp_vw
        self.assertTrue(vw.isFunction(0x8049650))
        self.assertTrue(vw.getFunction(0x0804a9a0), 0x0804a920)

    def test_viv_bigend(self):
        fd = io.BytesIO(b'ABCDEFG')

        vw = vivisect.VivWorkspace()
        vw.config.viv.parsers.blob.arch = 'arm'
        vw.config.viv.parsers.blob.bigend = True
        vw.config.viv.parsers.blob.baseaddr = 0x22220000

        vw.loadFromFd(fd, fmtname='blob')

        self.assertEqual(vw.castPointer(0x22220000), 0x41424344)
        self.assertEqual(vw.parseNumber(0x22220000, 2), 0x4142)

    def test_posix_impapi(self):
        pass

    def test_substrings(self):
        vw = self.firefox_vw
        loc = vw.getLocation(5369027475)
        # real boy test
        self.assertEqual((5369027475, 121, 2, [(5369027482, 114)]), loc)
        rep = vw.readMemory(loc[0], loc[1]).decode('utf-8')
        self.assertEqual(rep, 'https://crash-reports.mozilla.com/submit?id={ec8030f7-c20a-464f-9b0e-13a3a9e97384}&version=78.0.2&buildid=20200708170202\x00')

        subloc = vw.getLocation(5369027585, range=True)
        self.assertEqual((5369027482, 114, 2, []), subloc)

        toploc = vw.getLocation(5369027585, range=False)
        self.assertEqual(toploc, loc)

        # make up some substrings
        base = 5369027475
        s = 'https://crash-reports.mozilla.com/submit?id={ec8030f7-c20a-464f-9b0e-13a3a9e97384}&version=78.0.2&buildid=20200708170202\x00'
        vw.delLocation(base)
        for i in range(1, len(s)):
            vw.makeString(base + len(s) - i)
        vw.makeString(base)
        for i in range(1, len(s)):
            loc = vw.getLocation(base + i, range=True)
            self.assertEqual(loc[0], base + i)
            self.assertEqual(loc[1], len(s) - i)
            self.assertEqual(loc[2], 2)
            self.assertEqual(loc[3], [])
        loc = vw.getLocation(base)
        self.assertTrue(len(loc[v_const.L_TINFO]), 15)
        vw.delLocation(base)
        # be a good citizen and clean up
        vw.makeString(base)

    def test_more_substrings(self):
        vw = self.firefox_vw
        va = 5369027475
        vw.delLocation(va)
        # assert it got deleted
        self.assertIsNone(vw.getLocation(va))

        # little string first
        vw.makeString(va + 7)
        loc = vw.getLocation(va + 7)
        self.assertEqual(loc, (va + 7, 114, 2, []))

        # make the outer string
        wat = vw.makeString(va)
        newloc = vw.getLocation(va)
        self.assertEqual(newloc, (va, 121, 2, [(va+7, 114)]))
        self.assertEqual(wat, newloc)

    def test_make_noname(self):
        vw = self.vdir_vw
        name = 'TheBinaryAnalysisPlantsCrave'
        va = 0x08058691
        vw.makeName(va, name)
        self.assertEqual(vw.getName(va), name)

        vw.makeName(va, None)
        self.assertIsNone(vw.getName(va))
        self.assertEqual(vw.getName(va, smart=True), 'vdir.rpl_mbrtowc+0x31')

        fva = 0x08058660
        oldname = vw.getName(fva)
        self.assertEqual(oldname, 'vdir.rpl_mbrtowc')
        vw.makeName(fva, None)
        noname = 'sub_0%x' % fva
        self.assertEqual(vw.getName(fva), None)
        self.assertEqual(vw.getName(fva, smart=True), noname)
        # set it back just in case
        vw.makeName(fva, oldname)

    def test_graphutil_longpath(self):
        '''
        order matters
        '''
        vw = self.firefox_vw
        g = v_t_graphutil.buildFunctionGraph(vw, 0x1400037c0)
        longpath = []
        longpath = [0x1400037c0, 0x14000382d, 0x1400038a4, 0x140003964, 0x140003994, 0x1400039cc, 0x1400039f6, 0x140003a29, 0x140003a59, 0x140003a83, 0x140003ab3, 0x140003b3b, 0x140003b3e, 0x140003ccd, 0x140003c3c, 0x140003c3f, 0x140003c4c, 0x140003c52, 0x140003c5f, 0x140003c65, 0x140003c72, 0x140003c78, 0x140003c85, 0x140003c8b, 0x140003c98, 0x140003c9e, 0x140003cab, 0x140003cb1, 0x140003cc2, 0x1400038fd, 0x14000390a, 0x140003910, 0x14000392b, 0x140003938, 0x14000393e]
        path = next(v_t_graphutil.getLongPath(g))
        path = [k[0] for k in path]
        self.assertEqual(path, longpath)

    def test_graphutil_getcodepaths(self):
        '''
        In this function, order doesn't matter
        '''
        vw = self.firefox_vw
        g = v_t_graphutil.buildFunctionGraph(vw, 0x140010e60)
        paths = [
            set([5368778336, 5368778350, 5368778362, 5368778366, 5368778394, 5368778400]),
            set([5368778336, 5368778350, 5368778362, 5368778366, 5368778498, 5368778515, 5368778394, 5368778400]),
            set([5368778336, 5368778350, 5368778362, 5368778366, 5368778498, 5368778520, 5368778544, 5368778549]),
            set([5368778336, 5368778350, 5368778362, 5368778366, 5368778498, 5368778520, 5368778544, 5368778601, 5368778603]),
            set([5368778336, 5368778350, 5368778362, 5368778366, 5368778498, 5368778520, 5368778560, 5368778603]),
            set([5368778336, 5368778350, 5368778482, 5368778366, 5368778394, 5368778400]),
            set([5368778336, 5368778350, 5368778482, 5368778366, 5368778498, 5368778515, 5368778394, 5368778400]),
            set([5368778336, 5368778350, 5368778482, 5368778366, 5368778498, 5368778520, 5368778544, 5368778549]),
            set([5368778336, 5368778350, 5368778482, 5368778366, 5368778498, 5368778520, 5368778544, 5368778601, 5368778603]),
            set([5368778336, 5368778350, 5368778482, 5368778366, 5368778498, 5368778520, 5368778560, 5368778603]),
            set([5368778336, 5368778400]),
        ]

        pathcount = 0
        genr = v_t_graphutil.getCodePaths(g, loopcnt=0, maxpath=None)
        for path in genr:
            p = set([k[0] for k in path])
            self.assertIn(p, paths)
            pathcount += 1

        self.assertEqual(11, pathcount)

        g = v_t_graphutil.buildFunctionGraph(vw, vw.getFunction(0x1400110a0))
        thruCnt = glen(v_t_graphutil.getCodePathsThru(g, 0x1400110a0))
        self.assertEqual(23, thruCnt)
        thruCnt = glen(v_t_graphutil.getCodePathsThru(g, 0x1400110a0, maxpath=2))
        self.assertEqual(2, thruCnt)

        g = v_t_graphutil.buildFunctionGraph(vw, vw.getFunction(0x14001ead0))
        toCnt = glen(v_t_graphutil.getCodePathsTo(g, 0x14001ec2a))
        self.assertEqual(2, toCnt)
        toCnt = glen(v_t_graphutil.getCodePathsTo(g, 0x14001ec2a, maxpath=99))
        self.assertEqual(2, toCnt)


        g = v_t_graphutil.buildFunctionGraph(vw, vw.getFunction(0x1400019ab))
        fromCnt = glen(v_t_graphutil.getCodePathsFrom(g, 0x1400019ab))
        self.assertEqual(2, fromCnt)
        fromCnt = glen(v_t_graphutil.getCodePathsFrom(g, 0x1400019ab, maxpath=1))
        self.assertEqual(1, fromCnt)

    def test_graphutil_getopsfrompath(self):
        vw = self.firefox_vw
        g = v_t_graphutil.buildFunctionGraph(vw, 0x140048b84)
        path = next(v_t_graphutil.getLongPath(g))

        ops = [
            'push rbx',
            'push rsi',
            'push rdi',
            'sub rsp,64',
            'mov rbx,rcx',
            'call qword [rip + 36451]',
            'mov rsi,qword [rbx + 248]',
            'xor edi,edi',
            'xor r8d,r8d',
            'lea rdx,qword [rsp + 96]',
            'mov rcx,rsi',
            'call qword [rip + 36505]',
            'test rax,rax',
            'jz 0x140048bed',
            'and qword [rsp + 56],0',
            'lea rcx,qword [rsp + 104]',
            'mov rdx,qword [rsp + 96]',
            'mov r9,rax',
            'mov qword [rsp + 48],rcx',
            'mov r8,rsi',
            'lea rcx,qword [rsp + 112]',
            'mov qword [rsp + 40],rcx',
            'xor ecx,ecx',
            'mov qword [rsp + 32],rbx',
            'call qword [rip + 36514]',
            'inc edi', 'cmp edi,2',
            'jl 0x140048b9e',
            'add rsp,64',
            'pop rdi',
            'pop rsi',
            'pop rbx',
            'ret '
        ]
        self.assertEqual(ops, [str(op) for op in v_t_graphutil.getOpsFromPath(vw, g, path)])

    def test_graphutil_coverage(self):
        # FIXME: So fun anecdote for later, originally I wanted to use fva 0x804af40 (parse_ls_colors)
        # out of vdir for this test, but unfortunately, we detect the codeblock of that fva
        # as 0x804af09, which crosses function boundaries into the function decode_switches.
        # Reason being is that at VA 0x804af31, there's a call to error() with value 2 as the first
        # parameter, which according to the man page for error means it should quit out. We don't grab
        # that at codeflow time (because such things would require an emulator with knowledge of calling
        # conventions)
        # But that raises the question if makeFunction should split the codeblock
        # or if we ignore that and just let the CodeBlockGraph stuff do it all for us,
        # or if we should allow codeflow to carry an emulator with it.
        vw = self.vdir_vw
        fvas = [
            0x804c030,
            0x804ce40,
            0x804cec0,
            0x804d1a0,
        ]
        for fva in fvas:
            g = v_t_graphutil.buildFunctionGraph(vw, fva)  # print_dir
            hits = set()
            for path in v_t_graphutil.getCoveragePaths(g):
                for nid, edge in path:
                    hits.add(nid)

            self.assertEqual(len(hits), len(vw.getFunctionBlocks(fva)))
            for nid in hits:
                cb = vw.getCodeBlock(nid)
                self.assertEqual(nid, cb[0])
                self.assertEqual(fva, cb[2])<|MERGE_RESOLUTION|>--- conflicted
+++ resolved
@@ -94,19 +94,6 @@
         self.assertTrue(len(vw.getLocations()) > 76000)
 
         # tuples are Name, Number of Locations, Size in bytes, Percentage of space
-<<<<<<< HEAD
-        ans = {0: ('Undefined', 0, 401006L, 38),
-               1: ('Num/Int', 271, 1724, 0),
-               2: ('String', 4158, 156005L, 14),
-               3: ('Unicode', 0, 0, 0),
-               4: ('Pointer', 5372, 42976, 4),
-               5: ('Opcode', 107145, 437653L, 41),
-               6: ('Structure', 496, 11544, 1),
-               7: ('Clsid', 0, 0, 0),
-               8: ('VFTable', 0, 0, 0),
-               9: ('Import Entry', 141, 1128, 0),
-               10: ('Pad', 0, 0, 0)}
-=======
         ans = {0: ('Undefined', 0, 53840, 14),
                1: ('Num/Int',   727, 3922, 1),
                2: ('String',    256, 6448, 1),
@@ -118,7 +105,6 @@
                8: ('VFTable',   0, 0, 0),
                9: ('Import Entry', 370, 2960, 0),
                10: ('Pad',      832, 8180, 2)}
->>>>>>> 9c41c734
         dist = vw.getLocationDistribution()
         for loctype, locdist in dist.items():
             self.assertEqual(locdist, ans[loctype])
@@ -244,23 +230,10 @@
             vw.getLocationByName(0xabad1dea)
 
     def test_basic_callers(self):
-<<<<<<< HEAD
-        vw = self.gcc_vw
-        self.assertTrue(29000 < len(vw.getXrefs()))
-        self.assertEqual(2, len(vw.getImportCallers('gcc_7.plt_calloc')))
-        self.assertEqual(1, len(vw.getImportCallers('gcc_7.plt_ioctl')))
-        # uck. TODO: symbolik switchcase
-        # self.assertEqual(14, len(vw.getImportCallers('gcc_7.plt_exit')))
-
-        self.assertEqual(set([0x408de9, 0x408dfd, 0x435198, 0x43811d]),
-                         set(vw.getImportCallers(vw.getName(0x402d20))))
-        self.assertEqual(set([0x4495de, 0x4678b1]), set(vw.getImportCallers(vw.getName(0x402d80))))
-=======
         vw = self.firefox_vw
         self.assertTrue(18000 < len(vw.getXrefs()))
         self.assertEqual(42, len(vw.getImportCallers('kernel32.GetProcAddress')))
         self.assertEqual(9, len(vw.getImportCallers('kernel32.LoadLibraryW')))
->>>>>>> 9c41c734
 
     def test_consecutive_jump_table(self):
         primaryJumpOpVa = 0x804c9b6
