--- conflicted
+++ resolved
@@ -20,25 +20,6 @@
 from vivisect.tests import qnx_arm_ksh_data
 from vivisect.tests import openbsd_amd64_ls_data
 
-<<<<<<< HEAD
-logger = logging.getLogger(__name__)
-
-data = (
-        ("linux_amd64_ls", linux_amd64_ls_data.ls_data, ('linux', 'amd64', 'ls'), ),
-        ("linux_amd64_chown", linux_amd64_chown_data.chown_data, ('linux', 'amd64', 'chown'),),
-        ("linux_amd64_libc", linux_amd64_libc_2_27_data.libc_data, ('linux', 'amd64', 'libc-2.27.so'),),
-        ("linux_amd64_libstdc", linux_amd64_libstdc_data.libstdc_data, ('linux', 'amd64', 'libstdc++.so.6.0.25'),),
-        #("linux_amd64_static", linux_amd64_static_data.static64_data, ('linux', 'amd64', 'static64.llvm.elf'),),
-        ("linux_i386_libc", linux_i386_libc_2_13_data.libc_data, ('linux', 'i386', 'libc-2.13.so'),),
-        ("linux_i386_libstdc", linux_i386_libstdc_data.libstdc_data, ('linux', 'i386', 'libstdc++.so.6.0.25'),),
-        #("linux_i386_static", linux_i386_static_data.static32_data, ('linux', 'i386', 'static32.llvm.elf'),),
-        ("linux_arm_sh", linux_arm_sh_data.sh_data, ('linux', 'arm', 'sh'),),
-        ("qnx_arm_ksh", qnx_arm_ksh_data.ksh_data, ('qnx', 'arm', 'ksh'),),
-        ("openbsd_amd64_ls", openbsd_amd64_ls_data.ls_amd64_data, ('openbsd', 'ls.amd64'),),
-        )
-
-=======
->>>>>>> b46509ba
 logger = logging.getLogger(__name__)
 
 
@@ -69,18 +50,10 @@
             ("openbsd_amd64_ls", openbsd_amd64_ls_data.ls_amd64_data, ('openbsd', 'ls.amd64'),),
             )
 
-
-<<<<<<< HEAD
-        cls.tests = []
-        for test in data:
-            name, test_data, path = test
-            logger.warning("=======vivisect.tests.testelf, %r ========", name)
-=======
     def test_files(self):
         results = []
         for name, test_data, path in self.data:
             logger.warning("======== %r ========", name)
->>>>>>> b46509ba
             fn = helpers.getTestPath(*path)
             e = Elf.Elf(open(fn, 'rb'))
             vw = viv_cli.VivCli()
@@ -136,11 +109,7 @@
                     break
             if oldimp != equiv:
                 failed_old += 1
-<<<<<<< HEAD
-                logger.warning("%s: imports: o: %-50s\tn: %s" % (fname, oldimp, equiv))
-=======
                 logger.warning("imports: o: %-50s\tn: %s" % (oldimp, equiv))
->>>>>>> b46509ba
             done.append(va)
 
         for newimp in newimps:
@@ -155,11 +124,7 @@
                     break
             if newimp != equiv:
                 failed_new += 1
-<<<<<<< HEAD
-                logger.warning("%s: imports: o: %-50s\tn: %s" % (fname, equiv, newimp))
-=======
                 logger.warning("imports: o: %-50s\tn: %s" % (equiv, newimp))
->>>>>>> b46509ba
             done.append(va)
 
         return failed_old, failed_new
@@ -190,11 +155,7 @@
                     break
             if oldexp != equiv:
                 failed_old += 1
-<<<<<<< HEAD
-                logger.warning("%s: exp: o: %-80s\tn: %s" % (fname, oldexp, equiv))
-=======
                 logger.warning("exp: o: %-80s\tn: %s" % (oldexp, equiv))
->>>>>>> b46509ba
 
         for newexp in newexps:
             va = newexp[0]
@@ -215,11 +176,7 @@
                     break
             if newexp != equiv:
                 failed_new += 1
-<<<<<<< HEAD
-                logger.warning("%s: exp: o: %-80s\tn: %s" % (fname, equiv, newexp))
-=======
                 logger.warning("exp: o: %-80s\tn: %s" % (equiv, newexp))
->>>>>>> b46509ba
 
         return failed_old, failed_new
 
@@ -242,11 +199,7 @@
                     break
             if oldrel != equiv:
                 failed_old += 1
-<<<<<<< HEAD
-                logger.warning("%s: rel: o: %-80s\tn: %s" % (fname, oldrel, equiv))
-=======
                 logger.warning("rel: o: %-80s\tn: %s" % (oldrel, equiv))
->>>>>>> b46509ba
             done.append(va)
 
         for newrel in newrels:
@@ -261,11 +214,7 @@
                     break
             if newrel != equiv:
                 failed_new += 1
-<<<<<<< HEAD
-                logger.warning("%s: rel: o: %-80s\tn: %s" % (fname, equiv, newrel))
-=======
                 logger.warning("rel: o: %-80s\tn: %s" % (equiv, newrel))
->>>>>>> b46509ba
             done.append(va)
 
         return failed_old, failed_new
@@ -293,11 +242,7 @@
                     break
             if oldname != equiv:
                 failed_old += 1
-<<<<<<< HEAD
-                logger.warning("%s: name: o: %-80s\tn: %s" % (fname, oldname, equiv))
-=======
                 logger.error("name: o: %-80s\tn: %s" % (oldname, equiv))
->>>>>>> b46509ba
 
         for newname in newnames:
             va = newname[0]
@@ -313,11 +258,7 @@
                     break
             if newname != equiv:
                 failed_new += 1
-<<<<<<< HEAD
-                logger.warning("%s: name: o: %-80s\tn: %s" % (fname, equiv, newname))
-=======
                 logger.error("name: o: %-80s\tn: %s" % (equiv, newname))
->>>>>>> b46509ba
 
         return failed_old, failed_new
 
@@ -337,13 +278,6 @@
 
     def test_minimal(self):
         for path in (('linux','amd64','static64.llvm.elf'), ('linux','i386','static32.llvm.elf')):
-<<<<<<< HEAD
-            logger.warning("======== test_minimal: %r ========", path)
-            fn = helpers.getTestPath(*path)
-            e = Elf.Elf(open(fn, 'rb'))
-            vw = viv_cli.VivCli()
-            vw.loadFromFile(fn)
-=======
             logger.warning("======== %r ========", path)
             fn = helpers.getTestPath(*path)
             e = Elf.Elf(open(fn, 'rb'))
@@ -392,5 +326,4 @@
             continue
         logger.debug('   not skip!:  %.30r      %.30r   %r', name, testname, fname)
 
-        yield va, name 
->>>>>>> b46509ba
+        yield va, name