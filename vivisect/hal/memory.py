--- conflicted
+++ resolved
@@ -146,24 +146,9 @@
         * used by the memory snapshot interface
 
     '''
-<<<<<<< HEAD
-    def __init__(self, mem, pagesize=4096):
-        self.pagesize = pagesize # must be binary multiplicative
-        self.pagemask = ~ (self.pagesize - 1)
-        self._cacheSet(mem)
-
-    def _cacheSet(self, mem):
-        self.mem = mem
-        self._cacheClear()
-
-    def _cacheClear(self):
-        self.pagecache = {}
-        self.pagedirty = {}
-=======
     def __init__(self, buf, pagesize=4096):
         self.realbuf = buf
-        PageCache.__init__(self)
->>>>>>> d7a4825f
+        PageCache.__init__(self,pagesize=pagesize)
 
     def __len__(self):
         return len(self.realbuf)
