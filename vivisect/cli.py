"""
The vivisect CLI.
"""
import re
import sys
import shlex
import pprint
import socket
import logging
import traceback
from getopt import getopt

import vtrace
import vivisect
import vivisect.vamp as viv_vamp
import vivisect.vector as viv_vector
import vivisect.reports as viv_reports
import vivisect.tools.graphutil as viv_graph

import vivisect.tools.fscope as v_t_fscope
import vivisect.tools.graphutil as v_t_graph

import visgraph.pathcore as vg_path

import vtrace.envitools as vt_envitools

import vdb

import envi.cli as e_cli
<<<<<<< HEAD
import envi.memory as e_mem
=======
import envi.common as e_common
import envi.memory as e_memory
>>>>>>> 726afe01
import envi.expression as e_expr
import envi.memcanvas as e_canvas
import envi.memcanvas.renderers as e_render

from vivisect.const import *

logger = logging.getLogger(__name__)


class VivCli(vivisect.VivWorkspace, e_cli.EnviCli):
    '''
    A class that builds upon the VivWorkspace to provide command line capabilities so that
    things like the Vivisect UI can provide a cleaner interface that just a direct python
    shell. It inherits the same parameters as the VivWorkspace (autosave and confdir currently)

    To add a new command, simply add a new function called `do_<cmdname>`.
    '''
    def __init__(self, **kwargs):
        e_cli.EnviCli.__init__(self, self, symobj=self)
        vivisect.VivWorkspace.__init__(self, **kwargs)
        self.canvas.addRenderer("bytes", e_render.ByteRend())
        self.canvas.addRenderer("u_int_16", e_render.ShortRend())
        self.canvas.addRenderer("u_int_32", e_render.LongRend())
        self.canvas.addRenderer("u_int_64", e_render.QuadRend())
        import vivisect.renderers as viv_rend
        self.canvas.addRenderer("viv", viv_rend.WorkspaceRenderer(self))
        self.prompt = "viv> "
        self.addScriptPathEnvVar('VIV_SCRIPT_PATH')

    def getExpressionLocals(self):
        locs = e_cli.EnviCli.getExpressionLocals(self)
        locs['vw'] = self
        locs['vprint'] = self.vprint
        locs['vivisect'] = vivisect
        return locs

    def do_report(self, line):
        """
        Fire a report module by python path name.

        Usage: report <python.path.to.report.module>
        """
        if not line:
            self.vprint("Report Modules")
            for descr, modname in viv_reports.listReportModules():
                self.vprint("Path: %32s (Name: %s)" % (modname, descr))
            return

        cols, results = viv_reports.runReportModule(self, line)
        for va, row in results.items():
            for indx in range(len(cols)):
                valu = row[indx]
                name, typename = cols[indx]
                self.canvas.addVaText(name, va)
                self.canvas.addText(": %s\n" % valu)
            self.canvas.addText("\n")

    def do_pathcount(self, line):
        '''
        Mostly for testing the graph stuff... this will likely be removed.

        (does not count paths with loops currently...)

        Usage: pathcount <func_expr>
        '''
        fva = self.parseExpression(line)
        if not self.isFunction(fva):
            self.vprint('Not a function!')
            return

        g = v_t_graph.buildFunctionGraph(self, fva)
        pathcnt = 0
        for path in v_t_graph.getCodePaths(g):
            self.vprint('Path through 0x%.8x: %s' % (fva, [hex(p[0]) for p in path]))
            pathcnt += 1
        self.vprint('Total Paths: %d' % pathcnt)

    def do_symboliks(self, line):
        '''
        Use the new symboliks subsystem. (NOTE: i386 only for a bit...)

        Usage: symboliks [ options ]

        -A  Run the emu and show the state of the machine for all found paths
            to the given address

        '''

        watchaddr = None

        argv = e_cli.splitargs(line)
        try:
            opts, argv = getopt(argv, 'A:')
        except Exception:
            return self.do_help('symboliks')

        for opt, optarg in opts:
            if opt == '-A':
                # TODO: USE THIS
                watchaddr = self.parseExpression(optarg)

        va = self.parseExpression(argv[0])
        fva = self.getFunction(va)

        import vivisect.symboliks as viv_symboliks
        import vivisect.symboliks.common as sym_common
        import vivisect.symboliks.effects as viv_sym_effects
        import vivisect.symboliks.analysis as vsym_analysis

        symctx = vsym_analysis.getSymbolikAnalysisContext(self)

        for emu, effects in symctx.getSymbolikPaths(fva):

            self.vprint('PATH %s' % ('='*60))

            for eff in effects:

                eff.reduce(emu)
                if eff.efftype in (EFFTYPE_CONSTRAIN, EFFTYPE_CALLFUNC):
                    self.vprint(str(eff))

            for addrsym, valsym in emu._sym_mem.values():
                addrsym = addrsym.reduce(emu=emu)
                valsym = valsym.reduce(emu=emu)
                if emu.isLocalMemory(addrsym):
                    continue
                self.vprint('[ %s ] = %s' % (addrsym, valsym))
            self.vprint('RETURN', emu.getFunctionReturn().reduce())

    def do_names(self, line):
        '''
        Show any names which contain the given argument.

        Usage: names <name_regex>

        FIXME unify do_sym from vdb into symbol context!
        '''
        if not line:
            return self.do_help('names')

        regex = re.compile(line, re.I)
        for va, name in self.getNames():
            if regex.search(name):
                self.vprint('0x%.8x: %s' % (va, name))

    def do_save(self, line):
        """
        Save the current workspace.

        Usage: save
        """
        self.vprint("Saving workspace...")
        self.saveWorkspace()
        self.vprint("...save complete!")

    def do_xrefs(self, line):
        """
        Show xrefs for a particular location.

        Usage: xrefs [options] <va_expr>
        -T Show xrefs *to* the given address
        -F Show xrefs *from* the given address (default)
        """
        parser = e_cli.VOptionParser()
        parser.add_option('-T', action='store_true', dest='xrto')
        parser.add_option('-F', action='store_true', dest='xrfrom')
        argv = shlex.split(line)
        try:
            options, argv = parser.parse_args(argv)
        except Exception as e:
            self.vprint(repr(e))
            return self.do_help('xrefs')

        if len(argv) < 1:
            self.vprint('Supply a va_expr')
            return self.do_help('xrefs')

        va = self.parseExpression(argv[0])

        fptr = []
        if options.xrto:
            fptr.append(self.getXrefsTo)
        if options.xrfrom:
            fptr.append(self.getXrefsFrom)

        for func in fptr:
            for xrfr, xrto, rtype, rflags in func(va):
                tname = ref_type_names.get(rtype, 'Unknown')
                self.vprint('\tFrom: 0x%.8x, To: 0x%.8x, Type: %s, Flags: 0x%.8x' % (xrfr, xrto, tname, rflags))

    def do_searchopcodes(self, line):
        '''
        search opcodes/function for a pattern

        searchopcodes [-f <funcva>] [options] <pattern>
        -f [fva]   - focus on one function
        -c         - search comments
        -o         - search operands
        -t         - search text
        -M <color> - mark opcodes (default = orange)
        -R         - pattern is REGEX (otherwise just text)

        '''
        parser = e_cli.VOptionParser()
        parser.add_option('-f', action='store', dest='funcva', type='int')
        parser.add_option('-c', action='store_true', dest='searchComments')
        parser.add_option('-o', action='store_true', dest='searchOperands')
        parser.add_option('-t', action='store_true', dest='searchText')
        parser.add_option('-M', action='store', dest='markColor', default='orange')
        parser.add_option('-R', action='store_true', dest='is_regex')

        argv = shlex.split(line)
        try:
            options, args = parser.parse_args(argv)
        except Exception as e:
            self.vprint(repr(e))
            return self.do_help('searchopcodes')

        pattern = ' '.join(args)
        if len(pattern) == 0:
            self.vprint('you must specify a pattern')
            return self.do_help('searchopcodes')

        # generate our interesting va list
        valist = []
        if options.funcva:
            # setup valist from function data
            try:
                fva = options.funcva
                graph = viv_graph.buildFunctionGraph(self, fva)
            except Exception as e:
                self.vprint(repr(e))
                return

            for nva, node in graph.getNodes():
                va = nva
                endva = va + node.get('cbsize')
                while va < endva:
                    lva, lsz, ltype, ltinfo = self.getLocation(va)
                    valist.append(va)
                    va += lsz

        else:
            # the whole workspace is our oyster
            valist = [va for va, lvsz, ltype, ltinfo in self.getLocations(LOC_OP)]

        res = []
        canv = e_canvas.StringMemoryCanvas(self)

        defaultSearchAll = True
        for va in valist:
            try:
                addthis = False
                op = self.parseOpcode(va)

                # search comment
                if options.searchComments:
                    defaultSearchAll = False
                    cmt = self.getComment(va)
                    if cmt is not None:

                        if options.is_regex:
                            if len(re.findall(pattern, cmt)):
                                addthis = True

                        else:
                            if pattern in cmt:
                                addthis = True

                # search operands
                if options.searchOperands:
                    defaultSearchAll = False
                    for opidx, oper in enumerate(op.opers):
                        # we're writing to a temp canvas, so clear it before each test
                        canv.clearCanvas()
                        oper = op.opers[opidx]
                        oper.render(canv, op, opidx)
                        operepr = canv.strval

                        if options.is_regex:
                            if len(re.findall(pattern, operepr)):
                                addthis = True

                        else:
                            if pattern in operepr:
                                addthis = True

                            # if we're doing non-regex, let's test against real numbers
                            # (instead of converting to hex and back)
                            numpattrn = pattern
                            try:
                                numpattrn = int(numpattrn, 0)
                            except:
                                pass

                            if numpattrn in vars(oper).values():
                                addthis = True

                # search full text
                if options.searchText or defaultSearchAll:
                    # search through the rendering of the opcode, as well as the comment
                    canv.clearCanvas()
                    op.render(canv)
                    oprepr = canv.strval
                    cmt = self.getComment(va)
                    if cmt is not None:
                        oprepr += "  ; " + cmt

                    if options.is_regex:
                        if len(re.findall(pattern, oprepr)):
                            addthis = True

                    else:
                        if pattern in oprepr:
                            addthis = True
                # only want one listing of each va, no matter how many times it matches
                if addthis:
                    res.append(va)
            except:
                self.vprint(''.join(traceback.format_exception(*sys.exc_info())))

        if len(res) == 0:
            self.vprint('pattern not found: %s (%s)' % (pattern.encode('utf-8').hex(), repr(pattern)))
            return

        # set the color for each finding
        color = options.markColor
        colormap = {va: color for va in res}
        if self._viv_gui is not None:
            from vqt.main import vqtevent
            vqtevent('viv:colormap', colormap)

        self.vprint('matches for: %s (%s)' % (pattern.encode('utf-8').hex(), repr(pattern)))
        for va in res:
            mbase, msize, mperm, mfile = self.memobj.getMemoryMap(va)
            pname = e_memory.reprPerms(mperm)
            sname = self.reprPointer(va)

            op = self.parseOpcode(va)
            self.canvas.renderMemory(va, len(op))
            cmt = self.getComment(va)
            if cmt is not None:
                self.canvas.addText('\t\t; %s (Perms: %s, Smartname: %s)' % (cmt, pname, sname))

            self.canvas.addText('\n')

        self.vprint('done (%d results).' % len(res))

    def do_imports(self, line):
        """
        Show the imports in the workspace (or potentially just one file)

        Usage: imports [fname]
        """
        self.canvas.addText("Imports:\n")
        for va, size, ltype, tinfo in self.getImports():
            # FIXME warn them...
            # (but should we though?)
            if not tinfo.startswith(line):
                continue
            vastr = self.arch.pointerString(va)
            self.canvas.addVaText(vastr, va)
            self.canvas.addText(" ")
            self.canvas.addNameText(tinfo, tinfo)
            self.canvas.addText("\n")

    def do_fscope(self, line):
        '''
        The fscope command can be used to enumerate things from the
        scope of one function and down it's calling graph.

        Usage: fscope [options] <func_addr_expr>

        -I - Show import calls from this function scope
        -S - Show strings from this function scope

        Example: fscope -I kernel32.CreateFileW
                 (Show imports called by CreateFileW and down...)

        '''
        showimp = False
        showstr = False

        argv = e_cli.splitargs(line)
        try:
            opts, args = getopt(argv, 'IS')
        except Exception:
            return self.do_help('fscope')

        if not len(args) or not len(opts):
            return self.do_help('fscope')

        for opt, optarg in opts:
            if opt == '-I':
                showimp = True
            elif opt == '-S':
                showstr = True

        for expr in args:

            va = self.parseExpression(expr)

            if showimp:
                for callva, impname in v_t_fscope.getImportCalls(self, va):
                    pstr = self.arch.pointerString(callva)
                    self.canvas.addVaText(pstr, callva)
                    # FIXME best name symbol etc?
                    self.canvas.addText(' %s\n' % impname)

            if showstr:
                for refva, strva, strbytes in v_t_fscope.getStringRefs(self, va):
                    pstr = self.arch.pointerString(refva)
                    self.canvas.addVaText(pstr, refva)
                    self.canvas.addText(' ')
                    self.canvas.addVaText(strbytes, strva)
                    self.canvas.addText('\n')

    def do_exports(self, line):
        """
        List the exports in the workspace (or in a specific file).

        Usage: exports [fname]
        """
        edict = {}
        for va, etype, name, filename in self.getExports():
            exps = edict.get(filename)
            if exps is None:
                edict[filename] = []
            exps.append((name, va))

        if line:
            x = edict.get(line)
            if x is None:
                self.vprint("Unknown fname: %s" % line)
                return
            edict = {line: x}

        fnames = list(edict.keys())
        fnames.sort()
        for fname in fnames:
            self.canvas.addNameText(fname, fname)
            self.canvas.addText(":\n")
            exports = edict.get(fname)
            exports.sort()
            for ename, eva in exports:
                pstr = self.arch.pointerString(eva)
                self.canvas.addText("    ")
                self.canvas.addVaText(pstr, eva)
                self.canvas.addText("  ")
                self.canvas.addNameText(ename, ename)
                self.canvas.addText("\n")

    def do_filemeta(self, line):

        '''
        Show/List file metadata.

        Usage: filemeta [ fname [ keyname ] ]

        Example: filemeta kernel32
        Example: filemeta kernel32 md5
        '''

        argv = e_cli.splitargs(line)
        if len(argv) == 0:

            self.vprint('Loaded Files:')
            for fname in self.getFiles():
                self.vprint('    %s' % fname)

        elif len(argv) == 1:
            d = self.getFileMetaDict(argv[0])
            self.vprint(pprint.pformat(d))

        elif len(argv) == 2:
            val = self.getFileMeta(argv[0], argv[1])
            self.vprint('%s (%s):' % (argv[1], argv[0]))
            self.vprint(pprint.pformat(val))

        else:
            self.do_help('filemeta')

    def do_funcmeta(self, line):
        """
        Show/Set function metadata.
        Usage: funcmeta <func_expr> [key <value_expr>]

        """
        # FIXME make a search thing here!
        argv = e_cli.splitargs(line)
        if len(argv) == 0:
            return self.do_help("funcmeta")

        if len(argv) == 1:
            va = self.parseExpression(argv[0])
            meta = self.getFunctionMetaDict(va)
            self.vprint(pprint.pformat(meta))

        elif len(argv) == 3:
            va = self.parseExpression(argv[0])
            name = argv[1]
            locs = self.getExpressionLocals()
            val = e_expr.evaluate(argv[2], locs)
            self.setFunctionMeta(va, name, val)

    def do_loc(self, line):
        """
        Display the repr of a single location by va.

        Usage: loc <va_expr>
        """
        if not line:
            return self.do_help("loc")

        addr = self.parseExpression(line)
        loc = self.getLocation(addr)
        if loc is None:
            s = self.arch.pointerString(addr)
            self.vprint("Unknown location: %s" % s)
        r = self.reprLocation(loc)
        self.vprint(r)

    def do_make(self, line):
        """
        Create new instances of locations in the vivisect workspace.

        Usage: make [options] <va_expr>
        -c Make code
        -f Make function
        -s Make a string
        -u Make a unicode string
        -n <size> Make a number
        -p <size> Make a pad
        -S <structname> Make a structure
        """
        argv = e_cli.splitargs(line)
        try:
            opts, args = getopt(argv, "csup:S:")
        except Exception as e:
            logger.warning(str(e))
            return self.do_help("make")

        if len(args) != 1 or len(opts) != 1:
            return self.do_help("make")

        addr = self.parseExpression(args[0])
        opt, optarg = opts[0]

        if opt == "-f":
            logger.debug('new function (manual-cli): 0x%x', addr)
            self.makeFunction(addr)

        elif opt == "-c":
            self.makeCode(addr)

        elif opt == "-s":
            self.makeString(addr)

        elif opt == "-u":
            self.makeUnicode(addr)

        elif opt == "-n":
            size = self.parseExpression(optarg)
            self.makeNumber(addr, size)

        elif opt == "-p":
            size = self.parseExpression(optarg)
            self.makePad(addr, size)

        elif opt == "-S":
            self.makeStructure(addr, optarg)

        else:
            return self.do_help("make")

    def do_emulate(self, line):
        """
        Create an emulator for the given function, and drop into a vdb
        interface to step through the code.

        (vdb CLI will appear in controlling terminal...)

        Usage: emulate <va_expr>
        """
        if not line:
            return self.do_help("emulate")

        emu = self.getEmulator()
        addr = self.parseExpression(line)
        emu.setProgramCounter(addr)

        trace = vt_envitools.TraceEmulator(emu)

        db = vdb.Vdb(trace=trace)
        db.cmdloop()

    def do_argtrack(self, line):
        """
        Track input arguments to the given function by name or address.

        Usage: argtrack <func_addr_expr> <arg_idx>
        """
        if not line:
            return self.do_help("argtrack")

        argv = e_cli.splitargs(line)
        if len(argv) != 2:
            return self.do_help("argtrack")

        try:
            fva = self.parseExpression(argv[0])
        except Exception:
            self.vprint("Invalid Address Expression: %s" % argv[0])
            return

        try:
            idx = self.parseExpression(argv[1])
        except Exception:
            self.vprint("Invalid Index Expression: %s" % argv[1])
            return

        if self.getFunction(fva) != fva:
            self.vprint("Invalid Function Address: (0x%.8x) %s" % (fva, line))

        for pleaf in viv_vector.trackArgOrigin(self, fva, idx):

            self.vprint('='*80)

            path = vg_path.getPathToNode(pleaf)
            path.reverse()

            for pnode in path:
                fva = vg_path.getNodeProp(pnode, 'fva')
                argv = vg_path.getNodeProp(pnode, 'argv')
                callva = vg_path.getNodeProp(pnode, 'cva')
                argidx = vg_path.getNodeProp(pnode, 'argidx')
                if callva is not None:
                    aval, amagic = argv[argidx]
                    arepr = '0x%.8x' % aval
                    if amagic is not None:
                        arepr = repr(amagic)
                    frepr = 'UNKNOWN'
                    if fva is not None:
                        frepr = '0x%.8x' % fva
                    self.vprint('func: %s calls at: 0x%.8x with his own: %s' % (frepr, callva, arepr))
            self.vprint("="*80)

    def do_chat(self, line):
        """
        Echo a message to any other users of a shared workspace.

        Usage: chat oh hai! Checkout 0x7c778030
        """
        if len(line) == 0:
            return self.do_help('chat')

        self.chat(line)

    def do_codepath(self, line):
        """
        Enumerate and show any known code paths from the specified
        from address expression to the to address expression.
        Usage: codepath <from_expr> <to_expr>
        """
        if not line:
            return self.do_help("codepath")

        argv = e_cli.splitargs(line)
        if len(argv) != 2:
            return self.do_help("codepath")

        try:
            frva = self.parseExpression(argv[0])
        except Exception:
            self.vprint("Invalid From Va: %s" % argv[0])
            return

        try:
            tova = self.parseExpression(argv[1])
        except Exception:
            self.vprint("Invalid To Va: %s" % argv[1])
            return

        self.vprint("Tracking Paths From 0x%.8x to 0x%.8x" % (frva, tova))

        paths = viv_vector.getCodePaths(self, frva, tova)
        self.vprint("Function VA\tBlock VA\tSize\tFunction Name")
        count = 0
        for blist in paths:
            count += 1
            self.vprint("="*30)
            for bva, bsize, fva in blist:
                fname = self.getName(fva)
                self.vprint("0x%.8x\t0x%.8x\t%4d\t%s" % (fva, bva, bsize, fname))
        if count == 0:
            self.vprint("None!")
            return

    def do_vampsig(self, line):
        """
        Generate a vamp signature string for the given function's first block.
        """
        if not line:
            return self.do_help("vampsig")

        va = self.parseExpression(line)

        fva = self.getFunction(va)
        if fva is None:
            self.vprint("Invalid Function Address: 0x%.8x (%s)" % (va, line))

        sig, mask = viv_vamp.genSigAndMask(self, fva)
        self.vprint("SIGNATURE: %s" % e_common.hexify(sig))
        self.vprint("MASK: %s" % e_common.hexify(mask))

    def do_vdb(self, line):
        '''
        Execute vdb GUI from within vivisect (allowing special hooks between them...)
        (Optionally, specify a host to use for remote vdb debugging)

        Usage: vdb [<remote_host>]
        '''
        if line:
            try:
                socket.gethostbyname(line)
            except Exception:
                self.vprint('Invalid Remote Host: %s' % line)

            vtrace.remote = line

        import vivisect.vdbext as viv_vdbext
        viv_vdbext.runVdb(self._viv_gui)

    def do_switch(self, line):
        '''
        Wire up a switch case.  

        Usage: switch <jmp_va> <count> [offset]
            where:
                jmp_va  - the va of the  "jmp reg" instruction
                count   - number of switch case indices are covered by this switch case jmp
                offset  - first switch case index.
            
            eg: switch case handles i == 32 thru 47, count = 16, offset = 32
        '''
        if not line:
            return self.do_help("switch")

        argv = e_cli.splitargs(line)
        if len(argv) < 2:
            return self.do_help("switch")

        offset = 0
        try:
            if argv[0].startswith("0x"):
                jmpva = int(argv[0], 16)
            else:
                jmpva = int(argv[0])

            if argv[1].startswith("0x"):
                count = int(argv[1], 16)
            else:
                count = int(argv[1])

            if len(argv) == 3:
                if argv[2].startswith("0x"):
                    offset = int(argv[2], 16)
                else:
                    offset = int(argv[2])

            import vivisect.analysis.generic.symswitchcase as vagss
            import vivisect.analysis.generic.codeblocks as vagc
            sc = vagss.SwitchCase(self, jmpva)
            sc.makeSwitch(count, offset)
            funcva = self.getFunction(jmpva)
            vagc.analyzeFunction(self, funcva)
        except ValueError as e:
            self.vprint("exception: %r" % e)
            return self.do_help("switch")

    def do_m_switch_ptr(self, line):
        '''
        Wire up a switch-case based on an array of pointers

        Usage: m_switch_ptr <jmp_va> <array_va> <count> [offset]
            where:
                jmp_va  - the va of the  "jmp reg" instruction
                array_va - the location of the first pointer in the array
                count   - number of switch case indices are covered by this switch case jmp
                offset  - first switch case index.
            
            eg: switch case handles i == 32 thru 47, count = 16, offset = 32
        '''
        if not line:
            return self.do_help("m_switch_ptr")

        argv = e_cli.splitargs(line)
        if len(argv) < 2:
            return self.do_help("m_switch_ptr")

        offset = 0
        try:
            jmpva = self.parseExpression(argv[0])
            array = self.parseExpression(argv[1])
            count = self.parseExpression(argv[2])

            if len(argv) == 4:
                offset = self.parseExpression(argv[3])
            else:
                offset = 0

            import vivisect.analysis.generic.symswitchcase as vagss
            import vivisect.analysis.generic.codeblocks as vagc
            vagss.link_up(self, jmpva, array, count, offset)

            funcva = self.getFunction(jmpva)
            if funcva is not None:
                vagc.analyzeFunction(self, funcva)
            else:
                self.vprint("No function found containing 0x%x", jmpva)
        except ValueError as e:
            self.vprint("exception: %r" % e)
            return self.do_help("m_switch_ptr")
        except:
            import traceback
            print(traceback.format_exc())

    def do_m_switch_off(self, line):
        '''
        Wire up a switch-case based on an array of pointers

        Usage: m_switch_off <jmp_va> <array_va> <count> [baseva] [size] [offset]
            where:
                jmp_va  - the va of the  "jmp reg" instruction
                array_va - the location of the first pointer in the array
                count   - number of switch case indices are covered by this switch case jmp
                baseva  - add the offset to this address (eg. _GOT_)
                size    - size (default: pointer size)
                offset  - first switch case index.
            
            eg: switch case handles i == 32 thru 47, count = 16, offset = 32
        '''
        if not line:
            return self.do_help("m_switch_off")

        argv = e_cli.splitargs(line)
        if len(argv) < 2:
            return self.do_help("m_switch_off")

        offset = 0
        try:
            jmpva = self.parseExpression(argv[0])
            array = self.parseExpression(argv[1])
            count = self.parseExpression(argv[2])

            if len(argv) > 3:
                baseva = self.parseExpression(argv[3])
            else:
                baseva = 0

            if len(argv) > 4:
                size = self.parseExpression(argv[4])
            else:
                size = None

            if len(argv) > 5:
                offset = self.parseExpression(argv[5])
            else:
                offset = 0

            # link up the switchcase using data provided
            import vivisect.analysis.generic.symswitchcase as vagss
            import vivisect.analysis.generic.codeblocks as vagc
            vagss.link_up(self, jmpva, array, count, offset, baseva, size)

            # reanalyze codeblocks for the function (since it should have changed)
            funcva = self.getFunction(jmpva)
            if funcva is not None:
                vagc.analyzeFunction(self, funcva)

        except ValueError as e:
            self.vprint("exception: %r" % e)
            return self.do_help("m_switch_off")

    def do_plt(self, line):
        '''
        Parse an entire PLT Section

        Usage: plt <pltva> <pltsize>
        '''
        if not line:
            return self.do_help("plt")

        argv = e_cli.splitargs(line)
        if len(argv) != 2:
            return self.do_help("plt")

        sva = self.parseExpression(argv[0])
        ssize = self.parseExpression(argv[1])

        import vivisect.analysis.elf.elfplt as vaee
        vaee.analyzePLT(self, sva, ssize)

    def do_plt_function(self, line):
        '''
        Make a PLT function at a virtual address

        Usage: plt_function <va>
        '''
        if not line:
            return self.do_help("plt_function")

        fva = self.parseExpression(line)

        import vivisect.analysis.elf.elfplt as vaee
        vaee.analyzeFunction(self, fva)<|MERGE_RESOLUTION|>--- conflicted
+++ resolved
@@ -27,12 +27,8 @@
 import vdb
 
 import envi.cli as e_cli
-<<<<<<< HEAD
-import envi.memory as e_mem
-=======
 import envi.common as e_common
 import envi.memory as e_memory
->>>>>>> 726afe01
 import envi.expression as e_expr
 import envi.memcanvas as e_canvas
 import envi.memcanvas.renderers as e_render
