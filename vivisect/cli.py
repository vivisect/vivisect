"""
The vivisect CLI.
"""

import sys
import shlex
import pprint
import socket
import traceback
from getopt import getopt

import vtrace
import vivisect
import vivisect.vamp as viv_vamp
import vivisect.impemu as viv_imp
import vivisect.vector as viv_vector
import vivisect.reports as viv_reports
import vivisect.tools.graphutil as viv_graph

import vivisect.symboliks as viv_symb

import vivisect.tools.fscope as v_t_fscope
import vivisect.tools.graphutil as v_t_graph

import visgraph.pathcore as vg_path

import vtrace.envitools as vt_envitools

import vdb

import envi
import envi.cli as e_cli
import envi.memory as e_mem
import envi.expression as e_expr
import envi.memcanvas as e_canvas
import envi.memcanvas.renderers as e_render

from vivisect.const import *

class VivCli(e_cli.EnviCli, vivisect.VivWorkspace):

    def __init__(self):
        e_cli.EnviCli.__init__(self, self, symobj=self)
        vivisect.VivWorkspace.__init__(self)
        self.canvas.addRenderer("bytes", e_render.ByteRend())
        self.canvas.addRenderer("u_int_16", e_render.ShortRend())
        self.canvas.addRenderer("u_int_32", e_render.LongRend())
        self.canvas.addRenderer("u_int_64", e_render.QuadRend())
        import vivisect.renderers as viv_rend
        self.canvas.addRenderer("viv", viv_rend.WorkspaceRenderer(self))
        self.prompt = "viv> "
        self.addScriptPathEnvVar('VIV_SCRIPT_PATH')

    def getExpressionLocals(self):
        locs = e_cli.EnviCli.getExpressionLocals(self)
        locs['vw'] = self
        locs['vprint'] = self.vprint
        locs['vivisect'] = vivisect
        return locs

    def do_report(self, line):
        """
        Fire a report module by python path name.

        Usage: report <python.path.to.report.module>
        """
        if not line:
            self.vprint("Report Modules")
            for descr, modname in viv_reports.listReportModules():
                self.vprint("%32s %s" % (modname, descr))
            return

        mod = self.loadModule(line)
        cols, results = mod.report(self)
        for row in results:
            for i in range(len(cols)+1):
                val = row[i]
                if i == 0:
                    name = self.arch.pointerString(val)
                    self.canvas.addVaText(name, val)

                else:
                    self.canvas.addText(": %s" % val)

        for va, pri, info in mod.report(self):
            name = self.getName(va)
            if name == None:
                name = self.arch.pointerString(va)
            self.canvas.addVaText(name, va)
            self.canvas.addText(": %s\n" % info)

    def do_pathcount(self, line):
        '''
        Mostly for testing the graph stuff... this will likely be removed.

        (does not count paths with loops currently...)

        Usage: pathcount <func_expr>
        '''
        fva = self.parseExpression(line)
        if not self.isFunction(fva):
            self.vprint('Not a function!')
            return

        g = v_t_graph.buildFunctionGraph(self, fva)
        # Lets find the "bottom" nodes...
        endblocks = []
        for nid,ninfo in g.getNodes():
            if len(g.getRefsFrom(nid)) == 0:
                endblocks.append((nid,ninfo))

        for nid,ninfo in endblocks:
            paths = list(g.pathSearch(0, toid=nid))
            self.vprint('paths to 0x%.8x: %d' % (ninfo.get('cbva'), len(paths)))
        

    def do_symboliks(self, line):
        '''
        Use the new symboliks subsystem. (NOTE: i386 only for a bit...)

        Usage: symboliks [ options ]

        -A  Run the emu and show the state of the machine for all found paths
            to the given address

        '''

        watchaddr = None

        argv = e_cli.splitargs(line)
        try:
            opts,argv = getopt(argv, 'A:')
        except Exception, e:
            return self.do_help('symboliks')

        for opt,optarg in opts:
            if opt == '-A':
                watchaddr = self.parseExpression(optarg)

        va = self.parseExpression(argv[0])
        fva = self.getFunction(va)

        import vivisect.symboliks as viv_symboliks
        import vivisect.symboliks.common as sym_common
        import vivisect.symboliks.effects as viv_sym_effects
        import vivisect.symboliks.analysis as vsym_analysis

        symctx = vsym_analysis.getSymbolikAnalysisContext(self)

        for emu, effects in symctx.getSymbolikPaths(fva):

            self.vprint('PATH %s' % ('='*60))

            #esp = emu.solveExpression('esp', update=False)

            for eff in effects:

                eff.reduce(emu)
                if eff.efftype in (EFFTYPE_CONSTRAIN,EFFTYPE_CALLFUNC):
                    self.vprint(str(eff))

            #for reg in ['eax','ebx','ecx','edx','esi','edi','ebp','esp','eip']:
                #regobj = emu.getSymVariable(reg)
                #if regobj == None:
                    #continue
                #regobj = regobj.reduce()
                #regval = regobj.solve(emu=emu)
                #if regval == emu.solveExpression(reg, update=False):
                    #continue
                #self.vprint('%s: %s 0x%.8x' % (reg, regobj.reduce(), regobj.solve(emu)))

            for addrsym,valsym in emu._sym_mem.values():
                addrsym = addrsym.reduce(emu=emu)
                valsym = valsym.reduce(emu=emu)
                if emu.isLocalMemory(addrsym):
                    continue
                self.vprint('[ %s ] = %s' % (addrsym, valsym))

            #print 'SPDELTA: %d' % (emu.solveExpression('esp')-esp)
            #print 'RETURN',emu.parseExpression('eax').reduce()
            self.vprint('RETURN',emu.getFunctionReturn().reduce())

    def do_names(self, line):
        '''
        Show any names which contain the given argument.

        Usage: names <name_regex>

        FIXME unify do_sym from vdb into symbol context!
        '''
        if not line:
            return self.do_help('names')

        import re
        regex = re.compile(line, re.I)
        for va,name in self.getNames():
            if regex.search(name):
                self.vprint('0x%.8x: %s' % (va,name))

    def do_save(self, line):
        """
        Save the current workspace.

        Usage: save
        """
        self.vprint("Saving workspace...")
        self.saveWorkspace()
        self.vprint("...save complete!")

    def do_xrefs(self, line):
        """
        Show xrefs for a particular location.

        Usage: xrefs [options] <va_expr>
        -T Show xrefs *to* the given address
        -F Show xrefs *from* the given address (default)
        """
        parser = e_cli.VOptionParser()
        parser.add_option('-T', action='store_true', dest='xrto')
        parser.add_option('-F', action='store_true', dest='xrfrom')
        argv = shlex.split(line)
        try:
            options, argv = parser.parse_args(argv)
        except Exception as e:
            self.vprint(repr(e))
            return self.do_help('xrefs')

        if len(argv) < 1:
            self.vprint('Supply a va_expr')
            return self.do_help('xrefs')

        va = self.parseExpression(argv[0])

        fptr = []
        if options.xrto:
            fptr.append(self.getXrefsTo)
        if options.xrfrom:
            fptr.append(self.getXrefsFrom)

        for func in fptr:
            for xrfr, xrto, rtype, rflags in func(va):
                xrfr = hex(xrfr)
                xrto = hex(xrto)
                rflags = hex(rflags)
                tname = ref_type_names.get(rtype, 'Unknown')
                self.vprint('\tFrom: %s, To: %s, Type: %s, Flags: %s' % (xrfr, xrto, tname, rflags))


    def do_searchopcodes(self, line):
        '''
        search opcodes/function for a pattern

        searchopcodes [-f <funcva>] [options] <pattern>
        -f [fva]   - focus on one function
        -c         - search comments
        -o         - search operands
        -t         - search text
        -M <color> - mark opcodes (default = orange)
        -R         - pattern is REGEX (otherwise just text)

        '''
        parser = e_cli.VOptionParser()
        parser.add_option('-f', action='store', dest='funcva', type='long')
        parser.add_option('-c', action='store_true', dest='searchComments')
        parser.add_option('-o', action='store_true', dest='searchOperands')
        parser.add_option('-t', action='store_true', dest='searchText')
        parser.add_option('-M', action='store', dest='markColor', default='orange')
        parser.add_option('-R', action='store_true', dest='is_regex')

        argv = shlex.split(line)
        try:
            options, args = parser.parse_args(argv)
        except Exception as e:
            self.vprint(repr(e))
            return self.do_help('searchopcodes')

        pattern = ' '.join(args)
        if len(pattern) == 0:
            self.vprint('you must specify a pattern')
            return self.do_help('searchopcodes')

        # generate our interesting va list
        valist = []
        if options.funcva:
            # setup valist from function data
            try:
                fva = int(args[0], 0)
                graph = viv_graph.buildFunctionGraph(self, fva)
            except Exception, e:
                self.vprint(repr(e))
                return

            for nva, node in graph.getNodes():
                va = nva
                endva = va + node.get('cbsize')
                while va < endva:
                    lva, lsz, ltype, ltinfo = self.getLocation(va)
                    valist.append(va)
                    va += lsz

        else:
            # the whole workspace is our oyster
            valist = [va for va, lvsz, ltype, ltinfo in self.getLocations(LOC_OP)]

        res = []
        canv = e_canvas.StringMemoryCanvas(self)

        defaultSearchAll = True
        for va in valist:
            try:
                addthis = False
                op = self.parseOpcode(va)

                # search comment
                if options.searchComments:
                    defaultSearchAll = False
                    cmt = self.getComment(va)
                    if cmt != None:

                        if options.is_regex:
                            if len(re.findall(pattern, cmt)):
                                addthis = True

                        else:
                            if pattern in cmt:
                                addthis = True

                # search operands
                if options.searchOperands:
                    defaultSearchAll = False
                    for opidx, oper in enumerate(op.opers):
                        # we're writing to a temp canvas, so clear it before each test
                        canv.clearCanvas()
                        oper = op.opers[opidx]
                        oper.render(canv, op, opidx)
                        operepr = canv.strval

                        if options.is_regex:
                            if len(re.findall(pattern, operepr)):
                                addthis = True

                        else:
                            if pattern in operepr:
                                addthis = True

                            # if we're doing non-regex, let's test against real numbers (instead of converting to hex and back)
                            numpattrn = pattern
                            try:
                                numpattrn = int(numpattrn, 0)
                            except:
                                pass


                            if numpattrn in vars(oper).values():
                                addthis = True

                # search full text
                if options.searchText or defaultSearchAll:
                    canv.clearCanvas()
                    op.render(canv)
                    oprepr = canv.strval

                    if options.is_regex:
                        if len(re.findall(pattern, oprepr)):
                            addthis = True

                    else:
                        if pattern in oprepr:
                            addthis = True
                
                # only want one listing of each va, no matter how many times it matches
                if addthis:
                    res.append(va)
            except:
                self.vprint(''.join(traceback.format_exception(*sys.exc_info())))

        if len(res) == 0:
            self.vprint('pattern not found: %s (%s)' % (pattern.encode('hex'), repr(pattern)))
            return

        # set the color for each finding
        color = options.markColor
        colormap = { va : color for va in res }
        if self._viv_gui is not None:
            from vqt.main import vqtevent
            vqtevent('viv:colormap', colormap)

        self.vprint('matches for: %s (%s)' % (pattern.encode('hex'), repr(pattern)))
        for va in res:
            mbase, msize, mperm, mfile = self.memobj.getMemoryMap(va)
            pname = e_mem.reprPerms(mperm)
            sname = self.reprPointer(va)

            op = self.parseOpcode(va)
            self.canvas.renderMemory(va, len(op))
            cmt = self.getComment(va)
            if cmt != None:
                self.canvas.addText('\t\t; %s' % cmt)

            self.canvas.addText('\n')

        self.vprint('done (%d results).' % len(res))

    def do_imports(self, line):
        """
        Show the imports in the workspace (or potentially just one file)

        Usage: imports [fname]
        """
        self.canvas.addText("Imports:\n")
        for va,size,ltype,tinfo in self.getImports():
            # FIXME warn them...
            if not tinfo.startswith(line):
                continue
            vastr = self.arch.pointerString(va)
            self.canvas.addVaText(vastr, va)
            self.canvas.addText(" ")
            self.canvas.addNameText(tinfo, tinfo)
            self.canvas.addText("\n")

    def do_fscope(self, line):
        '''
        The fscope command can be used to enumerate things from the
        scope of one function and down it's calling graph.

        Usage: fscope [options] <func_addr_expr>

        -I - Show import calls from this function scope
        -S - Show strings from this function scope

        Example: fscope -I kernel32.CreateFileW
                 (Show imports called by CreateFileW and down...)

        '''
        showimp = False
        showstr = False

        argv = e_cli.splitargs(line)
        try:
            opts,args = getopt(argv, 'IS')
        except Exception, e:
            return self.do_help('fscope')

        if not len(args) or not len(opts):
            return self.do_help('fscope')

        for opt,optarg in opts:
            if opt == '-I':
                showimp = True
            elif opt == '-S':
                showstr = True

        for expr in args:

            va = self.parseExpression(expr)

            if showimp:
                for callva, impname in v_t_fscope.getImportCalls(self, va):
                    pstr = self.arch.pointerString(callva)
                    self.canvas.addVaText(pstr, callva)
                    # FIXME best name symbol etc?
                    self.canvas.addText(' %s\n' % impname)

            if showstr:
                for refva, strva, strbytes in v_t_fscope.getStringRefs(self, va):
                    pstr = self.arch.pointerString(refva)
                    self.canvas.addVaText(pstr, refva)
                    self.canvas.addText(' ')
                    self.canvas.addVaText(strbytes, strva)
                    self.canvas.addText('\n')

    def do_exports(self, line):
        """
        List the exports in the workspace (or in a specific file).

        Usage: exports [fname]
        """
        edict = {}
        for va, etype, name, filename in self.getExports():
            l = edict.get(filename)
            if l == None:
                l = []
                edict[filename] = l
            l.append((name, va))

        if line:
            x = edict.get(line)
            if x == None:
                self.vprint("Unknown fname: %s" % line)
                return
            edict = {line:x}

        fnames = edict.keys()
        fnames.sort()
        for fname in fnames:
            self.canvas.addNameText(fname, fname)
            self.canvas.addText(":\n")
            exports = edict.get(fname)
            exports.sort()
            for ename, eva in exports:
                pstr = self.arch.pointerString(eva)
                self.canvas.addText("    ")
                self.canvas.addVaText(pstr, eva)
                self.canvas.addText("  ")
                self.canvas.addNameText(ename, ename)
                self.canvas.addText("\n")

    def do_filemeta(self, line):

        '''
        Show/List file metadata.

        Usage: filemeta [ fname [ keyname ] ]

        Example: filemeta kernel32
        Example: filemeta kernel32 md5
        '''

        argv = e_cli.splitargs(line)
        if len(argv) == 0:

            self.vprint('Loaded Files:')
            for fname in self.getFiles():
                self.vprint('    %s' % fname)

        elif len(argv) == 1:
            d = self.getFileMetaDict(argv[0])
            self.vprint(pprint.pformat(d))

        elif len(argv) == 2:
            val = self.getFileMeta(argv[0], argv[1])
            self.vprint('%s (%s):' % (argv[1], argv[0]))
            self.vprint(pprint.pformat(val))

        else:
            self.do_help('filemeta')

    def do_funcmeta(self, line):
        """
        Show/Set function metadata.
        Usage: funcmeta <func_expr> [key <value_expr>]

        """
        # FIXME make a search thing here!
        argv = e_cli.splitargs(line)
        if len(argv) == 0:
            return self.do_help("funcmeta")

        if len(argv) == 1:
            va = self.parseExpression(argv[0])
            meta = self.getFunctionMetaDict(va)
            self.vprint(pprint.pformat(meta))

        elif len(argv) == 3:
            va = self.parseExpression(argv[0])
            name = argv[1]
            locs = self.getExpressionLocals()
            val = e_expr.evaluate(argv[2], locs)
            self.setFunctionMeta(va, name, val)

    def do_loc(self, line):
        """
        Display the repr of a single location by va.

        Usage: loc <va_expr>
        """
        if not line:
            return self.do_help("loc")

        addr = self.parseExpression(line)
        l = self.getLocation(addr)
        if l == None:
            s = self.arch.pointerString(addr)
            self.vprint("Unknown location: %s" % s)
        r = self.reprLocation(l)
        self.vprint(r)

    def do_make(self, line):
        """
        Create new instances of locations in the vivisect workspace.

        Usage: make [options] <va_expr>
        -c Make code
        -f Make function
        -s Make a string
        -u Make a unicode string
        -n <size> Make a number
        -p <size> Make a pad
        -S <structname> Make a structure
        """
        argv = e_cli.splitargs(line)
        try:
            opts,args = getopt(argv, "csup:S:")
        except Exception as e:
            return self.do_help("make")

        if len(args) != 1 or len(opts) != 1:
            return self.do_help("make")

        addr = self.parseExpression(args[0])
        opt, optarg = opts[0]

        if opt == "-f":
            self.makeFunction(addr)

        elif opt == "-c":
            self.makeCode(addr)

        elif opt == "-s":
            self.makeString(addr)

        elif opt == "-u":
            self.makeUnicode(addr)

        elif opt == "-n":
            size = self.parseExpression(optarg)
            self.makeNumber(addr, size)

        elif opt == "-p":
            size = self.parseExpression(optarg)
            self.makePad(addr, size)

        elif opt == "-S":
            self.makeStructure(addr, optarg)

        else:
            return self.do_help("make")

    def do_emulate(self, line):
        """
        Create an emulator for the given function, and drop into a vdb
        interface to step through the code.

        (vdb CLI will appear in controlling terminal...)

        Usage: emulate <va_expr>
        """
        if not line:
            return self.do_help("emulate")

        emu = self.getEmulator()
        addr = self.parseExpression(line)
        emu.setProgramCounter(addr)

        trace = vt_envitools.TraceEmulator(emu)

        db = vdb.Vdb(trace=trace)
        db.cmdloop()

    def do_argtrack(self, line):
        """
        Track input arguments to the given function by name or address.

        Usage: argtrack <func_addr_expr> <arg_idx>
        """
        if not line:
            return self.do_help("argtrack")

        argv = e_cli.splitargs(line)
        if len(argv) != 2:
            return self.do_help("argtrack")

        try:
            fva = self.parseExpression(argv[0])
        except Exception as e:
            self.vprint("Invalid Address Expression: %s" % argv[0])
            return

        try:
            idx = self.parseExpression(argv[1])
        except Exception, e:
            self.vprint("Invalid Index Expression: %s" % argv[1])
            return

        if self.getFunction(fva) != fva:
            self.vprint("Invalid Function Address: (0x%.8x) %s" % (fva, line))

        for pleaf in viv_vector.trackArgOrigin(self, fva, idx):

            self.vprint('='*80)

            path = vg_path.getPathToNode(pleaf)
            path.reverse()

            for pnode in path:
                fva = vg_path.getNodeProp(pnode, 'fva')
                argv = vg_path.getNodeProp(pnode, 'argv')
                callva = vg_path.getNodeProp(pnode, 'cva')
                argidx = vg_path.getNodeProp(pnode, 'argidx')
                if callva != None:
                    aval, amagic = argv[argidx]
                    arepr = '0x%.8x' % aval
                    if amagic != None:
                        arepr = repr(amagic)
                    frepr = 'UNKNOWN'
                    if fva != None:
                        frepr = '0x%.8x' % fva
                    self.vprint('func: %s calls at: 0x%.8x with his own: %s' % (frepr, callva, arepr))
            self.vprint("="*80)

    def do_chat(self, line):
        """
        Echo a message to any other users of a shared workspace.

        Usage: chat oh hai! Checkout 0x7c778030
        """
        if len(line) == 0:
            return self.do_help('chat')

        self.chat(line)

    def do_codepath(self, line):
        """
        Enumerate and show any known code paths from the specified
        from address expression to the to address expression.
        Usage: codepath <from_expr> <to_expr>
        """
        if not line:
            return self.do_help("codepath")

        argv = e_cli.splitargs(line)
        if len(argv) != 2:
            return self.do_help("codepath")

        try:
            frva = self.parseExpression(argv[0])
        except Exception, e:
            self.vprint("Invalid From Va: %s" % argv[0])
            return

        try:
            tova = self.parseExpression(argv[1])
        except Exception, e:
            self.vprint("Invalid To Va: %s" % argv[1])
            return

        self.vprint("Tracking Paths From 0x%.8x to 0x%.8x" % (frva, tova))

        paths = viv_vector.getCodePaths(self, frva, tova)
        self.vprint("Function VA\tBlock VA\tSize\tFunction Name")
        count = 0
        for blist in paths:
            count += 1
            self.vprint("="*30)
            for bva, bsize, fva in blist:
                fname = self.getName(fva)
                self.vprint("0x%.8x\t0x%.8x\t%4d\t%s" % (fva, bva, bsize,fname))
        if count == 0:
            self.vprint("None!")
            return


    def do_vampsig(self, line):
        """
        Generate a vamp signature string for the given function's first block.
        """
        if not line:
            return self.do_help("vampsig")

        va = self.parseExpression(line)

        fva = self.getFunction(va)
        if fva == None:
            self.vprint("Invalid Function Address: 0x%.8x (%s)" % (va, line))

        sig,mask = viv_vamp.genSigAndMask(self, fva)
        self.vprint("SIGNATURE: %s" % sig.encode("hex"))
        self.vprint("MASK: %s" % mask.encode("hex"))

    def do_vdb(self, line):
        '''
        Execute vdb GUI from within vivisect (allowing special hooks between them...)
        (Optionally, specify a host to use for remote vdb debugging)

        Usage: vdb [<remote_host>]
        '''
        if line:
            try:
                socket.gethostbyname(line)
            except Exception, e:
                self.vprint('Invalid Remote Host: %s' % line)

            vtrace.remote = line

        import vivisect.vdbext as viv_vdbext
        viv_vdbext.runVdb(self._viv_gui)

<<<<<<< HEAD
    def do_switch(self, line):
        '''
        Wire up a switch case.  

        Usage: switch <jmp_va> <count> [offset]
            where:
                jmp_va  - the va of the  "jmp reg" instruction
                count   - number of switch case indices are covered by this switch case jmp
                offset  - first switch case index.
            
            eg: switch case handles i == 32 thru 47, count = 16, offset = 32
        '''
        if not line:
            return self.do_help("switch")

        argv = e_cli.splitargs(line)
        if len(argv) < 2:
            return self.do_help("switch")

        offset = 0
        try:
            if argv[0].startswith("0x"):
                jmpva = int(argv[0], 16)
            else:
                jmpva = int(argv[0])

            if argv[1].startswith("0x"):
                count = int(argv[1], 16)
            else:
                count = int(argv[1])

            if len(argv) == 3:
                if argv[2].startswith("0x"):
                    offset = int(argv[2], 16)
                else:
                    offset = int(argv[2])

            import vivisect.analysis.generic.switchcase as vags; reload(vags)
            import vivisect.analysis.generic.codeblocks as vagc; reload(vagc)
            vags.makeSwitch(self, jmpva, count, offset)
            funcva = self.getFunction(jmpva)
            vagc.analyzeFunction(self, funcva)
        except ValueError, e:
            print e
            return self.do_help("switch")

=======
    def do_plt(self, line):
        '''
        Parse an entire PLT Section

        Usage: plt <pltva> <pltsize>
        '''
        if not line:
            return self.do_help("plt")

        argv = e_cli.splitargs(line)
        if len(argv) != 2:
            return self.do_help("plt")

        sva = self.parseExpression(argv[0])
        ssize = self.parseExpression(argv[1])

        import vivisect.analysis.elf.elfplt as vaee
        vaee.analyzePLT(self, sva, ssize)

    def do_plt_function(self, line):
        '''
        Make a PLT function at a virtual address

        Usage: plt_function <va>
        '''
        if not line:
            return self.do_help("plt_function")

        fva = self.parseExpression(line)

        import vivisect.analysis.elf.elfplt as vaee
        vaee.analyzeFunction(self, fva)
>>>>>>> e57f0cb5
<|MERGE_RESOLUTION|>--- conflicted
+++ resolved
@@ -785,7 +785,6 @@
         import vivisect.vdbext as viv_vdbext
         viv_vdbext.runVdb(self._viv_gui)
 
-<<<<<<< HEAD
     def do_switch(self, line):
         '''
         Wire up a switch case.  
@@ -832,7 +831,6 @@
             print e
             return self.do_help("switch")
 
-=======
     def do_plt(self, line):
         '''
         Parse an entire PLT Section
@@ -864,5 +862,4 @@
         fva = self.parseExpression(line)
 
         import vivisect.analysis.elf.elfplt as vaee
-        vaee.analyzeFunction(self, fva)
->>>>>>> e57f0cb5
+        vaee.analyzeFunction(self, fva)