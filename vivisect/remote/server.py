--- conflicted
+++ resolved
@@ -7,13 +7,6 @@
 import binascii
 import threading
 
-<<<<<<< HEAD
-import vivisect.cli as v_cli
-import vivisect.parsers as v_parsers
-import vivisect.storage.basicfile as viv_basicfile
-
-=======
->>>>>>> 0274ff1d
 import cobra.dcode
 
 import envi.common as e_common
@@ -208,11 +201,7 @@
 
     def createEventChannel(self, wsname):
         wsinfo = self._req_wsinfo(wsname)
-<<<<<<< HEAD
-        chan = binascii.hexlify(os.urandom(16)).decode('utf-8')
-=======
         chan = e_common.hexify(os.urandom(16))
->>>>>>> 0274ff1d
 
         lock, fpath, pevents, users = wsinfo
         with lock:
