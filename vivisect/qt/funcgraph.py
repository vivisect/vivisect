import functools
import itertools
import traceback
import collections

import vqt.hotkeys as vq_hotkey
import vqt.saveable as vq_save
import envi.memcanvas as e_memcanvas
import envi.qt.memory as e_qt_memory
import envi.qt.memcanvas as e_qt_memcanvas

import visgraph.layouts.dynadag as vg_dynadag

import vivisect.base as viv_base
import vivisect.renderers as viv_rend
import vivisect.qt.memory as vq_memory
import vivisect.qt.ctxmenu as vq_ctxmenu
import vivisect.tools.graphutil as viv_graphutil

from PyQt5 import Qt, QtCore, QtGui, QtWebEngine, QtWidgets
from PyQt5.QtCore import pyqtSignal
from PyQt5.QtWidgets import *

from vqt.main import idlethread, eatevents, workthread, vqtevent

from vqt.common import *
from vivisect.const import *

class VQVivFuncgraphCanvas(vq_memory.VivCanvasBase):
    paintUp = pyqtSignal()
    paintDown = pyqtSignal()
    paintMerge = pyqtSignal()
    refreshSignal = pyqtSignal()

    def __init__(self, *args, **kwargs):
        vq_memory.VivCanvasBase.__init__(self, *args, **kwargs)
        self.curs = QtGui.QCursor()

    # These have changed because QtWebEngine suxxs: https://bugreports.qt.io/browse/QTBUG-43602
    def event(self, evt):
        if evt.type() == Qt.QEvent.ChildAdded:
            evt.child().installEventFilter(self)
        elif evt.type() == Qt.QEvent.ChildRemoved:
            evt.child().removeEventFilter(self)
        return vq_memory.VivCanvasBase.event(self, evt)

    def eventFilter(self, src, evt):
        if evt.type() == Qt.QEvent.Wheel:
            return self._wheelEvent(evt)
        if evt.type() == Qt.QEvent.MouseMove:
            # Intercept mouse movements because frickin qt broke those for our shift scrolling,
            # but return False so we don't block the event from propagating to other event handlers
            # (this was the cause of the edge lines not highlighting on mouse over)
            self._mouseMoveEvent(evt)
            return False
        return vq_memory.VivCanvasBase.eventFilter(self, src, evt)

    def _wheelEvent(self, event):
        mods = QApplication.keyboardModifiers()
        if mods == QtCore.Qt.ShiftModifier:
            delta = event.angleDelta().y()
            factord = delta / 1000.0
            self.setZoomFactor(self.zoomFactor() + factord)
            event.accept()
            return True

        # e_qt_memcanvas.VQMemoryCanvas.wheelEvent(self, event)
        return False

    def _setMousePos(self, data):
        self.curs.setPos(*self.basepos)

    def _mouseMoveEvent(self, event):
        mods = QApplication.keyboardModifiers()
        if mods == QtCore.Qt.ShiftModifier:
            x = event.globalX()
            y = event.globalY()
            if self.lastpos:
                dx = -(x - self.lastpos[0])
                dy = -(y - self.lastpos[1])
                # dx = x - self.lastpos[0]
                # dy = y - self.lastpos[1]
                # TODO: Just use scrollPosition()
                self.page().runJavaScript(f'window.scrollBy({dx}, {dy});', self._setMousePos)
            else:
                self.lastpos = (x, y)
                self.basepos = (x, y)

            event.accept()
            return
        self.lastpos = None
        return e_qt_memcanvas.VQMemoryCanvas.mouseMoveEvent(self, event)

    def _renderMemoryFinish(self, cb, data):
        self._canv_rendtagid = '#memcanvas'
        cb(data)

    def _renderMemoryCallback(self, cb, data):
        if not data:
            return
        va = int(data[0])
        size = int(data[1])
        self._canv_rendtagid = '#codeblock_%.8x' % va
        # DEV: this cannot be partialmethod. It *has* to be callable
        runner = functools.partial(self._renderMemoryFinish, cb)
        e_memcanvas.MemoryCanvas.renderMemory(self, va, size, cb=runner)

    def renderMemory(self, va, size, cb):
        # For the funcgraph canvas, this will be called once per code block
        selector = 'codeblock_%.8x' % va
        js = '''var node = document.querySelector("#%s");
        if (node == null) {
            canv = document.querySelector("#memcanvas");
            if (canv != null) {
                canv.innerHTML += '<div class="codeblock" id="%s"></div>'
            }
        }
        [%d, %d]
        ''' % (selector, selector, va, size)
        runner = functools.partial(self._renderMemoryCallback, cb)
        self.page().runJavaScript(js, runner)

    def contextMenuEvent(self, event):
        if self._canv_curva is not None:
            menu = vq_ctxmenu.buildContextMenu(self.vw, va=self._canv_curva, parent=self)
        else:
            menu = QMenu(parent=self)

        self.viewmenu = menu.addMenu('view   ')
        self.viewmenu.addAction("Save frame to HTML", ACT(self._menuSaveToHtml))
        self.viewmenu.addAction("Refresh", ACT(self.refresh))
        self.viewmenu.addAction("Paint Up", ACT(self.paintUp.emit))
        self.viewmenu.addAction("Paint Down", ACT(self.paintDown.emit))
        self.viewmenu.addAction("Paint Down until remerge", ACT(self.paintMerge.emit))

        menu.exec_(event.globalPos())

    def _navExpression(self, expr):
        if self._canv_navcallback:
            self._canv_navcallback(expr)

    def refresh(self):
        '''
        Redraw the function graph (actually, tells the View to do it)
        '''
        self.reload()

    @idlethread
    def setScrollPosition(self, x, y):
        '''
        Sets the view reticle to an absolute scroll position
        '''
        self.page().runJavaScript(f'window.scroll({x}, {y})')
        eatevents()


class VQVivFuncgraphView(vq_hotkey.HotKeyMixin, e_qt_memory.EnviNavMixin, QWidget, vq_save.SaveableWidget, viv_base.VivEventCore):
    _renderDoneSignal = pyqtSignal()

    viewidx = itertools.count()

    def __init__(self, vw, vwqgui):
        self.vw = vw
        self.fva = None
        self.graph = None
        self.nodes = []
        self.vwqgui = vwqgui
        self._last_viewpt = None
        self.history = collections.deque((), 100)

        QWidget.__init__(self, parent=vwqgui)
        vq_hotkey.HotKeyMixin.__init__(self)
        viv_base.VivEventCore.__init__(self, vw)
        e_qt_memory.EnviNavMixin.__init__(self)
        self.setEnviNavName('FuncGraph%d' % next(self.viewidx))

        self._renderDoneSignal.connect(self._refresh_cb)

        self.top_box = QWidget(parent=self)
        hbox = QHBoxLayout(self.top_box)
        hbox.setContentsMargins(2, 2, 2, 2)
        hbox.setSpacing(4)

        self.histmenu = QMenu(parent=self)
        self.histmenu.aboutToShow.connect(self._histSetupMenu)

        self.hist_button = QPushButton('History', parent=self.top_box)
        self.hist_button.setMenu(self.histmenu)

        self.addr_entry = QLineEdit(parent=self.top_box)

        self.mem_canvas = VQVivFuncgraphCanvas(vw, syms=vw, parent=self)
        self.mem_canvas.setNavCallback(self.enviNavGoto)
        self.mem_canvas.refreshSignal.connect(self.refresh)
        self.mem_canvas.paintUp.connect(self._hotkey_paintUp)
        self.mem_canvas.paintDown.connect(self._hotkey_paintDown)
        self.mem_canvas.paintMerge.connect(self._hotkey_paintMerge)

        self.loadDefaultRenderers()

        self.addr_entry.returnPressed.connect(self._nav_expr)

        hbox.addWidget(self.hist_button)
        hbox.addWidget(self.addr_entry)

        vbox = QVBoxLayout(self)
        vbox.setContentsMargins(4, 4, 4, 4)
        vbox.setSpacing(4)
        vbox.addWidget(self.top_box)
        vbox.addWidget(self.mem_canvas, stretch=100)

        self.top_box.setLayout(hbox)

        self.setLayout(vbox)
        self.updateWindowTitle()

        # Do these last so we are all setup...
        vwqgui.addEventCore(self)
        vwqgui.vivMemColorSignal.connect(self.mem_canvas._applyColorMap)

        QtWidgets.QShortcut(QtGui.QKeySequence("Escape"), self, activated=self._hotkey_histback, context=3)

        # TODO: Transition theses to the above pattern (since escape/ctrl-c
        # See: https://stackoverflow.com/questions/56890831/qwidget-cannot-catch-escape-backspace-or-c-x-key-press-events
        self.addHotKey('ctrl+0', 'funcgraph:resetzoom')
        self.addHotKeyTarget('funcgraph:resetzoom', self._hotkey_resetzoom)
        self.addHotKey('ctrl+=', 'funcgraph:inczoom')
        self.addHotKeyTarget('funcgraph:inczoom', self._hotkey_inczoom)
        self.addHotKey('ctrl+-', 'funcgraph:deczoom')
        self.addHotKeyTarget('funcgraph:deczoom', self._hotkey_deczoom)
        self.addHotKey('f5', 'funcgraph:refresh')
        self.addHotKeyTarget('funcgraph:refresh', self.refresh)
        self.addHotKey('ctrl+u', 'funcgraph:paintup')
        self.addHotKeyTarget('funcgraph:paintup', self._hotkey_paintUp)
        self.addHotKey('ctrl+d', 'funcgraph:paintdown')
        self.addHotKeyTarget('funcgraph:paintdown', self._hotkey_paintDown)
        self.addHotKey('ctrl+m', 'funcgraph:paintmerge')
        self.addHotKeyTarget('funcgraph:paintmerge', self._hotkey_paintMerge)

    def _nav_expr(self):
        expr = self.addr_entry.text()
        self.history.append(expr)
        self._renderMemory()

    def _hotkey_histback(self):
        if len(self.history) >= 2:
            self.history.pop()
            expr = self.history.pop()
            self.enviNavGoto(expr)

    def _hotkey_resetzoom(self):
        self.mem_canvas.setZoomFactor(1)

    def _hotkey_inczoom(self):
        newzoom = self.mem_canvas.zoomFactor()
        if 1 > newzoom > .75:
            newzoom = 1
        elif newzoom < .5:
            newzoom += .125
        else:
            newzoom += .25

        if newzoom < 0:
            return

        self.mem_canvas.setZoomFactor(newzoom)

    def _hotkey_deczoom(self):
        newzoom = self.mem_canvas.zoomFactor()
        if newzoom <= .5:
            newzoom -= .125
        else:
            newzoom -= .25

        self.mem_canvas.setZoomFactor(newzoom)

    def refresh(self):
        '''
        Cause the Function Graph to redraw itself.
        This is particularly helpful because comments and name changes don't
        immediately display.  Perhaps someday this will update only the blocks
        that have changed since last update, and be fast, so we can update
        after every change.
        '''
        self._last_viewpt = self.mem_canvas.page().scrollPosition()
        # FIXME: history should track this as well and return to the same place
        self.clearText()
        self.fva = None
        self._renderMemory()

    @workthread
    def _refresh_cb(self):
        '''
        This is a hack to make sure that when _renderMemory() completes,
        _refresh_3() gets run after all other rendering events yet to come.
        '''
        if self._last_viewpt is None:
            return

        self.mem_canvas.setScrollPosition(self._last_viewpt.x(), self._last_viewpt.y())
        self._last_viewpt = None

    def _histSetupMenu(self):
        self.histmenu.clear()

        history = []
        for expr in self.history:
            addr = self.vw.parseExpression(expr)
            menustr = '0x%.8x' % addr
            sym = self.vw.getSymByAddr(addr)
            if sym is not None:
                menustr += ' - %s' % repr(sym)

            history.append((menustr, expr))

        history.reverse()
        for menustr,expr in history:
            self.histmenu.addAction(menustr, ACT(self._histSelected, expr))

    def _histSelected(self, expr):
        while self.history.pop() != expr:
            pass
        self.enviNavGoto(expr)

    def enviNavGoto(self, expr, sizeexpr=None):
        self.addr_entry.setText(expr)
        self.history.append( expr )
        self.updateWindowTitle()
        self._renderMemory()

    def vqGetSaveState(self):
        return { 'expr':str(self.addr_entry.text()), }

    def vqSetSaveState(self, state):
        expr = state.get('expr','')
        self.enviNavGoto(expr)

    def setMemWindowName(self, mwname):
        '''
        Set the memory window name/title prefix to the given string.
        '''
        self.setEnviNavName(mwname)
        self.updateWindowTitle()

    def updateWindowTitle(self, data=None):
        ename = self.getEnviNavName()
        expr = str(self.addr_entry.text())
        try:
            va = self.vw.parseExpression(expr)
            smartname = self.vw.getName(va, smart=True)
            self.setWindowTitle('%s: %s (0x%x)' % (ename, smartname, va))
            return va
        except:
            self.setWindowTitle('%s: %s (0x----)' % (ename, expr))

    # DEV: None of these methods are meant to be called directly by anybody but themselves,
    # since they're setup in a way to make renderFunctionGraph play nicely with pyqt5
    def _finishFuncRender(self, data):
        '''
        Update the window title and emit the renderDoneSignal so other things can run that
        are sitting on that signal
        '''
        addr = self.updateWindowTitle()
        if addr is not None:
            vqtevent('viv:colormap', {addr: 'orange'})
        self._renderDoneSignal.emit()

    def _edgesDone(self, data):
        '''
        Almost done. All this does is scroll the selected virtual address into view.
        '''
        addr = self.updateWindowTitle()
        if addr is None:
            return
        self.mem_canvas.page().runJavaScript('''
        var node = document.getElementsByName("viv:0x%.8x")[0];
        if (node != null) {
            node.scrollIntoView();
        }
        ''' % addr, self._finishFuncRender)

    def _layoutEdges(self, data):
        '''
        So...before this, we would only highlight part of the edge lines. That's because
        The dynadag layout class shoves a bunch of ghost nodes and edges into the graph
        class member, and each of those end up getting their own html polyline element.

        It'd be a massive change to the Dynadag class to rip those out, and those edges are necessary.
        So instead, we take care of things here. What the edges/nodes end up looking like in
        the graph after the dynadag layout is:
        (VA1, VA2)
        (VA3, GHOST_NODE1)
        (GHOST_NODE1, GHOST_NODE2)
        (GHOST_NODE2, GHOST_NODE3)
        (GHOST_NODE3, VA3)

        Where a bunch of ghost edges for layout purposes were inserted between the codeblocks for
        VA3 and VA4. So this function deals with that via creating a bunch of paths, keeping
        in mind the possibility that an edge line can possibly split for things like switch
        statements, and links all the points on the edge paths together to make one big
        polyline.

        This is done in two stages. First loop is to identify the possible series of ghost edges,
        and only graph the starting point, where we have (Actual_VA1, Ghost_Node). The other
        cases, like (Ghost_Node, Actual_VA2), (Ghost_Node, Ghost_Node) are ignored, since the
        second loop picks those up, and the (Actual_VA1, Actual_VA2) is dealt with since that's the
        base, super easy just do the thing case.

        The second loop just follows all the edge lines and ghost edges to make the one big polyline
        for each edge so the entire thing can be highlighted via the plineover function we've got
        stashed in envi/qt/html.py
        '''
        edgejs = ''
        svgid = 'funcgraph_%.8x' % self.fva
        graph = self.graph
        todo = []
        for eid, n1, n2, einfo in graph.getEdges():
            src = graph.getNode(n1)
            dst = graph.getNode(n2)
            points = einfo.get('edge_points')

            # if neither are ghosts, cool. just make the edge
            if not src[1].get('ghost', False) and not dst[1].get('ghost', False):
                pointstr = ' '.join(['%d,%d' % (x, y) for (x, y) in points])
                edgejs += f'drawSvgLine("{svgid}", "edge_%.8s", "{pointstr}");' % eid
                continue

            # if both are ghosts, w/e. skip it. we'll pick it up later
            if src[1].get('ghost', False) and dst[1].get('ghost', False):
                continue

            # if n1 is a ghost and n2 is not, that's fine. We'll pick it up later
            if src[1].get('ghost', False) and not dst[1].get('ghost', False):
                continue

            # ok. juicy case
            # if n1 is not a ghost and n2 is, we gotta build all the possible paths from this guy out
            todo.append((eid, n1, n2, einfo))

        # Build out the pointstr lines starting from the concrete n1, following the ghost n2's
        for edge in todo:
            eid, n1, n2, einfo = edge
            points = einfo.get('edge_points')
            splits = [([n1, n2], points)]

            while splits:
                path, points = splits.pop()
                node = graph.getNode(path[-1])

                # we've hit the end of this chain, finish the points chain
                # and add the completed points to a done list
                if not node[1].get('ghost', False):
                    pointstr = ' '.join(['%d,%d' % (x, y) for (x, y) in points])
                    edgejs += f'drawSvgLine("{svgid}", "edge_%.8s", "{pointstr}");' % eid
                    continue

                # Otherwise, deal with splits
                for ref in graph.getRefsFrom(node):
                    eid, n1, n2, einfo = ref
                    newpoints = einfo.get('edge_points')
                    path.append(n2)
                    points.extend(newpoints)
                    splits.append((path, points))

        self.mem_canvas.page().runJavaScript(edgejs, self._edgesDone)

    def _layoutDynadag(self, data):
        '''
        This actually lays codeblocks out on the memory canvas where they should be
        '''
        for nid, nprops in self.graph.getNodes():
            width, height = data[str(nid)]
            self.graph.setNodeProp((nid, nprops), "size", (width, height+7))
        self.dylayout = vg_dynadag.DynadagLayout(self.graph, barry=20)
        self.dylayout.layoutGraph()

        width, height = self.dylayout.getLayoutSize()

        svgid = 'funcgraph_%.8x' % self.fva
        svgjs = f'svgwoot("vbody", "{svgid}", {width+18}, {height});'
        for nid, nprops in self.graph.getNodes():
            cbva = nprops.get('cbva')
            if cbva is None:
                continue

            xpos, ypos = nprops.get('position')

            foid = 'fo_cb_%.8x' % cbva
            cbid = 'codeblock_%.8x' % cbva

            js = f'''
            var node = document.getElementById("{cbid}");
            addSvgForeignObject("{svgid}", "{foid}", node.offsetWidth+16, node.offsetHeight+7);
            addSvgForeignHtmlElement("{foid}", "{cbid}");
            moveSvgElement("{foid}", {xpos}, {ypos});
            '''
            svgjs += js

        self.mem_canvas.page().runJavaScript(svgjs, self._layoutEdges)

    def _getNodeSizes(self):
        '''
        Actually grab all the sizes of the codeblocks that we renderd in the many calls to
        _renderCodeBlock. runJavaScript has some limited ability to return values from
        javascript land to python town, so in this case, we're shoving the offsetWidth
        and offsetHeight of each of the codeblocks into a dictionary that _layoutDynadag
        can reach into to get the sizes so it can set them for use in the line layout stuff
        '''
        js = 'var sizes = {};'

        for nid, nprops in self.graph.getNodes():
            try:
                cbname = 'codeblock_%.8x' % nid
<<<<<<< HEAD
            except:
                self.vw.vprint('Failed to build cbname during funcgraph building')
=======
            except Exception as e:
                self.vw.vprint('Failed to build cbname during funcgraph building: %s' % str(e))
>>>>>>> 0274ff1d
                return
            js += f'''
            sizes[{nid}] = [document.getElementById("{cbname}").offsetWidth, document.getElementById("{cbname}").offsetHeight];
            '''
        js += 'sizes;'
        self.mem_canvas.page().runJavaScript(js, self._layoutDynadag)

    def _renderCodeBlock(self, data):
        '''
        Render a codeblock to the canvas. self.mem_canvas.renderMemory ends up having
        to run a bunch of javascript to render the block to the screen. So we do them
        one at a time, chaining callbacks together with some state in self.nodes to let us
        know when we've rendered all the codeblocks in the function.

        One day we'll optimize this to be one big blob of JS. But not today. But this could use
        some safety rails if the user switches functions in the middle of rendering
        '''
        if len(self.nodes):
            node = self.nodes.pop(0)
            cbva = node[1].get('cbva')
            cbsize = node[1].get('cbsize')
            self.mem_canvas.renderMemory(cbva, cbsize, self._renderCodeBlock)
        else:
            self._getNodeSizes()

    def renderFunctionGraph(self, fva=None, graph=None):
        '''
        Begins the process of drawing the function graph to the canvas.

        So, this is a bit of complicated mess due to how PyQt5's runJavaScript method works.
        runJavaScript is asynchronous, but not like actual python async, but Qt's async variant
        with their event loop. The only way to get some level of a guarantee that the
        javascript ran (which we need for getting the size of codeblocks and line layouts) is
        via the secondary parameter, which is a callback that gets run when the javascript
        completes. That being said, technically according to their docs, the callback is guaranteed
        to be run, but it might be during page destruction. In practice it's somewhat responsive.
        runJavascript also doesn't check if the DOM has been created. So...yea. In practice
        that doesn't matter too much, but something to keep in mind.

        So the general method is to build up a bunch of javascript that we need to run in order
        to render the codeblocks to get their sizes, layout the graph lines, realign everything
        nicely, etc. And it's all callbacks, all the way down.
        '''
        if fva is not None:
            self.fva = fva

        if graph is None:
            try:
                graph = viv_graphutil.buildFunctionGraph(self.vw, fva, revloop=True)
            except Exception as e:
                self.vw.vprint(f'Error building function graph for {fva} ({str(e)}')
                self.vw.vprint(traceback.format_exc())
                return

        self.graph = graph

        # Go through each of the nodes and render them so we know sizes
        self.nodes = self.graph.getNodes()
        if len(self.nodes):
            node = self.nodes.pop(0)
            cbva = node[1].get('cbva')
            cbsize = node[1].get('cbsize')
            self.mem_canvas.renderMemory(cbva, cbsize, self._renderCodeBlock)

    def _renderedSameFva(self, data):
        addr = self.updateWindowTitle()
        if addr is not None:
            vqtevent('viv:colormap', {addr: 'orange'})

    @idlethread
    def _renderMemory(self):
        try:

            expr = str(self.addr_entry.text())
            if not expr:
                return

            try:
                addr = self.vw.parseExpression(expr)
            except Exception as e:
                self.mem_canvas.addText('Invalid Address: %s (%s)' % (expr, e))
                return

            # get a location anchor if one exists, otherwise, we may end up in no-man's land,
            # since we rely on labels, which only exist for the base of a location.
            loc = self.vw.getLocation(addr)
            if loc is not None:
                addr = loc[L_VA]

            # check if we're already rendering this function. if so, just scroll to addr
            fva = self.vw.getFunction(addr)
            if fva is None:
                self.vw.vprint('0x%.8x is not in a function!' % addr)
                return

            page = self.mem_canvas.page()
            if fva == self.fva:
                page.runJavaScript('''
                document.getElementsByName("viv:0x%.8x")[0].scrollIntoView();
                %d;
                ''' % (addr, addr), self._renderedSameFva)
                return
            # if we're rendering a different function, get to work!
            self.clearText()
            self.renderFunctionGraph(fva)

        except Exception as e:
            self.vw.vprint('_renderMemory hit exception: %s' % str(e))
            self.vw.vprint('%s' % traceback.format_exc())

    def loadDefaultRenderers(self):
        vivrend = viv_rend.WorkspaceRenderer(self.vw)
        self.mem_canvas.addRenderer('Viv', vivrend)
        self.mem_canvas.setRenderer('Viv')

    def clearText(self):
        # Pop the svg and reset #memcanvas
        js = ''
        if self.fva is not None:
            svgid = 'funcgraph_%.8x' % self.fva
            js += '''
            var node = document.getElementById("%s");
            if (node != null) {
                node.remove();
            }
            ''' % svgid

        js += '''
        var canv = document.querySelector("#memcanvas");
        if (canv != null) {
            canv.innerHTML = "";
        }
        '''
        self.mem_canvas.page().runJavaScript(js)

    def _hotkey_paintUp(self, va=None):
        '''
        Paint the VA's from the selected basic block up to all possible
        non-looping starting points.
        '''
        graph = viv_graphutil.buildFunctionGraph(self.vw, self.fva, revloop=True)
        startva = self.mem_canvas._canv_curva
        if startva is None:
            return

        viv_graphutil.preRouteGraphUp(graph, startva, mark='hit')

        count = 0
        colormap = {}
        for node in graph.getNodesByProp('hit'):
            count += 1
            off = 0
            cbsize = node[1].get('cbsize')
            if cbsize is None:
                raise Exception('node has no cbsize: %s' % repr(node))

            # step through opcode for a node
            while off < cbsize:
                op = self.vw.parseOpcode(node[0] + off)
                colormap[op.va] = 'orange'
                off += len(op)

        self.vw.vprint("Colored Blocks: %d" % count)
        vqtevent('viv:colormap', colormap)
        return colormap

    def _hotkey_paintDown(self, va=None):
        '''
        Paint the VA's from the selected basic block down to all possible
        non-looping blocks.  This is valuable for determining what code can
        execute from any starting basic block, without a loop.
        '''
        # TODO: make overlapping colors available for multiple paintings

        graph = viv_graphutil.buildFunctionGraph(self.vw, self.fva, revloop=True)
        startva = self.mem_canvas._canv_curva
        if startva is None:
            return

        viv_graphutil.preRouteGraphDown(graph, startva, mark='hit')

        count = 0
        colormap = {}
        for node in graph.getNodesByProp('hit'):
            count += 1
            off = 0
            cbsize = node[1].get('cbsize')
            if cbsize is None:
                raise Exception('node has no cbsize: %s' % repr(node))

            # step through opcode for a node
            while off < cbsize:
                op = self.vw.parseOpcode(node[0] + off)
                colormap[op.va] = 'brown'
                off += len(op)

        self.vw.vprint("Colored Blocks: %d" % count)
        vqtevent('viv:colormap', colormap)
        return colormap

    def _hotkey_paintMerge(self, va=None):
        '''
        same as paintdown but only until the graph remerges
        '''

        graph = viv_graphutil.buildFunctionGraph(self.vw, self.fva, revloop=True)
        startva = self.mem_canvas._canv_curva
        if startva is None:
            return

        viv_graphutil.findRemergeDown(graph, startva)

        count = 0
        colormap = {}
        for node in graph.getNodesByProp('hit'):
            count += 1
            off = 0
            cbsize = node[1].get('cbsize')
            if cbsize is None:
                raise Exception('node has no cbsize: %s' % repr(node))

            # step through opcode for a node
            while off < cbsize:
                op = self.vw.parseOpcode(node[0] + off)
                colormap[op.va] = 'brown'
                off += len(op)

        self.vw.vprint("Colored Blocks: %d" % count)
        vqtevent('viv:colormap', colormap)
        return colormap<|MERGE_RESOLUTION|>--- conflicted
+++ resolved
@@ -511,13 +511,8 @@
         for nid, nprops in self.graph.getNodes():
             try:
                 cbname = 'codeblock_%.8x' % nid
-<<<<<<< HEAD
-            except:
-                self.vw.vprint('Failed to build cbname during funcgraph building')
-=======
             except Exception as e:
                 self.vw.vprint('Failed to build cbname during funcgraph building: %s' % str(e))
->>>>>>> 0274ff1d
                 return
             js += f'''
             sizes[{nid}] = [document.getElementById("{cbname}").offsetWidth, document.getElementById("{cbname}").offsetHeight];
