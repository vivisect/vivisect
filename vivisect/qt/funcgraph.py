--- conflicted
+++ resolved
@@ -534,11 +534,7 @@
 
             self._renderDoneSignal.emit()
         except Exception as e:
-<<<<<<< HEAD
             self.vw.vprint(str(e))
-=======
-            print e
->>>>>>> 8d648bf8
 
     def loadDefaultRenderers(self):
         vivrend = viv_rend.WorkspaceRenderer(self.vw)
