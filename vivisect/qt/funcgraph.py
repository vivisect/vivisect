--- conflicted
+++ resolved
@@ -89,18 +89,16 @@
         else:
             menu = QtGui.QMenu(parent=self)
 
-<<<<<<< HEAD
         self.viewmenu = menu.addMenu('view   ')
         self.viewmenu.addAction("Save frame to HTML", ACT(self._menuSaveToHtml))
         self.viewmenu.addAction("Refresh", ACT(self.refresh))
         self.viewmenu.addAction("Paint Up", ACT(self.paintUp.emit))
         self.viewmenu.addAction("Paint Down", ACT(self.paintDown.emit))
         self.viewmenu.addAction("Paint Down until remerge", ACT(self.paintMerge.emit))
-=======
+
         viewmenu = menu.addMenu('view   ')
         viewmenu.addAction("Save frame to HTML", ACT(self._menuSaveToHtml))
         viewmenu.addAction("Refresh", ACT(self.refresh))
->>>>>>> 2a151ecd
 
         menu.exec_(event.globalPos())
 
