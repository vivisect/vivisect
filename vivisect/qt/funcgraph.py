--- conflicted
+++ resolved
@@ -251,8 +251,6 @@
         self.addHotKey('x', 'viv:xrefsto')
         self.addHotKeyTarget('viv:xrefsto', self._viv_xrefsto)
 
-<<<<<<< HEAD
-=======
     def toggleAutoRefresh(self):
         '''
         This allows the function graph to auto-refresh on changes (or not)
@@ -299,7 +297,6 @@
             self._follow_menu.addAction('(disable)', clearFollow)
 
         return menu
->>>>>>> 6ec7cc4a
 
     def _nav_expr(self):
         expr = self.addr_entry.text()
