--- conflicted
+++ resolved
@@ -265,8 +265,6 @@
         self.addHotKey('x', 'viv:xrefsto')
         self.addHotKeyTarget('viv:xrefsto', self._viv_xrefsto)
 
-<<<<<<< HEAD
-=======
     def toggleAutoRefresh(self):
         '''
         This allows the function graph to auto-refresh on changes (or not)
@@ -396,7 +394,6 @@
         Returns a list of active UUIDs for leader sessions
         '''
         return [action.whatsThis() for action in self._follow_menu.actions()]
->>>>>>> 72071f11
 
     def _nav_expr(self):
         expr = self.addr_entry.text()
@@ -448,10 +445,7 @@
             dock = self.vwqgui.vqDockWidget(view, floating=True)
             dock.resize(800, 600)
 
-<<<<<<< HEAD
-=======
     @firethread
->>>>>>> 72071f11
     def refresh(self):
         '''
         Cause the Function Graph to redraw itself.
