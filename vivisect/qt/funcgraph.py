import envi

import vqt.hotkeys as vq_hotkey
import vqt.saveable as vq_save
import envi.qt.memory as e_mem_qt
import envi.memcanvas as e_memcanvas
import envi.qt.memory as e_qt_memory
import envi.qt.memcanvas as e_qt_memcanvas

import visgraph.layouts.dynadag as vg_dynadag

import vivisect.base as viv_base
import vivisect.renderers as viv_rend
import vivisect.qt.memory as vq_memory
import vivisect.qt.ctxmenu as vq_ctxmenu
import vivisect.tools.graphutil as viv_graphutil

try:
    from PyQt5.QtCore   import pyqtSignal, QPoint, PYQT_VERSION_STR
    from PyQt5          import QtCore, QtGui, QtWebKit
    from PyQt5.QtWidgets import *
except:
    from PyQt4.QtCore   import pyqtSignal, QPoint, PYQT_VERSION_STR
    from PyQt4          import QtCore, QtGui, QtWebKit
    from PyQt4.QtGui    import *

from vqt.main       import idlethread, idlethreadsync, eatevents, vqtconnect, workthread, vqtevent

from vqt.common import *
from vivisect.const import *

class VQVivFuncgraphCanvas(vq_memory.VivCanvasBase):
    paintUp = pyqtSignal()
    paintDown = pyqtSignal()
    paintMerge = pyqtSignal()
    refreshSignal = pyqtSignal()

    def __init__(self, *args, **kwargs):
        vq_memory.VivCanvasBase.__init__(self, *args, **kwargs)
        self.curs = QtGui.QCursor()

    def wheelEvent(self, event):
        mods = QApplication.keyboardModifiers()
        if mods == QtCore.Qt.ShiftModifier:
            delta = event.angleDelta().y()
            factord = delta / 1000.0
            self.setZoomFactor( self.zoomFactor() + factord )
            event.accept()
            return
        
        return e_qt_memcanvas.VQMemoryCanvas.wheelEvent(self, event)

    def mouseMoveEvent (self, event):
        mods = QApplication.keyboardModifiers()
        if mods == QtCore.Qt.ShiftModifier:
            x = event.globalX()
            y = event.globalY()
            if self.lastpos:
                dx = -(x - self.lastpos[0])
                dy = -(y - self.lastpos[1])
                #dx = x - self.lastpos[0]
                #dy = y - self.lastpos[1]
                self.page().mainFrame().scroll(dx,dy)

                self.curs.setPos(*self.basepos)
            else:
                self.lastpos = (x,y)
                self.basepos = (x,y)

            event.accept()
            return
        self.lastpos = None
        return e_qt_memcanvas.VQMemoryCanvas.mouseMoveEvent(self, event)

    def renderMemory(self, va, size, rend=None):
        # For the funcgraph canvas, this will be called once per code block

        # Check if we have a codeblock element already...
        frame = self.page().mainFrame()
        canvelem = frame.findFirstElement('#memcanvas')

        elem = frame.findFirstElement('#codeblock_%.8x' % va)
        if elem.isNull():
            # Lets add a codeblock element for this
            canvelem.appendInside('<div class="codeblock" id="codeblock_%.8x"></div>' % va)

        self._canv_rendtagid = '#codeblock_%.8x' % va

        ret = e_memcanvas.MemoryCanvas.renderMemory(self, va, size, rend=rend)

        self._canv_rendtagid = '#memcanvas'

        return ret

    def contextMenuEvent(self, event):
        if self._canv_curva != None:
            menu = vq_ctxmenu.buildContextMenu(self.vw, va=self._canv_curva, parent=self)
        else:
            menu = QMenu(parent=self)

        self.viewmenu = menu.addMenu('view   ')
        #self.viewmenu.addAction("Save frame to HTML", ACT(self._menuSaveToHtml))
        self.viewmenu.addAction("Refresh", ACT(self.refresh))
        self.viewmenu.addAction("Paint Up", ACT(self.paintUp.emit))
        self.viewmenu.addAction("Paint Down", ACT(self.paintDown.emit))
        self.viewmenu.addAction("Paint Down until remerge", ACT(self.paintMerge.emit))

        menu.exec_(event.globalPos())

    def _navExpression(self, expr):
        if self._canv_navcallback:
            self._canv_navcallback(expr)

    def refresh(self):
        '''
        Redraw the function graph (actually, tells the View to do it)
        '''
        self.refreshSignal.emit()

    @idlethread
    def setScrollPosition(self, x, y):
        '''
        Sets the view reticle to an absolute scroll position
        '''
        point = QPoint(x, y)
        print "   setScrollPosition(%r, %r)" % (x, y)
        self.page().mainFrame().setScrollPosition(point)

funcgraph_js = '''
svgns = "http://www.w3.org/2000/svg";

function createSvgElement(ename, attrs) {
    var elem = document.createElementNS(svgns, ename);
    for (var aname in attrs) {
        elem.setAttribute(aname, attrs[aname]);
    }
    return elem
}

function svgwoot(parentid, svgid, width, height) {

    var elem = document.getElementById(parentid);

    var svgelem = createSvgElement("svg", { "height":height.toString(), "width":width.toString() })
    svgelem.setAttribute("id", svgid);

    elem.appendChild(svgelem);
}

function addSvgForeignObject(svgid, foid, width, height) {
    var foattrs = {
        "class":"node",
        "id":foid,
        "width":width,
        "height":height
    };

    var foelem = createSvgElement("foreignObject", foattrs);

    var svgelem = document.getElementById(svgid);
    svgelem.appendChild(foelem);
}

function addSvgForeignHtmlElement(foid, htmlid) {

    var foelem = document.getElementById(foid);
    var htmlelem = document.getElementById(htmlid);
    htmlelem.parentNode.removeChild(htmlelem);

    //foelem.appendChild(htmlid);

    var newbody = document.createElement("body");
    newbody.setAttribute("xmlns", "http://www.w3.org/1999/xhtml");
    newbody.appendChild( htmlelem );

    foelem.appendChild(newbody);
}

function moveSvgElement(elemid, xpos, ypos) {
    var elem = document.getElementById(elemid);
    elem.setAttribute("x", xpos);
    elem.setAttribute("y", ypos);
}

function plineover(pline) {
    pline.setAttribute("style", "fill:none;stroke:yellow;stroke-width:2")
}

function plineout(pline) {
    pline.setAttribute("style", "fill:none;stroke:green;stroke-width:2")
}


function drawSvgLine(svgid, lineid, points) {
    var plineattrs = {
        "id":lineid,
        "points":points,
        "style":"fill:none;stroke:green;stroke-width:2",
        "onmouseover":"plineover(this)",
        "onmouseout":"plineout(this)"
    };

    var lelem = createSvgElement("polyline", plineattrs);
    var svgelem = document.getElementById(svgid);

    //var rule = "polyline." + lineclass + ":hover { stroke: red; }";
    //document.styleSheets[0].insertRule(rule, 0);

    svgelem.appendChild(lelem);
}
'''

def compat_getFrameDimensions(frame, cbname):
    if PYQT_VERSION_STR.startswith('4'):
        girth, ok = frame.evaluateJavaScript('document.getElementById("%s").offsetWidth;' % cbname).toInt()
        height, ok = frame.evaluateJavaScript('document.getElementById("%s").offsetHeight;' % cbname).toInt()
    else:
        girth = int(frame.evaluateJavaScript('document.getElementById("%s").offsetWidth;' % cbname))
        height = frame.evaluateJavaScript('document.getElementById("%s").offsetHeight;' % cbname)
    return girth, height


import itertools
import collections

class VQVivFuncgraphView(vq_hotkey.HotKeyMixin, e_qt_memory.EnviNavMixin, QWidget, vq_save.SaveableWidget, viv_base.VivEventCore):
    _renderDoneSignal = pyqtSignal()

    viewidx = itertools.count()

    def __init__(self, vw, vwqgui):
        self.vw = vw
        self.fva = None
        self.graph = None
        self.vwqgui = vwqgui
        self._last_viewpt = None
        self.history = collections.deque((),100)

        QWidget.__init__(self, parent=vwqgui)
        vq_hotkey.HotKeyMixin.__init__(self)
        viv_base.VivEventCore.__init__(self, vw)
        e_qt_memory.EnviNavMixin.__init__(self)
        self.setEnviNavName('FuncGraph%d' % self.viewidx.next())

        self._renderDoneSignal.connect(self._refresh_cb)

        self.top_box = QWidget(parent=self)
        hbox = QHBoxLayout(self.top_box)
        hbox.setContentsMargins(2, 2, 2, 2)
        hbox.setSpacing(4)

        self.histmenu = QMenu(parent=self)
        self.histmenu.aboutToShow.connect( self._histSetupMenu )

        self.hist_button = QPushButton('History', parent=self.top_box)
        self.hist_button.setMenu(self.histmenu)

        self.addr_entry  = QLineEdit(parent=self.top_box)

        self.mem_canvas = VQVivFuncgraphCanvas(vw, syms=vw, parent=self)
        self.mem_canvas.setNavCallback(self.enviNavGoto)
        self.mem_canvas.refreshSignal.connect(self.refresh)
        self.mem_canvas.paintUp.connect(self._hotkey_paintUp)
        self.mem_canvas.paintDown.connect(self._hotkey_paintDown)
        self.mem_canvas.paintMerge.connect(self._hotkey_paintMerge)

        self.loadDefaultRenderers()

        self.addr_entry.returnPressed.connect(self._locSelected)
        #self.addr_entry.returnPressed.connect(self._renderMemory)

        hbox.addWidget(self.hist_button)
        hbox.addWidget(self.addr_entry)

        vbox = QVBoxLayout(self)
        vbox.setContentsMargins(4, 4, 4, 4)
        vbox.setSpacing(4)
        vbox.addWidget(self.top_box)
        vbox.addWidget(self.mem_canvas, stretch=100)

        self.top_box.setLayout(hbox)

        self.setLayout(vbox)
        self.updateWindowTitle()

        # Do these last so we are all setup...
        vwqgui.addEventCore(self)
        vwqgui.vivMemColorSignal.connect( self.mem_canvas._applyColorMap )

        self.addHotKey('esc', 'mem:histback')
        self.addHotKeyTarget('mem:histback', self._hotkey_histback)
        self.addHotKey('ctrl+0', 'funcgraph:resetzoom')
        self.addHotKeyTarget('funcgraph:resetzoom', self._hotkey_resetzoom)
        self.addHotKey('ctrl+=', 'funcgraph:inczoom')
        self.addHotKeyTarget('funcgraph:inczoom', self._hotkey_inczoom)
        self.addHotKey('ctrl+-', 'funcgraph:deczoom')
        self.addHotKeyTarget('funcgraph:deczoom', self._hotkey_deczoom)
        self.addHotKey('f5', 'funcgraph:refresh')
        self.addHotKeyTarget('funcgraph:refresh', self.refresh)
        self.addHotKey('ctrl+u', 'funcgraph:paintup')
        self.addHotKeyTarget('funcgraph:paintup', self._hotkey_paintUp)
        self.addHotKey('ctrl+d', 'funcgraph:paintdown')
        self.addHotKeyTarget('funcgraph:paintdown', self._hotkey_paintDown)
        self.addHotKey('ctrl+m', 'funcgraph:paintmerge')
        self.addHotKeyTarget('funcgraph:paintmerge', self._hotkey_paintMerge)

    def _hotkey_histback(self):
        print "_hotkey_histback", repr(self.history), len(self.history)
        if len(self.history) >= 2:
            print " _hotkey_histback2 ", repr(self.history)
            print "  POPPED: ", self.history.pop()
            expr, scrPos = self.history.pop()
            print " histback: history.pop() == %r, %r" % (expr, scrPos)
            self.enviNavGoto(expr, scrPos=scrPos, track=False)

    def _hotkey_resetzoom(self):
        self.mem_canvas.setZoomFactor( 1 )

    def _hotkey_inczoom(self):
        newzoom = self.mem_canvas.zoomFactor()
        if 1 > newzoom > .75:
            newzoom = 1
        elif newzoom < .5:
            newzoom += .125
        else:
            newzoom += .25

        if newzoom < 0: return

        #self.vw.vprint("NEW ZOOM    %f" % newzoom)
        self.mem_canvas.setZoomFactor(newzoom)

    def _hotkey_deczoom(self):
        newzoom = self.mem_canvas.zoomFactor()
        if newzoom <= .5:
            newzoom -= .125
        else:
            newzoom -= .25

        #self.vw.vprint("NEW ZOOM    %f" % newzoom)
        self.mem_canvas.setZoomFactor(newzoom)

    def refresh(self):
        '''
        Cause the Function Graph to redraw itself.
        This is particularly helpful because comments and name changes don't
        immediately display.  Perhaps someday this will update only the blocks
        that have changed since last update, and be fast, so we can update
        after every change.  
        '''
        self._last_viewpt = self.mem_canvas.page().mainFrame().scrollPosition()
        # FIXME: history should track this as well and return to the same place
        self.clearText()
        self.fva = None
        self._renderMemory()

    @workthread
    def _refresh_cb(self):
        '''
        This is a hack to make sure that when _renderMemory() completes,
        _refresh_3() gets run after all other rendering events yet to come.
        '''
        if self._last_viewpt == None:
            return

        self.mem_canvas.setScrollPosition(self._last_viewpt.x(), self._last_viewpt.y())
        self._last_viewpt = None

    def _histSetupMenu(self):
        self.histmenu.clear()

        history = []
        for expr, scrPos in self.history:
            try:
                addr = self.vw.parseExpression(expr)
                menustr = '0x%.8x' % addr
            except envi.expression.ExpressionFail:
                logger.warn('no such expression: %r', expr)
                menustr = ''

            sym = self.vw.getSymByAddr(addr)
            if sym is not  None:
                menustr += ' - %s' % repr(sym)

            print " menuhistory.append( %r, %r )" % (menustr, expr)
            history.append( (menustr, expr) )

        history.reverse()
        for idx, (menustr, expr) in enumerate(history):
            print " histmenu.append( %r, %r ) %d" % (menustr, expr, idx)
            self.histmenu.addAction(menustr, ACT(self._histSelected, expr, idx))

    def _histSelected(self, expr, idx):
        hexpr, scrPos = self.history.pop()
        print " _histSelected: history.pop() == %r, %r (idx: 0)" % (hexpr, scrPos)
        #while hexpr != expr:
        for x in range(idx):
            hexpr, scrPos = self.history.pop()
            print " _histSelected: history.pop() == %r, %r (idx: %d)" % (hexpr, scrPos, x+1)
        self.enviNavGoto(expr, scrPos=scrPos, track=False)

    def addHistory(self, expr, scrPos=None):
        print 'addHistory(%r, %r)' % (expr, scrPos)
        if len(self.history):
            curexpr, curPos = self.history[-1]
            if curexpr == expr and curPos == scrPos:
                print "   skipping (same position)"
                return

            #if curexpr == expr:
            #    print "   updating top"
            #    self.history[-1] = (expr, scrPos)
            #    return

        print "   adding new address"
        self.history.append((expr, scrPos))

    def enviNavGoto(self, expr, sizeexpr=None, scrPos=None, track=True):
        curexpr = self.addr_entry.text()
        curScrPos = self.mem_canvas.page().mainFrame().scrollPosition()
        self.addr_entry.setText(expr)
        print "enviNavGoto() expr = %r, %r (%r, %r)" % (expr, scrPos, curexpr, curScrPos)
        if len(curexpr) and track: #curScrPos is not None and scrPos is not None:
            print " enviNavGoto:pre:history.append( %r, %r )" % (curexpr, curScrPos)
            self.history.append((curexpr, curScrPos))


        print " enviNavGoto:history.append( %r, %r )" % (expr, scrPos)
        #self.history.append((expr, scrPos))
        self.addHistory(expr, scrPos)

        self.updateWindowTitle()
        self._renderMemory()
        if scrPos is not None:
            self.mem_canvas.setScrollPosition(scrPos.x(), scrPos.y())

    def vqGetSaveState(self):
        return { 'expr':str(self.addr_entry.text()), }

    def vqSetSaveState(self, state):
        expr = state.get('expr','')
        self.enviNavGoto(expr)

    def updateWindowTitle(self):
        ename = self.getEnviNavName()
        expr = str(self.addr_entry.text())
        try:
            va = self.vw.parseExpression(expr)
            smartname = self.vw.getName(va, smart=True)
            self.setWindowTitle('%s: %s (0x%x)' % (ename, smartname, va))
        except:
            self.setWindowTitle('%s: %s (0x----)' % (ename, expr))


    def _buttonSaveAs(self):
        frame = self.mem_canvas.page().mainFrame()
        elem = frame.findFirstElement('#mainhtml')
        h = elem.toOuterXml()
        #h = frame.toHtml()
        file('test.html','wb').write(str(h))

    def renderFunctionGraph(self, fva, graph=None):

        self.fva = fva
        #self.graph = self.vw.getFunctionGraph(fva)
        if graph == None:
            try:
                graph = viv_graphutil.buildFunctionGraph(self.vw, fva, revloop=True)
            except Exception, e:
                import sys
                sys.excepthook(*sys.exc_info())
                return

        self.graph = graph

        # Go through each of the nodes and render them so we know sizes
        for node in self.graph.getNodes():
            #cbva,cbsize = self.graph.getCodeBlockBounds(node)
            cbva = node[1].get('cbva')
            cbsize = node[1].get('cbsize')
            self.mem_canvas.renderMemory(cbva, cbsize)

        # Let the renders complete...
        eatevents()

        frame = self.mem_canvas.page().mainFrame()
        frame.evaluateJavaScript(funcgraph_js)

        for nid,nprops in self.graph.getNodes():
            cbva = nprops.get('cbva')

            cbname = 'codeblock_%.8x' % cbva
            #girth, ok = frame.evaluateJavaScript('document.getElementById("%s").offsetWidth;' % cbname).toInt()
            #girth = int(frame.evaluateJavaScript('document.getElementById("%s").offsetWidth;' % cbname))
            #height, ok = frame.evaluateJavaScript('document.getElementById("%s").offsetHeight;' % cbname).toInt()
            #height = frame.evaluateJavaScript('document.getElementById("%s").offsetHeight;' % cbname)
            girth, height = compat_getFrameDimensions(frame, cbname)
            self.graph.setNodeProp((nid,nprops), "size", (girth, height))

        self.dylayout = vg_dynadag.DynadagLayout(self.graph)
        self.dylayout._barry_count = 20
        self.dylayout.layoutGraph()

        width, height = self.dylayout.getLayoutSize()

        svgid = 'funcgraph_%.8x' % fva
        frame.evaluateJavaScript('svgwoot("vbody", "%s", %d, %d);' % (svgid, width+18, height))

        for nid,nprops in self.graph.getNodes():

            cbva = nprops.get('cbva')
            if cbva == None:
                continue

            xpos, ypos = nprops.get('position')
            girth, height = nprops.get('size')

            foid = 'fo_cb_%.8x' % cbva
            cbid = 'codeblock_%.8x' % cbva

            frame.evaluateJavaScript('addSvgForeignObject("%s", "%s", %d, %d);' % (svgid, foid, girth+16, height))
            frame.evaluateJavaScript('addSvgForeignHtmlElement("%s", "%s");' % (foid, cbid))
            frame.evaluateJavaScript('moveSvgElement("%s", %d, %d);' % (foid, xpos, ypos))

        # Draw in some edge lines!
        for eid, n1, n2, einfo in self.graph.getEdges():
            points = einfo.get('edge_points')
            pointstr = ' '.join(['%d,%d' % (x,y) for (x,y) in points ])

            frame.evaluateJavaScript('drawSvgLine("%s", "edge_%.8s", "%s");' % (svgid, eid, pointstr))

        self.updateWindowTitle()

    # FIXME
    #def closeEvent(self, event):
        # FIXME this doesn't actually do anything...
        #self.parentWidget().delEventCore(self)
        #return e_mem_qt.VQMemoryWindow.closeEvent(self, event)

<<<<<<< HEAD
    def _getLocVa(self, addr):
        '''
        since we have a location database, let's use that to make sure we get a
        real location if it exists.  otherwise, we end up in no-man's land, 
        since we rely on labels, which only exist for the base of a location.
        '''
        loc = self.vw.getLocation(addr)
        if loc is None:
            return addr

        return loc[L_VA]

    def _locSelected(self):
        '''
        
        '''
        expr = self.addr_entry.text()
        #curScrPos = self.mem_canvas.page().mainFrame().scrollPosition()
        self.addHistory(expr)
        self._renderMemory()
=======
>>>>>>> c78261d0

    @idlethread
    def _renderMemory(self):
        try:

            expr = str(self.addr_entry.text())
            if not expr:
                return

            try:
                addr = self.vw.parseExpression(expr)
                #self.addHistory(expr)
            except Exception, e:
                self.mem_canvas.addText('Invalid Address: %s (%s)' % (expr, e))
                return

            # get a location anchor if one exists, otherwise, we may end up in no-man's land,
            # since we rely on labels, which only exist for the base of a location.
            loc = self.vw.getLocation(addr)
            if loc is not None:
                addr = loc[L_VA]

            # check if we're already rendering this function. if so, just scroll to addr
            fva = self.vw.getFunction(addr)
            if fva == self.fva:
                self.mem_canvas.page().mainFrame().scrollToAnchor('viv:0x%.8x' % addr)
                self.updateWindowTitle()
                return

            if fva == None:
                self.vw.vprint('0x%.8x is not in a function!' % addr)
                return

            # if we're rendering a different function, get to work!
            self.clearText()
            self.renderFunctionGraph(fva)
            self.mem_canvas.page().mainFrame().scrollToAnchor('viv:0x%.8x' % addr)
            self.updateWindowTitle()

            self._renderDoneSignal.emit()
        except Exception, e:
            print e

    def loadDefaultRenderers(self):
        vivrend = viv_rend.WorkspaceRenderer(self.vw)
        self.mem_canvas.addRenderer('Viv', vivrend)
        self.mem_canvas.setRenderer('Viv')

    def clearText(self):
        # Pop the svg and reset #memcanvas
        frame = self.mem_canvas.page().mainFrame()
        if self.fva != None:
            svgid = '#funcgraph_%.8x' % self.fva
            svgelem = frame.findFirstElement(svgid)
            svgelem.removeFromDocument()

        memelem = frame.findFirstElement('#memcanvas')
        memelem.setInnerXml(' ')

    def _hotkey_paintUp(self, va=None):
        '''
        Paint the VA's from the selected basic block up to all possible 
        non-looping starting points.
        '''
        graph = viv_graphutil.buildFunctionGraph(self.vw, self.fva, revloop=True)
        startva = self.mem_canvas._canv_curva
        if startva == None:
            return

        viv_graphutil.preRouteGraphUp(graph, startva, mark='hit')

        count = 0
        colormap = {}
        for node in graph.getNodesByProp('hit'):
            count += 1
            off = 0
            cbsize = node[1].get('cbsize')
            if cbsize == None:
                raise Exception('node has no cbsize: %s' % repr(node))

            # step through opcode for a node
            while off < cbsize:
                op = self.vw.parseOpcode(node[0] + off)
                colormap[op.va] = 'orange'
                off += len(op)

        self.vw.vprint("Colored Blocks: %d" % count)
        vqtevent('viv:colormap', colormap)
        return colormap

        
    def _hotkey_paintDown(self, va=None):
        '''
        Paint the VA's from the selected basic block down to all possible 
        non-looping blocks.  This is valuable for determining what code can 
        execute from any starting basic block, without a loop.
        '''
        #TODO: make overlapping colors available for multiple paintings

        graph = viv_graphutil.buildFunctionGraph(self.vw, self.fva, revloop=True)
        startva = self.mem_canvas._canv_curva
        if startva == None:
            return

        viv_graphutil.preRouteGraphDown(graph, startva, mark='hit')

        count = 0
        colormap = {}
        for node in graph.getNodesByProp('hit'):
            count += 1
            off = 0
            cbsize = node[1].get('cbsize')
            if cbsize == None:
                raise Exception('node has no cbsize: %s' % repr(node))

            # step through opcode for a node
            while off < cbsize:
                op = self.vw.parseOpcode(node[0] + off)
                colormap[op.va] = 'brown'
                off += len(op)

        self.vw.vprint("Colored Blocks: %d" % count)
        vqtevent('viv:colormap', colormap)
        return colormap

    def _hotkey_paintMerge(self, va=None):
        '''
        same as paintdown but only until the graph remerges
        '''

        graph = viv_graphutil.buildFunctionGraph(self.vw, self.fva, revloop=True)
        startva = self.mem_canvas._canv_curva
        if startva == None:
            return

        viv_graphutil.findRemergeDown(graph, startva)

        count = 0
        colormap = {}
        for node in graph.getNodesByProp('hit'):
            count += 1
            off = 0
            cbsize = node[1].get('cbsize')
            if cbsize == None:
                raise Exception('node has no cbsize: %s' % repr(node))

            # step through opcode for a node
            while off < cbsize:
                op = self.vw.parseOpcode(node[0] + off)
                colormap[op.va] = 'brown'
                off += len(op)

        self.vw.vprint("Colored Blocks: %d" % count)
        vqtevent('viv:colormap', colormap)
        return colormap

#@idlethread
#def showFunctionGraph(fva, vw, vwqgui):
    #view = VQVivFuncgraphView(fva, vw, vwqgui)
    #view.show()
<|MERGE_RESOLUTION|>--- conflicted
+++ resolved
@@ -267,7 +267,6 @@
         self.loadDefaultRenderers()
 
         self.addr_entry.returnPressed.connect(self._locSelected)
-        #self.addr_entry.returnPressed.connect(self._renderMemory)
 
         hbox.addWidget(self.hist_button)
         hbox.addWidget(self.addr_entry)
@@ -537,19 +536,6 @@
         #self.parentWidget().delEventCore(self)
         #return e_mem_qt.VQMemoryWindow.closeEvent(self, event)
 
-<<<<<<< HEAD
-    def _getLocVa(self, addr):
-        '''
-        since we have a location database, let's use that to make sure we get a
-        real location if it exists.  otherwise, we end up in no-man's land, 
-        since we rely on labels, which only exist for the base of a location.
-        '''
-        loc = self.vw.getLocation(addr)
-        if loc is None:
-            return addr
-
-        return loc[L_VA]
-
     def _locSelected(self):
         '''
         
@@ -558,8 +544,6 @@
         #curScrPos = self.mem_canvas.page().mainFrame().scrollPosition()
         self.addHistory(expr)
         self._renderMemory()
-=======
->>>>>>> c78261d0
 
     @idlethread
     def _renderMemory(self):
