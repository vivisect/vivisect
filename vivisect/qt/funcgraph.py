import time
import threading
import functools
import itertools
import traceback
import collections

import vqt.hotkeys as vq_hotkey
import vqt.saveable as vq_save
import envi.config as e_config
import envi.qt.memory as e_mem_qt
import envi.memcanvas as e_memcanvas
import envi.qt.memory as e_qt_memory
import vivisect.qt.views as viv_q_views
import envi.qt.memcanvas as e_qt_memcanvas

import visgraph.layouts.dynadag as vg_dynadag

import vivisect.base as viv_base
import vivisect.renderers as viv_rend
import vivisect.qt.memory as vq_memory
import vivisect.qt.ctxmenu as vq_ctxmenu
import vivisect.tools.graphutil as viv_graphutil

from PyQt5 import Qt, QtCore, QtGui, QtWebEngine, QtWidgets
from PyQt5.QtCore import pyqtSignal
from PyQt5.QtWidgets import *

from envi.threads import firethread
from vqt.main import idlethread, eatevents, workthread, vqtevent

from vqt.common import *
from vivisect.const import *
from envi.common import MIRE

class VQVivFuncgraphCanvas(vq_memory.VivCanvasBase):
    paintUp = pyqtSignal()
    paintDown = pyqtSignal()
    paintMerge = pyqtSignal()
    refreshSignal = pyqtSignal()

    def __init__(self, *args, **kwargs):
        vq_memory.VivCanvasBase.__init__(self, *args, **kwargs)
        self.curs = QtGui.QCursor()

    # These have changed because QtWebEngine suxxs: https://bugreports.qt.io/browse/QTBUG-43602
    def event(self, evt):
        if evt.type() == Qt.QEvent.ChildAdded:
            evt.child().installEventFilter(self)
        elif evt.type() == Qt.QEvent.ChildRemoved:
            evt.child().removeEventFilter(self)
        return vq_memory.VivCanvasBase.event(self, evt)

    def eventFilter(self, src, evt):
        if evt.type() == Qt.QEvent.Wheel:
            return self._wheelEvent(evt)
        if evt.type() == Qt.QEvent.MouseMove:
            # Intercept mouse movements because frickin qt broke those for our shift scrolling,
            # but return False so we don't block the event from propagating to other event handlers
            # (this was the cause of the edge lines not highlighting on mouse over)
            self._mouseMoveEvent(evt)
            return False
        return vq_memory.VivCanvasBase.eventFilter(self, src, evt)

    def _wheelEvent(self, event):
        mods = QApplication.keyboardModifiers()
        if mods == QtCore.Qt.ShiftModifier:
            delta = event.angleDelta().y()
            factord = delta / 1000.0
            self.setZoomFactor(self.zoomFactor() + factord)
            event.accept()
            return True

        # e_qt_memcanvas.VQMemoryCanvas.wheelEvent(self, event)
        return False

    def _setMousePos(self, data):
        self.curs.setPos(*self.basepos)

    def _mouseMoveEvent(self, event):
        mods = QApplication.keyboardModifiers()
        if mods == QtCore.Qt.ShiftModifier:
            x = event.globalX()
            y = event.globalY()
            if self.lastpos:
                dx = -(x - self.lastpos[0])
                dy = -(y - self.lastpos[1])
                # dx = x - self.lastpos[0]
                # dy = y - self.lastpos[1]
                # TODO: Just use scrollPosition()
                self.page().runJavaScript(f'window.scrollBy({dx}, {dy});', self._setMousePos)
            else:
                self.lastpos = (x, y)
                self.basepos = (x, y)

            event.accept()
            return
        self.lastpos = None
        return e_qt_memcanvas.VQMemoryCanvas.mouseMoveEvent(self, event)

    def _renderMemoryFinish(self, cb, data):
        self._canv_rendtagid = '#memcanvas'
        cb(data)

    def _renderMemoryCallback(self, cb, data):
        if not data:
            return
        va = int(data[0])
        size = int(data[1])
        self._canv_rendtagid = '#codeblock_%.8x' % va
        # DEV: this cannot be partialmethod. It *has* to be callable
        runner = functools.partial(self._renderMemoryFinish, cb)
        e_memcanvas.MemoryCanvas.renderMemory(self, va, size, cb=runner)

    def renderMemory(self, va, size, cb):
        # For the funcgraph canvas, this will be called once per code block
        selector = 'codeblock_%.8x' % va
        js = '''var node = document.querySelector("#%s");
        if (node == null) {
            canv = document.querySelector("#memcanvas");
            if (canv != null) {
                canv.innerHTML += '<div class="codeblock" id="%s"></div>'
            }
        }
        [%d, %d]
        ''' % (selector, selector, va, size)
        runner = functools.partial(self._renderMemoryCallback, cb)
        logger.log(MIRE, "renderMemory(%r, %r) %r", va, cb, runner)
        self.page().runJavaScript(js, runner)

    def contextMenuEvent(self, event):
        if self._canv_curva is not None:
            menu = vq_ctxmenu.buildContextMenu(self.vw, va=self._canv_curva, parent=self)
        else:
            menu = QMenu(parent=self)

        self.viewmenu = menu.addMenu('view   ')
        self.viewmenu.addAction("Save frame to HTML", ACT(self._menuSaveToHtml))
        self.viewmenu.addAction("Refresh", ACT(self.refresh))
        self.viewmenu.addAction("Paint Up", ACT(self.paintUp.emit))
        self.viewmenu.addAction("Paint Down", ACT(self.paintDown.emit))
        self.viewmenu.addAction("Paint Down until remerge", ACT(self.paintMerge.emit))

        menu.exec_(event.globalPos())

    def _navExpression(self, expr):
        if self._canv_navcallback:
            self._canv_navcallback(expr)

    def refresh(self):
        '''
        Redraw the function graph (actually, tells the View to do it)
        '''
        self.reload()

    @idlethread
    def setScrollPosition(self, x, y):
        '''
        Sets the view reticle to an absolute scroll position
        '''
        self.page().runJavaScript(f'window.scroll({x}, {y})')
        eatevents()

def reset():
    VQVivFuncgraphView.viewidx = itertools.count()

class VQVivFuncgraphView(vq_hotkey.HotKeyMixin, e_qt_memory.EnviNavMixin, QWidget, vq_save.SaveableWidget, viv_base.VivEventCore):
    _renderDoneSignal = pyqtSignal()

    viewidx = itertools.count()

    def __init__(self, vw, vwqgui):
        self.vw = vw
        self.fva = None
        self.graph = None
        self.nodes = []
        self._xref_cache = set()
        self._xref_cache_bg = set()
        self._xref_cache_lock = threading.Lock()

        self.vwqgui = vwqgui
        self._last_viewpt = None
        self._rendering = False
        self._renderWaiting = False
        self._renderlock = threading.Lock()
        self.history = collections.deque((), 100)
        self._autorefresh = None

        self._leading = False
        self._following = None
        self._follow_menu = None  # init'd in handler below

        self._autorefresh = None # created in getRendToolsMenu()

        self._leading = False
        self._following = None
        self._follow_menu = None  # init'd in handler below

        QWidget.__init__(self, parent=vwqgui)
        vq_hotkey.HotKeyMixin.__init__(self)
        viv_base.VivEventCore.__init__(self, vw)
        e_qt_memory.EnviNavMixin.__init__(self)
        self.setEnviNavName('FuncGraph%d' % next(self.viewidx))

        self._renderDoneSignal.connect(self._refresh_cb)

        self.top_box = QWidget(parent=self)
        hbox = QHBoxLayout(self.top_box)
        hbox.setContentsMargins(2, 2, 2, 2)
        hbox.setSpacing(4)

        self.histmenu = QMenu(parent=self)
        self.histmenu.aboutToShow.connect(self._histSetupMenu)

        self.hist_button = QPushButton('History', parent=self.top_box)
        self.hist_button.setMenu(self.histmenu)

        self.addr_entry = QLineEdit(parent=self.top_box)

        self.rend_tools = QPushButton('Opts', parent=self.top_box)
        self.rend_tools.setMenu( self.getRendToolsMenu() )

        self.mem_canvas = VQVivFuncgraphCanvas(vw, syms=vw, parent=self)
        self.mem_canvas.setNavCallback(self.enviNavGoto)
        self.mem_canvas.refreshSignal.connect(self.refresh)
        self.mem_canvas.paintUp.connect(self._hotkey_paintUp)
        self.mem_canvas.paintDown.connect(self._hotkey_paintDown)
        self.mem_canvas.paintMerge.connect(self._hotkey_paintMerge)

        self.loadDefaultRenderers()

        self.addr_entry.returnPressed.connect(self._nav_expr)

        hbox.addWidget(self.hist_button)
        hbox.addWidget(self.addr_entry)
        hbox.addWidget(self.rend_tools)

        vbox = QVBoxLayout(self)
        vbox.setContentsMargins(4, 4, 4, 4)
        vbox.setSpacing(4)
        vbox.addWidget(self.top_box)
        vbox.addWidget(self.mem_canvas, stretch=100)

        self.top_box.setLayout(hbox)

        self.setLayout(vbox)
        self.updateWindowTitle()

        # Do these last so we are all setup...
        vwqgui.addEventCore(self)
        vwqgui.vivMemColorSignal.connect(self.mem_canvas._applyColorMap)

        QtWidgets.QShortcut(QtGui.QKeySequence("Escape"), self, activated=self._hotkey_histback, context=3)

        # TODO: Transition these to the above pattern (since escape/ctrl-c)
        # See: https://stackoverflow.com/questions/56890831/qwidget-cannot-catch-escape-backspace-or-c-x-key-press-events
        self.addHotKey('ctrl+0', 'funcgraph:resetzoom')
        self.addHotKeyTarget('funcgraph:resetzoom', self._hotkey_resetzoom)
        self.addHotKey('ctrl+=', 'funcgraph:inczoom')
        self.addHotKeyTarget('funcgraph:inczoom', self._hotkey_inczoom)
        self.addHotKey('ctrl+-', 'funcgraph:deczoom')
        self.addHotKeyTarget('funcgraph:deczoom', self._hotkey_deczoom)
        self.addHotKey('f5', 'funcgraph:refresh')
        self.addHotKeyTarget('funcgraph:refresh', self.refresh)
        self.addHotKey('ctrl+u', 'funcgraph:paintup')
        self.addHotKeyTarget('funcgraph:paintup', self._hotkey_paintUp)
        self.addHotKey('ctrl+d', 'funcgraph:paintdown')
        self.addHotKeyTarget('funcgraph:paintdown', self._hotkey_paintDown)
        self.addHotKey('ctrl+m', 'funcgraph:paintmerge')
        self.addHotKeyTarget('funcgraph:paintmerge', self._hotkey_paintMerge)
        self.addHotKey('x', 'viv:xrefsto')
        self.addHotKeyTarget('viv:xrefsto', self._viv_xrefsto)

    def toggleAutoRefresh(self):
        '''
        This allows the function graph to auto-refresh on changes (or not)
        '''
        self._autorefresh.setChecked(not self._autorefresh.isChecked())

    def _canHazAutoRefresh(self):
        '''
        Should we autorefresh on updates?
        '''
        return self._autorefresh.isChecked()

    def rendToolsSetName(self, user=None):
        curname = self.getEnviNavName()
        mwname, ok = QInputDialog.getText(self, 'Set Mem Window Name', 'Name', text=curname)
        if ok:
            self.setMemWindowName(str(mwname))

        if self.vw.server:
            if user is None:
                user = e_config.getusername()
            self.vw.modifyLeaderSession(self.uuid, user, mwname)
        
    def rendToolsMenu(self, event):
        menu = self.getRendToolsMenu()
        menu.exec_(self.mapToGlobal(self.rend_tools.pos()))

    def getRendToolsMenu(self):
        menu = QMenu(parent=self.rend_tools)
        menu.addAction('set name', self.rendToolsSetName)

        self._autorefresh = QAction('auto-refresh', menu, checkable=True, checked=True)
        menu.addAction(self._autorefresh)

        if self.vw.server:
            leadact = QAction('lead', menu, checkable=True)

            def leadToggle():
                self._leading = not self._leading
                # We can only follow if not leading... (deep huh? ;) )
                self._follow_menu.setEnabled(not self._leading)
                if self._leading:
                    self._following = None
                    self.vw.iAmLeader(self.uuid, self.getEnviNavName())
                else:
                    self.vw.killLeaderSession(self.uuid)
                self.updateWindowTitle()

            def clearFollow():
                self._following = None
                self.updateWindowTitle()

            leadact.toggled.connect(leadToggle)
            menu.addAction(leadact)
            self._follow_menu = menu.addMenu('Follow..')

            self._rtmRebuild()

        return menu

    def _rtmAddLeaderSession(self, uuid, user, fname):
        '''
        Add Action to RendToolsMenu (Opts/Follow) for a given session
        '''
<<<<<<< HEAD
        print("_rtmAddLeaderSession(%r, %r, %r)" % (uuid, user, fname))
=======
        logger.info("_rtmAddLeaderSession(%r, %r, %r)", uuid, user, fname)
>>>>>>> 3b71fa8e

        def setFollow():
            self._following = uuid
            self.updateWindowTitle()
            self.navToLeader()

        action = self._follow_menu.addAction('%s - %s' % (user, fname), setFollow)
        action.setWhatsThis(uuid)

    def _rtmModLeaderSession(self, uuid, user, fname):
        '''
        Add Action to RendToolsMenu (Opts/Follow) for a given session
        '''
<<<<<<< HEAD
        print("_rtmModLeaderSession(%r, %r, %r)" % (uuid, user, fname))
=======
        logger.info("_rtmModLeaderSession(%r, %r, %r)", uuid, user, fname)
>>>>>>> 3b71fa8e

        action = self._rtmGetActionByUUID(uuid)
        action.setText('%s - %s' % (user, fname))
        if self._following == uuid:
            self.updateWindowTitle()

    def _rtmGetActionByUUID(self, uuid):
        for action in self._follow_menu.actions():
            if action.whatsThis() == uuid:
                return action

        logger.info("Unknown UUID: %r" % uuid)

    def _rtmDelLeaderSession(self, uuid):
        '''
        Remove Action item from RendToolsMenu (Opts/Follow)
        '''
        action = self._rtmGetActionByUUID(uuid)
        if action:
            self._follow_menu.removeAction(action)
            logger.info("Removing %r from Follow menu (%r)" % (action, uuid))
            if self._following == uuid:
                self._following = None
                self.updateWindowTitle()
        else:
            logger.warning("Attempting to remove Menu Action that doesn't exist: %r", uuid)
            self._rtmRebuild()

    def _rtmRebuild(self):
        '''
        Sync current menu system with vw.leaders
        '''
        self._follow_menu.clear()

        def clearFollow():
            self._following = None
            self.updateWindowTitle()

        self._follow_menu.addAction('(disable)', clearFollow)

        # add in the already existing sessions...
        for einfo in self.vw.leaders.values():
            self._rtmAddLeaderSession(*einfo)

    def _rtmGetUUIDs(self):
        '''
        Returns a list of active UUIDs for leader sessions
        '''
        return [action.whatsThis() for action in self._follow_menu.actions()]

    def _nav_expr(self):
        expr = self.addr_entry.text()
        self.history.append(expr)
        self._renderMemory()

    def _hotkey_histback(self):
        if len(self.history) >= 2:
            self.history.pop()
            expr = self.history.pop()
            self.enviNavGoto(expr)

    def _hotkey_resetzoom(self):
        self.mem_canvas.setZoomFactor(1)

    def _hotkey_inczoom(self):
        newzoom = self.mem_canvas.zoomFactor()
        if 1 > newzoom > .75:
            newzoom = 1
        elif newzoom < .5:
            newzoom += .125
        else:
            newzoom += .25

        if newzoom < 0:
            return

        self.mem_canvas.setZoomFactor(newzoom)

    def _hotkey_deczoom(self):
        newzoom = self.mem_canvas.zoomFactor()
        if newzoom <= .5:
            newzoom -= .125
        else:
            newzoom -= .25

        self.mem_canvas.setZoomFactor(newzoom)

    def _viv_xrefsto(self):

        if self.mem_canvas._canv_curva is not None:
            xrefs = self.vw.getXrefsTo(self.mem_canvas._canv_curva)
            if len(xrefs) == 0:
                self.vw.vprint('No xrefs found!')
                return

            title = 'Xrefs To: 0x%.8x' % self.mem_canvas._canv_curva
            view = viv_q_views.VQXrefView(self.vw, self.vwqgui, xrefs=xrefs, title=title)
            dock = self.vwqgui.vqDockWidget(view, floating=True)
            dock.resize(800, 600)

<<<<<<< HEAD
=======
    @firethread
>>>>>>> 3b71fa8e
    def refresh(self):
        '''
        Cause the Function Graph to redraw itself.
        This is particularly helpful because comments and name changes don't
        immediately display.  Perhaps someday this will update only the blocks
        that have changed since last update, and be fast, so we can update
        after every change.
        '''
        # debounce logic
        if self._renderWaiting:
            # if we are already rendering... and another thing is waiting
            #logger.debug('(%r) someone is already waiting... returning', threading.currentThread())
            return

        while self._rendering:
            #logger.debug('(%r) waiting for render to complete...', threading.currentThread())
            self._renderWaiting = True
            time.sleep(.1)

        self._renderWaiting = False

        with self._renderlock:
            #logger.debug('(%r) render beginning...', threading.currentThread())
            self._rendering = True

        # actually do the refresh
        self._last_viewpt = self.mem_canvas.page().scrollPosition()
        # TODO: history should track this as well and return to the same place
        self.clearText()
        self.fva = None
        self._renderMemory()

    @workthread
    def _refresh_cb(self):
        '''
        This is a hack to make sure that when _renderMemory() completes,
        _refresh_cb() gets run after all other rendering events yet to come.
        '''
        if self._last_viewpt is None:
            return

        self.mem_canvas.setScrollPosition(self._last_viewpt.x(), self._last_viewpt.y())
        self._last_viewpt = None

        with self._renderlock:
            self._rendering = False
        #logger.debug('(%r) render finished!', threading.currentThread())

        # update the "real" _xref_cache from the one we just built
        with self._xref_cache_lock:
            self._xref_cache = self._xref_cache_bg.copy()

    def _histSetupMenu(self):
        self.histmenu.clear()

        history = []
        for expr in self.history:
            addr = self.vw.parseExpression(expr)
            menustr = '0x%.8x' % addr
            sym = self.vw.getSymByAddr(addr)
            if sym is not None:
                menustr += ' - %s' % repr(sym)

            history.append((menustr, expr))

        history.reverse()
        for menustr,expr in history:
            self.histmenu.addAction(menustr, ACT(self._histSelected, expr))

    def _histSelected(self, expr):
        while self.history.pop() != expr:
            pass
        self.enviNavGoto(expr)

<<<<<<< HEAD
    def VWE_SYMHINT(self, vw, event, einfo):
        va, idx, hint = einfo
        self.mem_canvas.renderMemoryUpdate(va, 1)
        if vw.getFunction(va) == self.fva and self._canHazAutoRefresh():
            self.refresh()
=======
    def isReferenced(self, va):
        '''
        During function building, we can grab any xrefs from this function and cache them
        This is the easy way to determine if an address is referenced from this function
        '''
        with self._xref_cache_lock:
            if va in self._xref_cache:
                return True

        # catch any "stragglers"
        if va in self._xref_cache_bg:
            return True

        return False

    def _refreshIfNecessary(self, va):
        '''
        Called from VWE event handlers with updated VA
        '''
        if not self._canHazAutoRefresh():
            return 

        if self.vw.getFunction(va) == self.fva:
            self.refresh()

        if self.isReferenced(va):
            self.refresh()

    def VWE_SYMHINT(self, vw, event, einfo):
        va, idx, hint = einfo
        self.mem_canvas.renderMemoryUpdate(va, 1)
        self._refreshIfNecessary(va)
>>>>>>> 3b71fa8e

    def VWE_ADDLOCATION(self, vw, event, einfo):
        va, size, ltype, tinfo = einfo
        self.mem_canvas.renderMemoryUpdate(va, size)
<<<<<<< HEAD
=======
        self._refreshIfNecessary(va)
>>>>>>> 3b71fa8e

    def VWE_DELLOCATION(self, vw, event, einfo):
        va, size, ltype, tinfo = einfo
        self.mem_canvas.renderMemoryUpdate(va, size)
<<<<<<< HEAD
        if vw.getFunction(va) == self.fva and self._canHazAutoRefresh():
            self.refresh()
=======
        self._refreshIfNecessary(va)
>>>>>>> 3b71fa8e

    def VWE_ADDFUNCTION(self, vw, event, einfo):
        va, meta = einfo
        self.mem_canvas.renderMemoryUpdate(va, 1)
<<<<<<< HEAD
        if vw.getFunction(va) == self.fva and self._canHazAutoRefresh():
            self.refresh()

    def VWE_SETFUNCMETA(self, vw, event, einfo):
        fva, key, val = einfo
        if fva == self.fva and self._canHazAutoRefresh():
            self.refresh()

    def VWE_SETFUNCARGS(self, vw, event, einfo):
        fva, fargs = einfo
        if fva == self.fva and self._canHazAutoRefresh():
            self.refresh()
=======
        self._refreshIfNecessary(va)

    def VWE_SETFUNCMETA(self, vw, event, einfo):
        fva, key, val = einfo
        self._refreshIfNecessary(va)

    def VWE_SETFUNCARGS(self, vw, event, einfo):
        fva, fargs = einfo
        self._refreshIfNecessary(va)
>>>>>>> 3b71fa8e

    def VWE_COMMENT(self, vw, event, einfo):
        va, cmnt = einfo
        self.mem_canvas.renderMemoryUpdate(va, 1)
<<<<<<< HEAD
        if vw.getFunction(va) == self.fva and self._canHazAutoRefresh():
            self.refresh()
=======
        self._refreshIfNecessary(va)
>>>>>>> 3b71fa8e

    @idlethread
    def VWE_SETNAME(self, vw, event, einfo):
        va, name = einfo
        self.mem_canvas.renderMemoryUpdate(va, 1)
        for fromva, tova, rtype, rflag in self.vw.getXrefsTo(va):
            self.mem_canvas.renderMemoryUpdate(fromva, 1)
<<<<<<< HEAD
        if vw.getFunction(va) == self.fva and self._canHazAutoRefresh():
            self.refresh()
=======
        self._refreshIfNecessary(va)
>>>>>>> 3b71fa8e

    @idlethread
    def VTE_IAMLEADER(self, vw, event, einfo):
        # we have to maintain the list here, since the menu itself is not 
        # autogenerated each time, like a context menu.
        self._rtmAddLeaderSession(*einfo)

    @idlethread
    def VTE_KILLLEADER(self, vw, event, einfo):
        uuid = einfo
        self._rtmDelLeaderSession(uuid)

    @idlethread
    def VTE_FOLLOWME(self, vw, event, einfo):
        uuid, expr = einfo
        if self._following != uuid:
            return
        self.enviNavGoto(expr)

    @idlethread
    def VTE_MODLEADER(self, vw, event, einfo):
        uuid, user, fname = einfo
        self._rtmModLeaderSession(uuid, user, fname)

    @idlethread
    def enviNavGoto(self, expr, sizeexpr=None):
        if self._leading:
            self.vw.followTheLeader(self.uuid, str(expr))

        self.addr_entry.setText(expr)
        self.history.append( expr )
        self.updateWindowTitle()
        self._renderMemory()

    @idlethread
    def navToLeader(self):
        uuid = self._following
<<<<<<< HEAD
        print("navToLeader(%r)" % uuid)
=======
        logger.debug("navToLeader(%r)", uuid)
>>>>>>> 3b71fa8e
        if uuid:
            expr = self.vw.getLeaderLoc(uuid)
            if not expr:
                return

            self.enviNavGoto(expr)

    def vqGetSaveState(self):
        return { 'expr':str(self.addr_entry.text()), }

    def vqSetSaveState(self, state):
        expr = state.get('expr','')
        self.enviNavGoto(expr)

    def setMemWindowName(self, mwname):
        '''
        Set the memory window name/title prefix to the given string.
        '''
        self.setEnviNavName(mwname)
        self.updateWindowTitle()

    def getExprTitle(self):
        va = -1
        expr = str(self.addr_entry.text())

        try:

            va = self.vw.parseExpression(expr)
            smartname = self.vw.getName(va, smart=True)
            title = '%s (0x%x)' % (smartname, va)

            name = self.vw.getName(va)
            if name is not None:
                title = name

        except Exception:
            title = 'expr error'

        if self._leading:
            title += ' (leading)'

        if self._following is not None:
            uuid = self._following
            user, window = self.vw.getLeaderInfo(uuid)
            title += ' (following %s %s)' % (user, window)

        return title, va

    def updateWindowTitle(self, data=None):
        ename = self.getEnviNavName()
        expr, va = self.getExprTitle()
        self.setWindowTitle('%s: %s' % (ename, expr))
        return va

    # DEV: None of these methods are meant to be called directly by anybody but themselves,
    # since they're setup in a way to make renderFunctionGraph play nicely with pyqt5
    def _finishFuncRender(self, data):
        '''
        Update the window title and emit the renderDoneSignal so other things can run that
        are sitting on that signal
        '''
        addr = self.updateWindowTitle()
        if addr is not None:
            vqtevent('viv:colormap', {addr: 'orange'})

        self._renderDoneSignal.emit()

    def _edgesDone(self, data):
        '''
        Almost done. All this does is scroll the selected virtual address into view.
        '''
        addr = self.updateWindowTitle()
        if addr is None:
            return
        self.mem_canvas.page().runJavaScript('''
        var node = document.getElementsByName("viv:0x%.8x")[0];
        if (node != null) {
            node.scrollIntoView();
        }
        ''' % addr, self._finishFuncRender)

    def _layoutEdges(self, data):
        '''
        So...before this, we would only highlight part of the edge lines. That's because
        The dynadag layout class shoves a bunch of ghost nodes and edges into the graph
        class member, and each of those end up getting their own html polyline element.

        It'd be a massive change to the Dynadag class to rip those out, and those edges are necessary.
        So instead, we take care of things here. What the edges/nodes end up looking like in
        the graph after the dynadag layout is:
        (VA1, VA2)
        (VA3, GHOST_NODE1)
        (GHOST_NODE1, GHOST_NODE2)
        (GHOST_NODE2, GHOST_NODE3)
        (GHOST_NODE3, VA3)

        Where a bunch of ghost edges for layout purposes were inserted between the codeblocks for
        VA3 and VA4. So this function deals with that via creating a bunch of paths, keeping
        in mind the possibility that an edge line can possibly split for things like switch
        statements, and links all the points on the edge paths together to make one big
        polyline.

        This is done in two stages. First loop is to identify the possible series of ghost edges,
        and only graph the starting point, where we have (Actual_VA1, Ghost_Node). The other
        cases, like (Ghost_Node, Actual_VA2), (Ghost_Node, Ghost_Node) are ignored, since the
        second loop picks those up, and the (Actual_VA1, Actual_VA2) is dealt with since that's the
        base, super easy just do the thing case.

        The second loop just follows all the edge lines and ghost edges to make the one big polyline
        for each edge so the entire thing can be highlighted via the plineover function we've got
        stashed in envi/qt/html.py
        '''
        edgejs = ''
        svgid = 'funcgraph_%.8x' % self.fva
        graph = self.graph
        todo = []
        for eid, n1, n2, einfo in graph.getEdges():
            src = graph.getNode(n1)
            dst = graph.getNode(n2)
            points = einfo.get('edge_points')

            # if neither are ghosts, cool. just make the edge
            if not src[1].get('ghost', False) and not dst[1].get('ghost', False):
                pointstr = ' '.join(['%d,%d' % (x, y) for (x, y) in points])
                edgejs += f'drawSvgLine("{svgid}", "edge_%.8s", "{pointstr}");' % eid
                continue

            # if both are ghosts, w/e. skip it. we'll pick it up later
            if src[1].get('ghost', False) and dst[1].get('ghost', False):
                continue

            # if n1 is a ghost and n2 is not, that's fine. We'll pick it up later
            if src[1].get('ghost', False) and not dst[1].get('ghost', False):
                continue

            # ok. juicy case
            # if n1 is not a ghost and n2 is, we gotta build all the possible paths from this guy out
            todo.append((eid, n1, n2, einfo))

        # Build out the pointstr lines starting from the concrete n1, following the ghost n2's
        for edge in todo:
            eid, n1, n2, einfo = edge
            points = einfo.get('edge_points')
            splits = [([n1, n2], points)]

            while splits:
                path, points = splits.pop()
                node = graph.getNode(path[-1])

                # we've hit the end of this chain, finish the points chain
                # and add the completed points to a done list
                if not node[1].get('ghost', False):
                    pointstr = ' '.join(['%d,%d' % (x, y) for (x, y) in points])
                    edgejs += f'drawSvgLine("{svgid}", "edge_%.8s", "{pointstr}");' % eid
                    continue

                # Otherwise, deal with splits
                for ref in graph.getRefsFrom(node):
                    eid, n1, n2, einfo = ref
                    newpoints = einfo.get('edge_points')
                    path.append(n2)
                    points.extend(newpoints)
                    splits.append((path, points))

        self.mem_canvas.page().runJavaScript(edgejs, self._edgesDone)

    def _layoutDynadag(self, data):
        '''
        This actually lays codeblocks out on the memory canvas where they should be
        '''
        for nid, nprops in self.graph.getNodes():
            width, height = data[str(nid)]
            self.graph.setNodeProp((nid, nprops), "size", (width, height+7))
        self.dylayout = vg_dynadag.DynadagLayout(self.graph, barry=20)
        self.dylayout.layoutGraph()

        width, height = self.dylayout.getLayoutSize()

        svgid = 'funcgraph_%.8x' % self.fva
        svgjs = f'svgwoot("vbody", "{svgid}", {width+18}, {height});'
        for nid, nprops in self.graph.getNodes():
            cbva = nprops.get('cbva')
            if cbva is None:
                continue

            xpos, ypos = nprops.get('position')

            foid = 'fo_cb_%.8x' % cbva
            cbid = 'codeblock_%.8x' % cbva

            js = f'''
            var node = document.getElementById("{cbid}");
            addSvgForeignObject("{svgid}", "{foid}", node.offsetWidth+16, node.offsetHeight+7);
            addSvgForeignHtmlElement("{foid}", "{cbid}");
            moveSvgElement("{foid}", {xpos}, {ypos});
            '''
            svgjs += js

        self.mem_canvas.page().runJavaScript(svgjs, self._layoutEdges)

    def _getNodeSizes(self):
        '''
        Actually grab all the sizes of the codeblocks that we renderd in the many calls to
        _renderCodeBlock. runJavaScript has some limited ability to return values from
        javascript land to python town, so in this case, we're shoving the offsetWidth
        and offsetHeight of each of the codeblocks into a dictionary that _layoutDynadag
        can reach into to get the sizes so it can set them for use in the line layout stuff
        '''
        js = 'var sizes = {};'

        for nid, nprops in self.graph.getNodes():
            try:
                cbname = 'codeblock_%.8x' % nid
            except Exception as e:
                self.vw.vprint('Failed to build cbname during funcgraph building: %s' % str(e))
                return
            js += f'''
            sizes[{nid}] = [document.getElementById("{cbname}").offsetWidth, document.getElementById("{cbname}").offsetHeight];
            '''
        js += 'sizes;'
        self.mem_canvas.page().runJavaScript(js, self._layoutDynadag)

    def _renderCodeBlock(self, data):
        '''
        Render a codeblock to the canvas. self.mem_canvas.renderMemory ends up having
        to run a bunch of javascript to render the block to the screen. So we do them
        one at a time, chaining callbacks together with some state in self.nodes to let us
        know when we've rendered all the codeblocks in the function.

        One day we'll optimize this to be one big blob of JS. But not today. But this could use
        some safety rails if the user switches functions in the middle of rendering
        '''
        if len(self.nodes):
            # render codeblock
            node = self.nodes.pop(0)
            cbva = node[1].get('cbva')
            cbsize = node[1].get('cbsize')
            self.mem_canvas.renderMemory(cbva, cbsize, self._renderCodeBlock)

            # update _xref_cache_bg (made "real" when rendering complete)
            endva = cbva + cbsize
            while cbva < endva:
                for xref in self.vw.getXrefsFrom(cbva):
                    xrfr, xrto, xrtype, xrflag = xref
                    self._xref_cache_bg.add(xrto)
                    #logger.debug("adding 0x%x -> 0x%x to _xref_cache", xrfr, xrto)

                lva, lsz, ltp, ltinfo = self.vw.getLocation(cbva)
                cbva += lsz

        else:
            self._getNodeSizes()

    def renderFunctionGraph(self, fva=None, graph=None):
        '''
        Begins the process of drawing the function graph to the canvas.

        So, this is a bit of complicated mess due to how PyQt5's runJavaScript method works.
        runJavaScript is asynchronous, but not like actual python async, but Qt's async variant
        with their event loop. The only way to get some level of a guarantee that the
        javascript ran (which we need for getting the size of codeblocks and line layouts) is
        via the secondary parameter, which is a callback that gets run when the javascript
        completes. That being said, technically according to their docs, the callback is guaranteed
        to be run, but it might be during page destruction. In practice it's somewhat responsive.
        runJavascript also doesn't check if the DOM has been created. So...yea. In practice
        that doesn't matter too much, but something to keep in mind.

        So the general method is to build up a bunch of javascript that we need to run in order
        to render the codeblocks to get their sizes, layout the graph lines, realign everything
        nicely, etc. And it's all callbacks, all the way down.
        '''
        if fva is not None:
            self.fva = fva

        if graph is None:
            try:
                graph = viv_graphutil.buildFunctionGraph(self.vw, fva, revloop=True)
            except Exception as e:
                self.vw.vprint(f'Error building function graph for {fva} ({str(e)}')
                self.vw.vprint(traceback.format_exc())
                return

        self.graph = graph

        # Clear _xref_cache
        self._xref_cache_bg.clear()

        # Go through each of the nodes and render them so we know sizes (and xrefs)
        self.nodes = self.graph.getNodes()
        self._renderCodeBlock(None)

    def _renderedSameFva(self, data):
        addr = self.updateWindowTitle()
        if addr is not None:
            vqtevent('viv:colormap', {addr: 'orange'})

    @idlethread
    def _renderMemory(self):
        try:

            expr = str(self.addr_entry.text())
            if not expr:
                return

            try:
                addr = self.vw.parseExpression(expr)
            except Exception as e:
                self.mem_canvas.addText('Invalid Address: %s (%s)' % (expr, e))
                return

            # get a location anchor if one exists, otherwise, we may end up in no-man's land,
            # since we rely on labels, which only exist for the base of a location.
            loc = self.vw.getLocation(addr)
            if loc is not None:
                addr = loc[L_VA]

            # check if we're already rendering this function. if so, just scroll to addr
            fva = self.vw.getFunction(addr)
            if fva is None:
                self.vw.vprint('0x%.8x is not in a function!' % addr)
                return

            page = self.mem_canvas.page()
            if fva == self.fva:
                page.runJavaScript('''
                document.getElementsByName("viv:0x%.8x")[0].scrollIntoView();
                %d;
                ''' % (addr, addr), self._renderedSameFva)
                return
            # if we're rendering a different function, get to work!
            self.clearText()
            self.renderFunctionGraph(fva)

        except Exception as e:
            self.vw.vprint('_renderMemory hit exception: %s' % str(e))
            self.vw.vprint('%s' % traceback.format_exc())

    def loadDefaultRenderers(self):
        vivrend = viv_rend.WorkspaceRenderer(self.vw)
        self.mem_canvas.addRenderer('Viv', vivrend)
        self.mem_canvas.setRenderer('Viv')

    def clearText(self):
        # Pop the svg and reset #memcanvas
        js = ''
        if self.fva is not None:
            svgid = 'funcgraph_%.8x' % self.fva
            js += '''
            var node = document.getElementById("%s");
            if (node != null) {
                node.remove();
            }
            ''' % svgid

        js += '''
        var canv = document.querySelector("#memcanvas");
        if (canv != null) {
            canv.innerHTML = "";
        }
        '''
        self.mem_canvas.page().runJavaScript(js)

    def _hotkey_paintUp(self, va=None):
        '''
        Paint the VA's from the selected basic block up to all possible
        non-looping starting points.
        '''
        graph = viv_graphutil.buildFunctionGraph(self.vw, self.fva, revloop=True)
        startva = self.mem_canvas._canv_curva
        if startva is None:
            return

        viv_graphutil.preRouteGraphUp(graph, startva, mark='hit')

        count = 0
        colormap = {}
        for node in graph.getNodesByProp('hit'):
            count += 1
            off = 0
            cbsize = node[1].get('cbsize')
            if cbsize is None:
                raise Exception('node has no cbsize: %s' % repr(node))

            # step through opcode for a node
            while off < cbsize:
                op = self.vw.parseOpcode(node[0] + off)
                colormap[op.va] = 'orange'
                off += len(op)

        self.vw.vprint("Colored Blocks: %d" % count)
        vqtevent('viv:colormap', colormap)
        return colormap

    def _hotkey_paintDown(self, va=None):
        '''
        Paint the VA's from the selected basic block down to all possible
        non-looping blocks.  This is valuable for determining what code can
        execute from any starting basic block, without a loop.
        '''
        # TODO: make overlapping colors available for multiple paintings

        graph = viv_graphutil.buildFunctionGraph(self.vw, self.fva, revloop=True)
        startva = self.mem_canvas._canv_curva
        if startva is None:
            return

        viv_graphutil.preRouteGraphDown(graph, startva, mark='hit')

        count = 0
        colormap = {}
        for node in graph.getNodesByProp('hit'):
            count += 1
            off = 0
            cbsize = node[1].get('cbsize')
            if cbsize is None:
                raise Exception('node has no cbsize: %s' % repr(node))

            # step through opcode for a node
            while off < cbsize:
                op = self.vw.parseOpcode(node[0] + off)
                colormap[op.va] = 'brown'
                off += len(op)

        self.vw.vprint("Colored Blocks: %d" % count)
        vqtevent('viv:colormap', colormap)
        return colormap

    def _hotkey_paintMerge(self, va=None):
        '''
        same as paintdown but only until the graph remerges
        '''

        graph = viv_graphutil.buildFunctionGraph(self.vw, self.fva, revloop=True)
        startva = self.mem_canvas._canv_curva
        if startva is None:
            return

        viv_graphutil.findRemergeDown(graph, startva)

        count = 0
        colormap = {}
        for node in graph.getNodesByProp('hit'):
            count += 1
            off = 0
            cbsize = node[1].get('cbsize')
            if cbsize is None:
                raise Exception('node has no cbsize: %s' % repr(node))

            # step through opcode for a node
            while off < cbsize:
                op = self.vw.parseOpcode(node[0] + off)
                colormap[op.va] = 'brown'
                off += len(op)

        self.vw.vprint("Colored Blocks: %d" % count)
        vqtevent('viv:colormap', colormap)
        return colormap<|MERGE_RESOLUTION|>--- conflicted
+++ resolved
@@ -184,11 +184,6 @@
         self._renderWaiting = False
         self._renderlock = threading.Lock()
         self.history = collections.deque((), 100)
-        self._autorefresh = None
-
-        self._leading = False
-        self._following = None
-        self._follow_menu = None  # init'd in handler below
 
         self._autorefresh = None # created in getRendToolsMenu()
 
@@ -335,11 +330,7 @@
         '''
         Add Action to RendToolsMenu (Opts/Follow) for a given session
         '''
-<<<<<<< HEAD
-        print("_rtmAddLeaderSession(%r, %r, %r)" % (uuid, user, fname))
-=======
         logger.info("_rtmAddLeaderSession(%r, %r, %r)", uuid, user, fname)
->>>>>>> 3b71fa8e
 
         def setFollow():
             self._following = uuid
@@ -353,11 +344,7 @@
         '''
         Add Action to RendToolsMenu (Opts/Follow) for a given session
         '''
-<<<<<<< HEAD
-        print("_rtmModLeaderSession(%r, %r, %r)" % (uuid, user, fname))
-=======
         logger.info("_rtmModLeaderSession(%r, %r, %r)", uuid, user, fname)
->>>>>>> 3b71fa8e
 
         action = self._rtmGetActionByUUID(uuid)
         action.setText('%s - %s' % (user, fname))
@@ -458,10 +445,7 @@
             dock = self.vwqgui.vqDockWidget(view, floating=True)
             dock.resize(800, 600)
 
-<<<<<<< HEAD
-=======
     @firethread
->>>>>>> 3b71fa8e
     def refresh(self):
         '''
         Cause the Function Graph to redraw itself.
@@ -536,13 +520,6 @@
             pass
         self.enviNavGoto(expr)
 
-<<<<<<< HEAD
-    def VWE_SYMHINT(self, vw, event, einfo):
-        va, idx, hint = einfo
-        self.mem_canvas.renderMemoryUpdate(va, 1)
-        if vw.getFunction(va) == self.fva and self._canHazAutoRefresh():
-            self.refresh()
-=======
     def isReferenced(self, va):
         '''
         During function building, we can grab any xrefs from this function and cache them
@@ -575,43 +552,20 @@
         va, idx, hint = einfo
         self.mem_canvas.renderMemoryUpdate(va, 1)
         self._refreshIfNecessary(va)
->>>>>>> 3b71fa8e
 
     def VWE_ADDLOCATION(self, vw, event, einfo):
         va, size, ltype, tinfo = einfo
         self.mem_canvas.renderMemoryUpdate(va, size)
-<<<<<<< HEAD
-=======
         self._refreshIfNecessary(va)
->>>>>>> 3b71fa8e
 
     def VWE_DELLOCATION(self, vw, event, einfo):
         va, size, ltype, tinfo = einfo
         self.mem_canvas.renderMemoryUpdate(va, size)
-<<<<<<< HEAD
-        if vw.getFunction(va) == self.fva and self._canHazAutoRefresh():
-            self.refresh()
-=======
         self._refreshIfNecessary(va)
->>>>>>> 3b71fa8e
 
     def VWE_ADDFUNCTION(self, vw, event, einfo):
         va, meta = einfo
         self.mem_canvas.renderMemoryUpdate(va, 1)
-<<<<<<< HEAD
-        if vw.getFunction(va) == self.fva and self._canHazAutoRefresh():
-            self.refresh()
-
-    def VWE_SETFUNCMETA(self, vw, event, einfo):
-        fva, key, val = einfo
-        if fva == self.fva and self._canHazAutoRefresh():
-            self.refresh()
-
-    def VWE_SETFUNCARGS(self, vw, event, einfo):
-        fva, fargs = einfo
-        if fva == self.fva and self._canHazAutoRefresh():
-            self.refresh()
-=======
         self._refreshIfNecessary(va)
 
     def VWE_SETFUNCMETA(self, vw, event, einfo):
@@ -621,17 +575,11 @@
     def VWE_SETFUNCARGS(self, vw, event, einfo):
         fva, fargs = einfo
         self._refreshIfNecessary(va)
->>>>>>> 3b71fa8e
 
     def VWE_COMMENT(self, vw, event, einfo):
         va, cmnt = einfo
         self.mem_canvas.renderMemoryUpdate(va, 1)
-<<<<<<< HEAD
-        if vw.getFunction(va) == self.fva and self._canHazAutoRefresh():
-            self.refresh()
-=======
         self._refreshIfNecessary(va)
->>>>>>> 3b71fa8e
 
     @idlethread
     def VWE_SETNAME(self, vw, event, einfo):
@@ -639,12 +587,7 @@
         self.mem_canvas.renderMemoryUpdate(va, 1)
         for fromva, tova, rtype, rflag in self.vw.getXrefsTo(va):
             self.mem_canvas.renderMemoryUpdate(fromva, 1)
-<<<<<<< HEAD
-        if vw.getFunction(va) == self.fva and self._canHazAutoRefresh():
-            self.refresh()
-=======
         self._refreshIfNecessary(va)
->>>>>>> 3b71fa8e
 
     @idlethread
     def VTE_IAMLEADER(self, vw, event, einfo):
@@ -682,11 +625,7 @@
     @idlethread
     def navToLeader(self):
         uuid = self._following
-<<<<<<< HEAD
-        print("navToLeader(%r)" % uuid)
-=======
         logger.debug("navToLeader(%r)", uuid)
->>>>>>> 3b71fa8e
         if uuid:
             expr = self.vw.getLeaderLoc(uuid)
             if not expr:
