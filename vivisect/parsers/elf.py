import os
import struct
import logging

import Elf
import vivisect
import vivisect.parsers as v_parsers
import envi.bits as e_bits

from vivisect.const import *

from cStringIO import StringIO

logger = logging.getLogger(__name__)

def parseFile(vw, filename, baseaddr=None):
    fd = file(filename, 'rb')
    elf = Elf.Elf(fd)
    return loadElfIntoWorkspace(vw, elf, filename=filename, baseaddr=baseaddr)

def parseBytes(vw, bytes, baseaddr=None):
    fd = StringIO(bytes)
    elf = Elf.Elf(fd)
    return loadElfIntoWorkspace(vw, elf, baseaddr=baseaddr)

def parseFd(vw, fd, filename=None, baseaddr=None):
    fd.seek(0)
    elf = Elf.Elf(fd)
    return loadElfIntoWorkspace(vw, elf, filename=filename, baseaddr=baseaddr)

def parseMemory(vw, memobj, baseaddr):
    raise Exception('FIXME implement parseMemory for elf!')

def makeStringTable(vw, va, maxva):

    while va < maxva:
        if vw.readMemory(va, 1) == "\x00":
            va += 1
            continue
        else:
            try:
                if vw.isLocation(va):
                    return
                l = vw.makeString(va)
                va += l[vivisect.L_SIZE]
            except Exception, e:
                print "makeStringTable",e
                return

def makeSymbolTable(vw, va, maxva):
    ret = []
    sname = 'elf.Elf%dSymbol' % (vw.getPointerSize() * 8)
    while va < maxva:
        s = vw.makeStructure(va, sname)
        ret.append(s)
        va += len(s)
    return ret

def makeDynamicTable(vw, va, maxva):
    ret = []
    while va < maxva:
        s = vw.makeStructure(va, "elf.Elf32Dynamic")
        ret.append(s)
        dtag = s.d_tag
        dtype = Elf.dt_types.get(dtag, "Unknown Dynamic Type")
        vw.setComment(va, dtype)
        va += len(s)
        if dtag == Elf.DT_NULL:
            break
    return ret

def makeRelocTable(vw, va, maxva, addbase, baseaddr):
    while va < maxva:
        s = vw.makeStructure(va, "elf.Elf32Reloc")
        tname = Elf.r_types_386.get(Elf.getRelocType(s.r_info), "Unknown Type")
        vw.setComment(va, tname)
        va += len(s)

arch_names = {
    Elf.EM_ARM:'arm',
    Elf.EM_386:'i386',
    Elf.EM_X86_64:'amd64',
    Elf.EM_MSP430:'msp430',
    Elf.EM_ARM_AARCH64:'aarch64',
}

archcalls = {
    'i386':'cdecl',
    'amd64':'sysvamd64call',
    'arm':'armcall',
}

<<<<<<< HEAD
def loadElfIntoWorkspace(vw, elf, filename=None, arch=None, platform=None, filefmt='elf'):

    if arch == None:
        arch = arch_names.get(elf.e_machine)
        if arch == None:
           raise Exception("Unsupported Architecture: %d\n", elf.e_machine)
=======
def loadElfIntoWorkspace(vw, elf, filename=None, baseaddr=None):

    arch = arch_names.get(elf.e_machine)
    if arch is None:
       raise Exception("Unsupported Architecture: %d\n", elf.e_machine)
>>>>>>> d67dc3f2

    if platform == None:
        platform = elf.getPlatform()

    # setup needed platform/format
    vw.setMeta('Architecture', arch)
    vw.setMeta('Platform', platform)
    vw.setMeta('Format', filefmt)

    vw.setMeta('DefaultCall', archcalls.get(arch,'unknown'))

    vw.addNoReturnApi("*.exit")

    # Base addr is earliest section address rounded to pagesize
    # NOTE: This is only for prelink'd so's and exe's.  Make something for old style so.
    addbase = False
    if not elf.isPreLinked() and elf.isSharedObject():
        addbase = True
    if baseaddr is None:
        baseaddr = elf.getBaseAddress()

    #FIXME make filename come from dynamic's if present for shared object
    if filename is None:
        filename = "elf_%.8x" % baseaddr

    fhash = "unknown hash"
    if os.path.exists(filename):
        fhash = v_parsers.md5File(filename)

    fname = vw.addFile(filename.lower(), baseaddr, fhash)

    strtabs = {}
    secnames = []
    for sec in elf.getSections():
        secnames.append(sec.getName())

    pgms = elf.getPheaders()
    secs = elf.getSections()

    for pgm in pgms:
        if pgm.p_type == Elf.PT_LOAD:
<<<<<<< HEAD
            if pgm.p_memsz == 0:
                continue
            if vw.verbose: vw.vprint('Loading: %s' % (repr(pgm)))
=======
            if vw.verbose:
                vw.vprint('Loading: %s' % (repr(pgm)))
>>>>>>> d67dc3f2
            bytez = elf.readAtOffset(pgm.p_offset, pgm.p_filesz)
            bytez += "\x00" * (pgm.p_memsz - pgm.p_filesz)
            pva = pgm.p_vaddr
            if addbase:
                pva += baseaddr
            vw.addMemoryMap(pva, pgm.p_flags & 0x7, fname, bytez)  # FIXME perms
        else:
            if vw.verbose:
                vw.vprint('Skipping: %s' % repr(pgm))

    if len(pgms) == 0:
        # fall back to loading sections as best we can...
        if vw.verbose: vw.vprint('elf: no program headers found!')

        maps = [ [s.sh_offset,s.sh_size] for s in secs if s.sh_offset and s.sh_size ]
        maps.sort()

        merged = []
        for i in xrange(len(maps)):

            if merged and maps[i][0] == (merged[-1][0] + merged[-1][1]):
                merged[-1][1] += maps[i][1]
                continue

            merged.append( maps[i] )

        baseaddr = 0x05000000
        for offset,size in merged:
            bytez = elf.readAtOffset(offset,size)
            vw.addMemoryMap(baseaddr + offset, 0x7, fname, bytez)

        for sec in secs:
            if sec.sh_offset and sec.sh_size:
                sec.sh_addr = baseaddr + sec.sh_offset

    # First add all section definitions so we have them
    for sec in secs:
        sname = sec.getName()
        size = sec.sh_size
        if sec.sh_addr == 0:
            continue # Skip non-memory mapped sections

        sva = sec.sh_addr
        if addbase: sva += baseaddr

        vw.addSegment(sva, size, sname, fname)

    # Now trigger section specific analysis
    for sec in secs:
        #FIXME dup code here...
        sname = sec.getName()
        size = sec.sh_size
        if sec.sh_addr == 0:
            continue # Skip non-memory mapped sections

        sva = sec.sh_addr
        if addbase: sva += baseaddr

        if sname == ".interp":
            vw.makeString(sva)

        elif sname == ".init":
            vw.makeName(sva, "init_function", filelocal=True)
            vw.addEntryPoint(sva)

        elif sname == ".fini":
            vw.makeName(sva, "fini_function", filelocal=True)
            vw.addEntryPoint(sva)

        elif sname == ".dynamic": # Imports
            makeDynamicTable(vw, sva, sva+size)

        # FIXME section names are optional, use dynamic info from .dynamic
        elif sname == ".dynstr": # String table for dynamics
            makeStringTable(vw, sva, sva+size)

        elif sname == ".dynsym":
            #print "LINK",sec.sh_link
            for s in makeSymbolTable(vw, sva, sva+size):
                pass
                #print "########################.dynsym",s

        # If the section is really a string table, do it
        if sec.sh_type == Elf.SHT_STRTAB:
            makeStringTable(vw, sva, sva+size)

        elif sec.sh_type == Elf.SHT_SYMTAB:
            makeSymbolTable(vw, sva, sva+size)

        elif sec.sh_type == Elf.SHT_REL:
            makeRelocTable(vw, sva, sva+size, addbase, baseaddr)

        if sec.sh_flags & Elf.SHF_STRINGS:
<<<<<<< HEAD
            makeStringTable(vw, sva, sva+size)
=======
            print("FIXME HANDLE SHF STRINGS")
>>>>>>> d67dc3f2

    # Let pyelf do all the stupid string parsing...
    for r in elf.getRelocs():
        rtype = Elf.getRelocType(r.r_info)
        rlva = r.r_offset
        if addbase: rlva += baseaddr
        try:
            # If it has a name, it's an externally
            # resolved "import" entry, otherwise, just a regular reloc
            if arch in ('i386','amd64'):

                name = r.getName()
                if name:
                    if rtype == Elf.R_386_JMP_SLOT:
                        vw.makeImport(rlva, "*", name)

                    # FIXME elf has conflicting names for 2 relocs?
                    #elif rtype == Elf.R_386_GLOB_DAT:
                        #vw.makeImport(rlva, "*", name)

                    elif rtype == Elf.R_386_32:
                        pass

                    else:
                        vw.verbprint('unknown reloc type: %d %s (at %s)' % (rtype, name, hex(rlva)))

            if arch == 'arm':
                name = r.getName()
                if name:
                    if rtype == Elf.R_ARM_JUMP_SLOT:
                        vw.makeImport(rlva, "*", name)

                    else:
                        vw.verbprint('unknown reloc type: %d %s (at %s)' % (rtype, name, hex(rlva)))

        except vivisect.InvalidLocation, e:
            print "NOTE",e

    for s in elf.getDynSyms():
        stype = s.getInfoType()
        sva = s.st_value
        if sva == 0:
            continue
        if addbase: sva += baseaddr
        if sva == 0:
            continue

        if stype == Elf.STT_FUNC or (stype == Elf.STT_GNU_IFUNC and arch in ('i386','amd64')):   # HACK: linux is what we're really after.
            try:
                vw.addExport(sva, EXP_FUNCTION, s.name, fname)
                vw.addEntryPoint(sva)
            except Exception as e:
                vw.vprint('addExport Failure: %s' % e)

        elif stype == Elf.STT_OBJECT:
            if vw.isValidPointer(sva):
                try:
                    vw.addExport(sva, EXP_DATA, s.name, fname)
                except Exception as e:
                    vw.vprint('WARNING: %s' % e)

        elif stype == Elf.STT_HIOS:
            # So aparently Elf64 binaries on amd64 use HIOS and then
            # s.st_other cause that's what all the kewl kids are doing...
            sva = s.st_other
            if addbase: sva += baseaddr
            if vw.isValidPointer(sva):
                try:
                    vw.addExport(sva, EXP_FUNCTION, s.name, fname)
                    vw.addEntryPoint(sva)
                except Exception as e:
                    vw.vprint('WARNING: %s' % e)

        elif stype == 14:# OMG WTF FUCK ALL THIS NONSENSE! FIXME
            # So aparently Elf64 binaries on amd64 use HIOS and then
            # s.st_other cause that's what all the kewl kids are doing...
            sva = s.st_other
            if addbase: sva += baseaddr
            if vw.isValidPointer(sva):
                try:
                    vw.addExport(sva, EXP_DATA, s.name, fname)
                except Exception as e:
                    vw.vprint('WARNING: %s' % e)

        else:
            pass
            #print "DYNSYM DYNSYM",repr(s),s.getInfoType(),'other',hex(s.st_other)

    for d in elf.getDynamics():
        if d.d_tag == Elf.DT_NEEDED:
            name = d.getName()
            name = name.split('.')[0].lower()
            vw.addLibraryDependancy(name)
        else:
            pass
            #print "DYNAMIC DYNAMIC DYNAMIC",d


    for s in elf.getSymbols():
        sva = s.st_value
        if addbase: sva += baseaddr
        if vw.isValidPointer(sva) and len(s.name):
            try:
                vw.makeName(sva, s.name, filelocal=True)
            except Exception, e:
                print "WARNING:",e

    if vw.isValidPointer(elf.e_entry):
        vw.addExport(elf.e_entry, EXP_FUNCTION, '__entry', fname)
        vw.addEntryPoint(elf.e_entry)

    if vw.isValidPointer(baseaddr):
        vw.makeStructure(baseaddr, "elf.Elf32")

    return fname<|MERGE_RESOLUTION|>--- conflicted
+++ resolved
@@ -90,20 +90,12 @@
     'arm':'armcall',
 }
 
-<<<<<<< HEAD
-def loadElfIntoWorkspace(vw, elf, filename=None, arch=None, platform=None, filefmt='elf'):
+def loadElfIntoWorkspace(vw, elf, filename=None, baseaddr=None, arch=None, platform=None, filefmt='elf'):
 
     if arch == None:
         arch = arch_names.get(elf.e_machine)
         if arch == None:
            raise Exception("Unsupported Architecture: %d\n", elf.e_machine)
-=======
-def loadElfIntoWorkspace(vw, elf, filename=None, baseaddr=None):
-
-    arch = arch_names.get(elf.e_machine)
-    if arch is None:
-       raise Exception("Unsupported Architecture: %d\n", elf.e_machine)
->>>>>>> d67dc3f2
 
     if platform == None:
         platform = elf.getPlatform()
@@ -145,14 +137,10 @@
 
     for pgm in pgms:
         if pgm.p_type == Elf.PT_LOAD:
-<<<<<<< HEAD
             if pgm.p_memsz == 0:
                 continue
-            if vw.verbose: vw.vprint('Loading: %s' % (repr(pgm)))
-=======
-            if vw.verbose:
+            if vw.verbose: 
                 vw.vprint('Loading: %s' % (repr(pgm)))
->>>>>>> d67dc3f2
             bytez = elf.readAtOffset(pgm.p_offset, pgm.p_filesz)
             bytez += "\x00" * (pgm.p_memsz - pgm.p_filesz)
             pva = pgm.p_vaddr
@@ -246,11 +234,7 @@
             makeRelocTable(vw, sva, sva+size, addbase, baseaddr)
 
         if sec.sh_flags & Elf.SHF_STRINGS:
-<<<<<<< HEAD
             makeStringTable(vw, sva, sva+size)
-=======
-            print("FIXME HANDLE SHF STRINGS")
->>>>>>> d67dc3f2
 
     # Let pyelf do all the stupid string parsing...
     for r in elf.getRelocs():
