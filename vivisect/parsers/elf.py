import struct
import logging
import traceback
import collections

import Elf
import Elf.elf_lookup as elf_lookup

import envi.bits as e_bits
import envi.const as e_const

import vivisect
import vivisect.parsers as v_parsers

from vivisect.const import *

from io import BytesIO


logger = logging.getLogger(__name__)

# FIXME: So this is terrible, but until we unite everything under one package
# namespace to rule them all, we need this to avoid a stupid amount of logspam
# but we can't just force things under
elog = logging.getLogger(Elf.__name__)
elog.setLevel(logger.getEffectiveLevel())


def parseFile(vw, filename, baseaddr=None):
    fd = open(filename, 'rb')
    elf = Elf.Elf(fd)
    return loadElfIntoWorkspace(vw, elf, filename=filename, baseaddr=baseaddr)

def parseBytes(vw, bytes, baseaddr=None):
    fd = BytesIO(bytes)
    elf = Elf.Elf(fd)
    return loadElfIntoWorkspace(vw, elf, baseaddr=baseaddr)

def parseFd(vw, fd, filename=None, baseaddr=None):
    fd.seek(0)
    elf = Elf.Elf(fd)
    return loadElfIntoWorkspace(vw, elf, filename=filename, baseaddr=baseaddr)

def parseMemory(vw, memobj, baseaddr):
    raise Exception('FIXME implement parseMemory for elf!')

def getMemBaseAndSize(vw, elf, baseaddr=None):
    '''
    Returns the default baseaddr and memory size required to load the file
    '''
    savebase = baseaddr

    memmaps = getMemoryMapInfo(elf)
    baseaddr = 0xffffffffffffffffffffffff
    topmem = 0

    for mapva, mperms, mname, mbytes, malign in memmaps:
        if mapva < baseaddr:
            baseaddr = mapva & -e_const.PAGE_SIZE   # align to page-size
        endva = mapva + len(mbytes)
        if endva > topmem:
            topmem = endva

    size = topmem - baseaddr

    if baseaddr == 0 and not elf.isRelocatable():
        baseaddr = vw.config.viv.parsers.elf.baseaddr
        
    if savebase:
        # if we provided a baseaddr, override what the file wants
        baseaddr = savebase
        
    return baseaddr, size



def getMemoryMapInfo(elf, fname=None, baseaddr=None):
    '''
    Gets the default baseaddr and memory map information
    All the information necessary to add memory maps (or get overall size info)
    '''
    memmaps = []

    addbase, baseoff, baseaddr = getAddBaseAddr(elf, baseaddr)

    pgms = elf.getPheaders()
    for pgm in pgms:
        if pgm.p_type == Elf.PT_LOAD:
            if pgm.p_memsz == 0:
                continue
            logger.info('Loading: %s', pgm)
            bytez = elf.readAtOffset(pgm.p_offset, pgm.p_filesz)
            bytez += b'\x00' * (pgm.p_memsz - pgm.p_filesz)
            pva = pgm.p_vaddr
            pva += baseoff
            memmaps.append((pva, pgm.p_flags & 0x7, fname, bytez, e_const.PAGE_SIZE))
        else:
            logger.info('Skipping: %s', pgm)

    if len(pgms) == 0:
        # NOTE: among other file types, Linux Kernel modules have no program headers
        secs = elf.getSections()
        # fall back to loading sections as best we can...
        logger.info('elf: no program headers found! (in %r)', fname)

        maps = [ [s.sh_offset,s.sh_size,s.sh_addralign] for s in secs if s.sh_offset and s.sh_size ]
        maps.sort()

        merged = []
        for i in range(len(maps)):

            if merged and maps[i][0] == (merged[-1][0] + merged[-1][1]):
                merged[-1][1] += maps[i][1]
                continue

            merged.append( maps[i] )

        for offset,size,align in merged:
            bytez = elf.readAtOffset(offset,size)
            memmaps.append((baseaddr + offset, 0x7, fname, bytez, align))

        for sec in secs:
            if sec.sh_offset and sec.sh_size:
                sec.sh_addr = baseaddr + sec.sh_offset

    return memmaps



def makeStringTable(vw, va, maxva):

    while va < maxva:
        if vw.readMemory(va, 1) == "\x00":
            va += 1
            continue
        else:
            try:
                if vw.isLocation(va):
                    return
                l = vw.makeString(va)
                va += l[vivisect.L_SIZE]
            except Exception as e:
                logger.warning("makeStringTable\t%r", e)
                return

def makeSymbolTable(vw, va, maxva):
    ret = []
    sname = 'elf.Elf%dSymbol' % (vw.getPointerSize() * 8)
    while va < maxva:
        s = vw.makeStructure(va, sname)
        ret.append(s)
        va += len(s)
    return ret

def makeDynamicTable(vw, va, maxva, baseoff=0):
    logger.debug("0x%x -> 0x%x", va, maxva)
    ret = []
    sname = 'elf.Elf%dDynamic' % (vw.getPointerSize() * 8)
    while va < maxva:
        s = vw.makeStructure(va, sname)
        ret.append(s)
        dtag = s.d_tag
        dtype = Elf.dt_types.get(dtag, "Unknown Dynamic Type")
        vw.setComment(va, dtype)
        va += len(s)
        if dtag == Elf.DT_NULL:
            break
    return ret

def makeRelocTable(vw, va, maxva, baseoff, addend=False):
    if addend:
        sname = 'elf.Elf%dReloca' % (vw.getPointerSize() * 8)
    else:
        sname = 'elf.Elf%dReloc' % (vw.getPointerSize() * 8)

    while va < maxva:
        s = vw.makeStructure(va, sname)
        tname = Elf.r_types_386.get(Elf.getRelocType(s.r_info), "Unknown Type")
        vw.setComment(va, tname)
        va += len(s)

def makeFunctionTable(elf, vw, tbladdr, size, tblname, funcs, ptrs, baseoff=0):
    logger.debug('makeFunctionTable(tbladdr=0x%x, size=0x%x, tblname=%r,  baseoff=0x%x)', tbladdr, size, tblname, baseoff)
    psize = vw.getPointerSize()

    # If the provided buffer is shorter than the standard pointer size, use the
    # buffer length
    if size < psize:
        psize = size

    fmtgrps = e_bits.fmt_chars[vw.getEndian()]
    pfmt = fmtgrps[psize]
    secbytes = elf.readAtRva(tbladdr, size)
    tbladdr += baseoff

    ptr_count = 0
    for off in range(0, size, psize):
        addr, = struct.unpack_from(pfmt, secbytes, off)
        addr += baseoff

        nstub = tblname + "_%d"
        pname = nstub % ptr_count

        vw.makeName(addr, pname, filelocal=True, makeuniq=True)
        ptrs.append((tbladdr + off, addr, pname))
        funcs.append((pname, addr))
        ptr_count += 1


arch_names = {
    Elf.EM_ARM: 'arm',
    Elf.EM_386: 'i386',
    Elf.EM_X86_64: 'amd64',
    Elf.EM_MSP430: 'msp430',
    Elf.EM_RISCV: {32: 'rv32', 64: 'rv64'},
}

archcalls = {
    'i386': 'cdecl',
    'amd64': 'sysvamd64call',
    'arm': 'armcall',
    'thumb': 'armcall',
    'thumb16': 'armcall',

    # Assume the default calling convention names for the standard RISC-V 32 and
    # 64-bit architectures
    'rv32': 'ilp32d',
    'rv64': 'lp64d',
}

def getAddBaseAddr(elf, baseaddr=None):
    '''
    # NOTE: This is only for prelink'd so's and exe's.  Make something for old style so.
    '''
    baseoff = 0
    logger.debug("baseaddr: %r\tbaseoff: 0x%x", baseaddr, baseoff)
    elfbaseaddr = elf.getBaseAddress()
    if baseaddr is None:
        baseaddr = elfbaseaddr

    if not elf.isPreLinked() and elf.isSharedObject():
        addbase = True
        baseoff = baseaddr

    elif elf.isRelocatable():
        addbase = True
        baseoff = 0

    else:
        addbase = False
        baseoff = baseaddr - elfbaseaddr

    logger.debug("baseaddr: %r\tbaseoff: 0x%x", baseaddr, baseoff)
    return addbase, baseoff, baseaddr

# which Dynamic Types require rebasing
dt_rebase = (
        Elf.DT_INIT, 
        Elf.DT_FINI, 
        Elf.DT_INIT_ARRAY, 
        Elf.DT_FINI_ARRAY, 
        Elf.DT_GNU_HASH,
        Elf.DT_STRTAB,
        Elf.DT_SYMTAB,
        Elf.DT_PLTGOT,
        Elf.DT_JMPREL,
        Elf.DT_REL,
        Elf.DT_VERNEED,
)
def loadElfIntoWorkspace(vw, elf, filename=None, baseaddr=None):
    # analysis of discovered functions and data locations should be stored until the end of loading
    logger.info("loadElfIntoWorkspace(filename=%r, baseaddr: %r", filename, baseaddr)
    data_ptrs = []
    new_pointers = []
    new_functions = []

    # get baseaddr and size, then make sure we have a good baseaddr
    filebaseaddr, size = getMemBaseAndSize(vw, elf, baseaddr=baseaddr)
    if baseaddr is None:
        baseaddr = filebaseaddr

    logger.debug('initial file baseva: 0x%x  size: 0x%x', baseaddr, size)
    baseaddr = vw.findFreeMemoryBlock(size, baseaddr)
    logger.debug("loading %r (size: 0x%x) at 0x%x", filename, size, baseaddr)

    arch = arch_names.get(elf.e_machine)
    if isinstance(arch, dict):
        arch = arch.get(elf.bits)
    if arch is None:
        raise Exception("Unsupported Architecture: %d (%d bits)\n" % (elf.e_machine, elf.bits))

    platform = elf.getPlatform()

    # setup needed platform/format
    vw.setMeta('Architecture', arch)
    vw.setMeta('Platform', platform)
    vw.setMeta('Format', 'elf')
    vw.parsedbin = elf
    # Treat the event system veeery carefully
    byts = elf.getFileBytes()
    vw.setMeta('FileBytes', v_parsers.compressBytes(byts))

    vw.setMeta('DefaultCall', archcalls.get(arch,'unknown'))

    vw.addNoReturnApi("*.abort")
    vw.addNoReturnApi("*.exit")
    vw.addNoReturnApi("*._exit")
    vw.addNoReturnApi("*.longjmp")
    vw.addNoReturnApi("*._setjmp")
    vw.addNoReturnApi("*.j__ZSt9terminatev")
    vw.addNoReturnApi("*.std::terminate(void)")
    vw.addNoReturnApi("*.__assert_fail")
    vw.addNoReturnApi("*.__stack_chk_fail")
    vw.addNoReturnApi("*.pthread_exit")
    vw.addNoReturnApi("*.longjmp")

    # for VivWorkspace, MSB==1, LSB==0... which is the same as True/False for Big-Endian
    vw.setEndian(elf.getEndian())

    # Base addr is earliest section address rounded to pagesize
    # Some ELF's require adding the baseaddr to most/all later addresses
    addbase, baseoff, baseaddr = getAddBaseAddr(elf, baseaddr)
    logger.warning("addbase: %r, baseoff: 0x%x, baseaddr: 0x%x", addbase, baseoff, baseaddr)

    elf.fd.seek(0)
    md5hash = v_parsers.md5Bytes(byts)
    sha256 = v_parsers.sha256Bytes(byts)

    if filename is None:
        # see if dynamics DT_SONAME holds a name for us
        for dyn in elf.getDynamics():
            if dyn.d_tag == Elf.DT_SONAME:
                filename = dyn.getName()

        # if all else fails, fallback
        if filename is None:
            filename = "elf_%.8x" % baseaddr

    fname = vw.addFile(filename.lower(), baseaddr, md5hash)
    vw.setFileMeta(fname, 'sha256', sha256)
    vw.setFileMeta(fname, 'relro', getRelRo(elf))
    vw.setFileMeta(fname, 'canaries', hasStackCanaries(vw))
    vw.setFileMeta(fname, 'nx', hasNX(elf))
    vw.setFileMeta(fname, 'pie', hasPIE(elf))
    vw.setFileMeta(fname, 'rpath', hasRPATH(elf))
    vw.setFileMeta(fname, 'runpath', hasRUNPATH(elf))
    vw.setFileMeta(fname, 'stripped', isStripped(elf))

    secnames = []
    for sec in elf.getSections():
        secnames.append(sec.getName())

    secs = elf.getSections()

    for mmapva, mmperms, mfname, mbytez, malign in getMemoryMapInfo(elf, fname, baseaddr):
        logger.debug("vw.addMemoryMap(0x%x, 0x%x, %r, 0x%x, 0x%x)", mmapva, mmperms, mfname, len(mbytez), malign)
        vw.addMemoryMap(mmapva, mmperms, mfname, mbytez, malign)

    # First add all section definitions so we have them
    for sec in secs:
        sname = sec.getName()
        size = sec.sh_size
        if sec.sh_addr == 0:
            continue # Skip non-memory mapped sections

        sva = sec.sh_addr
        sva += baseoff

        vw.addSegment(sva, size, sname, fname)

    # since getFileByVa is based on segments, and ELF Sections seldom cover all the
    # loadable memory space.... we'll add PT_LOAD Program Headers, only at the
    # end.  If we add them first, they're always the matching segments.  At the
    # end, they make more of a default segment
    pcount = 0
    if vw.getFileByVa(baseaddr) is None:
        for phdr in elf.getPheaders():
            if phdr.p_type != Elf.PT_LOAD:
                continue

            sva = phdr.p_vaddr
            sva += baseoff

            vw.addSegment(sva, phdr.p_memsz, 'PHDR%d' % pcount, fname)
            pcount += 1

    # load information from dynamics:
    f_init = elf.dyns.get(Elf.DT_INIT)
    if f_init is not None:
        f_init += baseoff
        vw.makeName(f_init, "init_function", filelocal=True, makeuniq=True)
        vw.addEntryPoint(f_init)

    f_fini = elf.dyns.get(Elf.DT_FINI)
    if f_fini is not None:
        f_fini += baseoff
        vw.makeName(f_fini, "fini_function", filelocal=True, makeuniq=True)
        vw.addEntryPoint(f_fini)

    f_inita = elf.dyns.get(Elf.DT_INIT_ARRAY)
    if f_inita is not None:
        f_initasz = elf.dyns.get(Elf.DT_INIT_ARRAYSZ)
        makeFunctionTable(elf, vw, f_inita, f_initasz, 'init_array', new_functions, new_pointers, baseoff)

    f_finia = elf.dyns.get(Elf.DT_FINI_ARRAY)
    if f_finia is not None:
        f_finiasz = elf.dyns.get(Elf.DT_FINI_ARRAYSZ)
        makeFunctionTable(elf, vw, f_finia, f_finiasz, 'fini_array', new_functions, new_pointers, baseoff)

    f_preinita = elf.dyns.get(Elf.DT_PREINIT_ARRAY)
    if f_preinita is not None:
<<<<<<< HEAD
        f_preinitasz = elf.dyns.get(Elf.DT_PREINIT_ARRAYSZ)
        makeFunctionTable(elf, vw, f_preinita, f_preinitasz, 'preinit_array', new_functions, new_pointers, baseaddr, addbase)
=======
        f_preinitasz = elf.dyns.get(Elf.DT_PREINIT_ARRAY)
        makeFunctionTable(elf, vw, f_preinita, f_preinitasz, 'preinit_array', new_functions, new_pointers, baseoff)
>>>>>>> 5a3d41ef

    # dynamic table
    phdr = elf.getDynPHdr()     # this is the Program Header which points at the DYNAMICS table, not the other way around.
    if phdr is not None:
        sva, size = phdr.p_vaddr, phdr.p_memsz
        sva += baseoff     # getDynInfo returns (offset, filesz)
        makeDynamicTable(vw, sva, sva+size, baseoff)
        # if there's no Dynamics PHDR, don't bother trying to parse it from Sections.  It doesn't exist.

    # dynstr table
    sva, size = elf.getDynStrTabInfo()
    if sva is not None:
        sva += baseoff
        makeStringTable(vw, sva, sva+size)

    # dynsyms table
    sva, symsz, size = elf.getDynSymTabInfo()
    if sva is not None:
        sva += baseoff
        [s for s in makeSymbolTable(vw, sva, sva+size)]

    # Now trigger section specific analysis
    # Test to make sure Dynamics info is king.  Sections info should not overwrite Dynamics
    for sec in secs:
        sname = sec.getName()
        size = sec.sh_size
        if sec.sh_addr == 0:
            continue # Skip non-memory mapped sections

        sva = sec.sh_addr
        sva += baseoff

        # if we've already defined a location at this address, skip it. (eg. DYNAMICS)
        if vw.getLocation(sva) == sva:
            continue

        if sname == ".interp":
            vw.makeString(sva)

        elif sname == ".init":
            init_tup = ("init_function", sva)
            if init_tup not in new_functions:
                vw.makeName(sva, "init_function", filelocal=True, makeuniq=True)
                new_functions.append(init_tup)

        elif sname == ".init_array":
            makeFunctionTable(elf, vw, sec.sh_addr, size, 'init_function', new_functions, new_pointers, baseoff)

        elif sname == ".fini":
            fini_tup = ("fini_function", sva)
            if fini_tup not in new_functions:
                vw.makeName(sva, "fini_function", filelocal=True, makeuniq=True)
                new_functions.append(fini_tup)

        elif sname == ".fini_array":
            makeFunctionTable(elf, vw, sec.sh_addr, size, 'fini_function', new_functions, new_pointers, baseoff)

        elif sname == ".dynamic":  # Imports
            makeDynamicTable(vw, sva, sva+size, baseoff)

        elif sname == ".dynstr":  # String table for dynamics
            makeStringTable(vw, sva, sva+size)

        elif sname == ".dynsym":
            [s for s in makeSymbolTable(vw, sva, sva+size)]

        # If the section is really a string table, do it
        if sec.sh_type == Elf.SHT_STRTAB:
            makeStringTable(vw, sva, sva+size)

        elif sec.sh_type == Elf.SHT_SYMTAB:
            makeSymbolTable(vw, sva, sva+size)

        elif sec.sh_type == Elf.SHT_REL:
            makeRelocTable(vw, sva, sva+size, baseoff)

        elif sec.sh_type == Elf.SHT_RELA:
            makeRelocTable(vw, sva, sva+size, baseoff, addend=True)

        if sec.sh_flags & Elf.SHF_STRINGS:
            makeStringTable(vw, sva, sva+size)

    # get "Dynamics" based items, like NEEDED libraries (dependencies)
    elfmeta = {}
    for d in elf.getDynamics():
        if d.d_tag == Elf.DT_NEEDED:
            name = d.getName()
            name = name.split('.')[0].lower()
            vw.addLibraryDependancy(name)
        else:
            logger.debug("DYNAMIC:\t%r", d)
        
        dval = d.d_value
        if d.d_tag in dt_rebase and addbase:
            dval += baseoff

        elfmeta[Elf.dt_names.get(d.d_tag)] = dval

    # TODO: create a VaSet instead? setMeta allows more free-form info,
    # but isn't currently accessible from the gui
    vw.setFileMeta(fname, 'ELF_DYNAMICS', elfmeta)
    vw.setFileMeta(fname, 'addbase', addbase)
    vw.setFileMeta(fname, 'baseoff', baseoff)

    # applyRelocs is specifically prior to "process Dynamic Symbols" because Dynamics-only symbols
    # (ie. not using Section Headers) may not get all the symbols.  Some ELF's simply list too
    # small a space using SYMTAB and SYMTABSZ
    postfix = applyRelocs(elf, vw, addbase, baseoff)

    # process Dynamic Symbols - this must happen *after* relocations, which can expand the size of this
    for s in elf.getDynSyms():
        stype = s.getInfoType()
        sva = s.st_value

        if sva == 0:
            continue

        sva += baseoff
        if sva == 0:
            continue

        dmglname = demangle(s.name)

        if stype == Elf.STT_FUNC or \
                (stype == Elf.STT_GNU_IFUNC and arch in ('i386', 'amd64')):   # HACK: linux is what we're really after.
            try:
                new_functions.append(("DynSym: STT_FUNC", sva))
                vw.addExport(sva, EXP_FUNCTION, dmglname, fname, makeuniq=True)
                vw.setComment(sva, s.name)
            except Exception as e:
                vw.vprint('addExport Failure: (%s) %s' % (s.name, e))

        elif stype == Elf.STT_OBJECT:
            if vw.isValidPointer(sva):
                try:
                    vw.addExport(sva, EXP_DATA, dmglname, fname, makeuniq=True)
                    vw.setComment(sva, s.name)
                except Exception:
                    vw.vprint('STT_OBJECT Warning: %s' % traceback.format_exc())

        elif stype == Elf.STT_HIOS:
            # So aparently Elf64 binaries on amd64 use HIOS and then
            # s.st_other cause that's what all the kewl kids are doing...
            sva = s.st_other
            sva += baseoff
            if vw.isValidPointer(sva):
                try:
                    new_functions.append(("DynSym: STT_HIOS", sva))
                    vw.addExport(sva, EXP_FUNCTION, dmglname, fname, makeuniq=True)
                    vw.setComment(sva, s.name)
                except Exception:
                    vw.vprint('STT_HIOS Warning:\n%s' % traceback.format_exc())

        elif stype == Elf.STT_MDPROC:    # there's only one that isn't HI or LO...
            sva = s.st_other
            sva += baseoff
            if vw.isValidPointer(sva):
                try:
                    vw.addExport(sva, EXP_DATA, dmglname, fname, makeuniq=True)
                    vw.setComment(sva, s.name)
                except Exception:
                    vw.vprint('STT_MDPROC Warning:\n%s' % traceback.format_exc())

        else:
            logger.debug("DYNSYM:\t%r\t%r\t%r\t%r", s, s.getInfoType(), 'other', hex(s.st_other))

        if dmglname in postfix:
            for rlva, addend in postfix[dmglname]:
                vw.addRelocation(rlva, RTYPE_BASEPTR, sva + addend - baseoff)

    vaSetNames = vw.getVaSetNames()
    if not 'FileSymbols' in vaSetNames:
        vw.addVaSet("FileSymbols", (("Name", VASET_STRING), ("va", VASET_ADDRESS)))
    if not 'WeakSymbols' in vaSetNames:
        vw.addVaSet("WeakSymbols", (("Name", VASET_STRING), ("va", VASET_ADDRESS)))

    # apply symbols to workspace (if any)
    relocs = [r for idx, r in elf.getRelocs()]
    impvas = [va for va, x, y, z in vw.getImports()]
    expvas = [va for va, x, y, z in vw.getExports()]
    for s in elf.getSymbols():
        sva = s.st_value
        shndx = s.st_shndx
        if elf.isRelocatable():
            if shndx == elf_lookup.SHN_ABS:
                pass
            elif shndx in elf_lookup.shn_special_section_indices:
                # TODO: We should do things with SHN_ABS
                pass
            else:
                section = elf.getSectionByIndex(shndx)
                if section:
                    sva += section.sh_addr

        dmglname = demangle(s.name)
        logger.debug('symbol val: 0x%x\ttype: %r\tbind: %r\t name: %r', sva,
                                                                        Elf.st_info_type.get(s.getInfoType(), s.st_info),
                                                                        Elf.st_info_bind.get(s.getInfoBind(), s.st_other),
                                                                        s.name)

        symtype = s.getInfoType()
        if symtype == Elf.STT_FILE:
            vw.setVaSetRow('FileSymbols', (dmglname, sva))
            continue

        elif symtype == Elf.STT_NOTYPE:
            # mapping symbol
            if arch in ('arm', 'thumb', 'thumb16'):
                symname = s.getName()
                sva += baseoff
                if symname == '$a':
                    # ARM code
                    logger.info('mapping (NOTYPE) ARM symbol: 0x%x: %r', sva, dmglname)
                    new_functions.append(("Mapping Symbol: $a", sva))

                elif symname == '$t':
                    # Thumb code
                    logger.info('mapping (NOTYPE) Thumb symbol: 0x%x: %r', sva, dmglname)
                    new_functions.append(("Mapping Symbol: $t", sva + 1))

                elif symname == '$d':
                    # Data Items (eg. literal pool)
                    logger.info('mapping (NOTYPE) data symbol: 0x%x: %r', sva, dmglname)
                    data_ptrs.append(sva)
        elif symtype == Elf.STT_OBJECT:
            symname = s.getName()
            sva += baseoff
            if symname:
                vw.makeName(sva, symname, filelocal=True, makeuniq=True)
                valu = vw.readMemoryPtr(sva)
                if not vw.isValidPointer(valu) and s.st_size == vw.psize:
                    vw.makePointer(sva, follow=False)
                else:
                    '''
                    Most of this is replicated in makePointer with follow=True. We specifically don't use that,
                    since that kicks off a bunch of other analysis that isn't safe to run yet (it blows up in
                    fun ways), but we still want these locations made first, so that other analysis modules know
                    to not monkey with these and so I can set sizes and what not.
                    And while ugly, this does cover a couple nice use cases like pointer tables/arrays of pointers being present.
                    '''
                    if not valu:
                        # do a double check to make sure we can even make a pointer this large
                        # because some relocations like __FRAME_END__ might end up short
                        psize = vw.getPointerSize()
                        byts = vw.readMemory(sva, psize)
                        if len(byts) == psize:
                            new_pointers.append((sva, valu, symname))
                    elif vw.isProbablyUnicode(sva):
                        vw.makeUnicode(sva, size=s.st_size)
                    elif vw.isProbablyString(sva):
                        vw.makeString(sva, size=s.st_size)
                    elif s.st_size % vw.getPointerSize() == 0 and s.st_size >= vw.getPointerSize():
                        # so it could be something silly like an array
                        for addr in range(sva, sva+s.st_size, vw.psize):
                            valu = vw.readMemoryPtr(addr)
                            if vw.isValidPointer(valu):
                                new_pointers.append((addr, valu, symname))
                    else:
                        vw.makeNumber(sva, size=s.st_size)

        # if the symbol has a value of 0, it is likely a relocation point which gets updated
        sname = demangle(s.name)
        if sva == 0:
            for reloc in relocs:
                rname = demangle(reloc.name)
                if rname == sname:
                    sva = reloc.r_offset
                    logger.info('sva==0, using relocation name: %x: %r', sva, rname)
                    break

        dmglname = demangle(sname)

        # TODO: make use of _ZTSN (typeinfo) and _ZTVN (vtable) entries if name demangles cleanly

        sva += baseoff
        if vw.isValidPointer(sva) and len(dmglname):
            try:
                if s.getInfoBind() == Elf.STB_WEAK:
                    logger.info('WEAK symbol: 0x%x: %r', sva, sname)
                    vw.setVaSetRow('WeakSymbols', (sname, sva))
                    dmglname = '__weak_' + dmglname

                if sva in impvas or sva in expvas:
                    imps = [imp for imp in vw.getImports() if imp[0] == sva]
                    exps = [exp for exp in vw.getExports() if exp[0] == sva]
                    logger.debug('skipping Symbol naming for existing Import/Export: 0x%x (%r) (%r) (%r)', sva, s.name, imps, exps)
                else:
                    vw.makeName(sva, dmglname, filelocal=True, makeuniq=True)

            except Exception as e:
                logger.warning("%s" % str(e))

        if s.getInfoType() == Elf.STT_FUNC:
            new_functions.append(("STT_FUNC", sva))

    eentry = baseoff + elf.e_entry

    if vw.isValidPointer(eentry):
        vw.addExport(eentry, EXP_FUNCTION, '__entry', fname)
        new_functions.append(("ELF Entry", eentry))

    if vw.isValidPointer(baseaddr):
        sname = 'elf.Elf%d' % (vw.getPointerSize() * 8)
        vw.makeStructure(baseaddr, sname)

    # mark all the entry points for analysis later
    for cmnt, fva in new_functions:
        # If the address of the potential new function is the ELF base address
        # (therefore something that had an offset of 0, and points to the ELF
        # header itself), skip it
        if fva == baseaddr:
            continue

        logger.info('adding function from ELF metadata: 0x%x (%s)', fva, cmnt)
        vw.addEntryPoint(fva)   # addEntryPoint queue's code analysis for later in the analysis pass

    # mark all the pointers for analysis later
    for va, tva, pname in new_pointers:
        logger.info('adding pointer 0x%x -> 0x%x', va, tva)
        vw.setVaSetRow('PointersFromFile', (va, tva, fname, pname))

    return fname


def applyRelocs(elf, vw, addbase=False, baseoff=0):
    '''
    process relocations / strings (relocs use Dynamic Symbols)
    '''
    postfix = collections.defaultdict(list)
    arch = arch_names.get(elf.e_machine)
    othr = None
    for secidx, r in elf.getRelocs():
        rtype = r.getType()
        rlva = r.r_offset
        rlva += baseoff
        try:
            # If it has a name, it's an externally resolved "import" entry,
            # otherwise, just a regular reloc
            name = r.getName()
            dmglname = demangle(name)
            logger.debug('relocs: 0x%x: %s (%s)', rlva, dmglname, name)
            if arch in ('i386', 'amd64'):
                if name:
                    #if dmglname ==
                    if rtype == Elf.R_X86_64_IRELATIVE:
                        # before making import, let's fix up the pointer as a BASEPTR Relocation
                        ptr = r.r_addend
                        rloc = vw.addRelocation(rlva, RTYPE_BASEPTR, ptr)
                        if rloc:
                            logger.info('Reloc: R_X86_64_IRELATIVE 0x%x', rlva)

                    if rtype in (Elf.R_386_JMP_SLOT, Elf.R_X86_64_GLOB_DAT, Elf.R_X86_64_IRELATIVE):
                        logger.info('Reloc: making Import 0x%x (name: %s/%s) ', rlva, name, dmglname)
                        vw.makeImport(rlva, "*", dmglname)
                        vw.setComment(rlva, name)

                    elif rtype == Elf.R_386_COPY:  # Also covers X86_64_COPY
                        # the linker is responsible for filling these in so we probably won't have these
                        vw.addRelocation(rlva, RTYPE_BASERELOC, 0)

                    elif rtype == Elf.R_386_32:  # Also covers X86_64_64
                        # a direct punch in plus an addend
                        # but things like libstc++ use this type for vtables in the rel.dyn
                        # section without actually specifying an addend
                        postfix[dmglname].append((rlva, getattr(r, 'r_addend', 0)))

                    else:
                        logger.warning('unknown reloc type: %d %s (at %s)', rtype, name, hex(rlva))
                        logger.info(r.tree())

                else:
                    if rtype == Elf.R_386_RELATIVE: # R_X86_64_RELATIVE is the same number
                        ptr = vw.readMemoryPtr(rlva)
                        logger.info('R_386_RELATIVE: adding Relocation 0x%x -> 0x%x (name: %s) ', rlva, ptr, dmglname)
                        vw.addRelocation(rlva, RTYPE_BASEPTR, ptr)

                    elif arch == 'amd64' and rtype == Elf.R_X86_64_32S:
                        # the same as R_386_32 except we don't always get a name.
                        ptr = r.r_addend
                        symbol = elf.getSymbols()[r.getSymTabIndex()]
                        valu = symbol.st_value
                        if symbol.getInfoType() == elf_lookup.STT_SECTION:
                            ref = elf.getSectionByIndex(symbol.st_shndx)
                            if ref:
                                valu = ref.sh_addr
                        vw.addRelocation(rlva, RTYPE_BASEOFF, data=symbol.st_value + ptr, size=4)

                    elif rtype == Elf.R_X86_64_IRELATIVE:
                        # first make it a relocation that is based on the imagebase
                        ptr = r.r_addend
                        logger.info('R_X86_64_IRELATIVE: adding Relocation 0x%x -> 0x%x (name: %r %r) ', rlva, ptr, name, dmglname)
                        rloc = vw.addRelocation(rlva, RTYPE_BASEPTR, ptr)
                        if rloc is not None:
                            continue

                        # next get the target and find a name, since the reloc itself doesn't have one
                        tgt = vw.readMemoryPtr(rlva)
                        tgtname = vw.getName(tgt)
                        if tgtname is not None:
                            logger.info('   name(0x%x): %r', tgt, tgtname)
                            fn, symname = tgtname.split('.', 1)
                            logger.info('Reloc: making Import 0x%x (name: %s.%s) ', rlva, fn, symname)
                            vw.makeImport(rlva, fn, symname)
                    # TODO: This isn't strictly wrong, but does induce graph building errors
                    #elif rtype == Elf.R_X86_64_PLT32:
                    #    # plt + addend- secoff
                    #    addend = r.r_addend
                    #    plt = elf.getSection('.plt')
                    #    if plt:
                    #        addend += plt.sh_addr
                    #    if othr:
                    #        addend -= othr.sh_addr
                    #    vw.addRelocation(rlva, RTYPE_BASEPTR, data=addend, size=4)
                    elif rtype == Elf.R_X86_64_TPOFF64:
                        pass
                    elif rtype == Elf.R_386_TLS_DTPMOD32:
                        pass
                    else:
                        logger.warning('unknown reloc type: %d %s (at %s)', rtype, name, hex(rlva))
                        logger.warning(r.tree())


            if arch in ('arm', 'thumb', 'thumb16'):
                # ARM REL entries require an addend that could be stored as a
                # number or an instruction!
                import envi.archs.arm.const as eaac
                if r.vsHasField('addend'):
                    # this is a RELA object, bringing its own addend field!
                    addend = r.addend
                else:
                    # otherwise, we have to check the stored value for number or instruction
                    # if it's an instruction, we have to use the immediate value and then
                    # figure out if it's negative based on the instruction!
                    try:
                        temp = vw.readMemoryPtr(rlva)
                        if rtype in Elf.r_armclasses[Elf.R_ARMCLASS_DATA] or rtype in Elf.r_armclasses[Elf.R_ARMCLASS_MISC]:
                            # relocation points to a DATA or MISCELLANEOUS location
                            addend = temp
                        else:
                            # relocation points to a CODE location (ARM, THUMB16, THUMB32)
                            op = vw.parseOpcode(rlva)
                            for oper in op.opers:
                                if hasattr(oper, 'val'):
                                    addend = oper.val
                                    break

                                elif hasattr(oper, 'offset'):
                                    addend = oper.offset
                                    break

                            lastoper = op.opers[-1]
                            if op.mnem.startswith('sub') or \
                                    op.mnem in ('ldr', 'str') and \
                                    hasattr(lastoper, 'pubwl') and \
                                    not (lastoper.pubwl & eaac.PUxWL_ADD):
                                        addend = -addend
                    except Exception as e:
                        logger.exception("ELF: Reloc Addend determination: %s", e)
                        addend = temp

                logger.debug('addend: 0x%x', addend)

                if rtype == Elf.R_ARM_JUMP_SLOT:
                    symidx = r.getSymTabIndex()
                    sym = elf.getDynSymbol(symidx)
                    ptr = sym.st_value

                    # quick check to make sure we don't provide this symbol
                    # some toolchains like to point the GOT back at it's PLT entry
                    # that does *not* mean it's not an IMPORT
                    if ptr and not isPLT(vw, ptr):
                        logger.info('R_ARM_JUMP_SLOT: adding Relocation 0x%x -> 0x%x (%s) ', rlva, ptr, dmglname)
                        # even if addRelocation fails, still make the name, same thing down in GLOB_DAT
                        if addbase:
                            vw.addRelocation(rlva, vivisect.RTYPE_BASEPTR, ptr)
                        else:
                            vw.addRelocation(rlva, vivisect.RTYPE_BASERELOC, ptr)
                        pname = "ptr_%s_%.8x" % (name, rlva)
                        if vw.vaByName(pname) is None:
                            vw.makeName(rlva, pname)

                        # name the target as well
                        ptr += baseoff
                        # normalize thumb addresses
                        ptr &= -2
                        vw.makeName(ptr, name)
                        vw.setComment(ptr, dmglname)

                    else:
                        logger.info('R_ARM_JUMP_SLOT: adding Import 0x%x (%s) ', rlva, dmglname)
                        vw.makeImport(rlva, "*", dmglname)
                        vw.setComment(rlva, name)

                elif rtype == Elf.R_ARM_GLOB_DAT:
                    symidx = r.getSymTabIndex()
                    sym = elf.getDynSymbol(symidx)
                    ptr = sym.st_value

                    if ptr:
                        logger.info('R_ARM_GLOB_DAT: adding Relocation 0x%x -> 0x%x (%s) ', rlva, ptr, dmglname)
                        if addbase:
                            vw.addRelocation(rlva, vivisect.RTYPE_BASEPTR, ptr)
                        else:
                            vw.addRelocation(rlva, vivisect.RTYPE_BASERELOC, ptr)
                        pname = "ptr_%s" % name

                        if vw.vaByName(pname) is None:
                            vw.makeName(rlva, pname)

                        ptr += baseoff
                        vw.makeImport(ptr, "*", dmglname)
                        vw.setComment(ptr, name)

                    else:
                        logger.info('R_ARM_GLOB_DAT: adding Import 0x%x (%s) ', rlva, dmglname)
                        vw.makeImport(rlva, "*", dmglname)
                        vw.setComment(rlva, name)

                elif rtype == Elf.R_ARM_ABS32:
                    symidx = r.getSymTabIndex()
                    sym = elf.getDynSymbol(symidx)
                    ptr = sym.st_value

                    if ptr:
                        logger.info('R_ARM_ABS32: adding Relocation 0x%x -> 0x%x (%s) ', rlva, ptr, dmglname)
                        vw.addRelocation(rlva, vivisect.RTYPE_BASEPTR, ptr)
                        pname = "ptr_%s" % name
                        if vw.vaByName(pname) is None and len(name):
                            vw.makeName(rlva, pname)

                    else:
                        logger.info('R_ARM_ABS32: adding Import 0x%x (%s) ', rlva, dmglname)
                        vw.makeImport(rlva, "*", dmglname)
                        vw.setComment(rlva, name)

                    vw.setComment(rlva, dmglname)

                elif rtype == Elf.R_ARM_RELATIVE:   # Adjust locations for the rebasing
                    ptr = vw.readMemoryPtr(rlva)
                    logger.info('R_ARM_RELATIVE: adding Relocation 0x%x -> 0x%x (name: %s) ', rlva, ptr, dmglname)
                    vw.addRelocation(rlva, vivisect.RTYPE_BASEPTR, ptr)
                    if len(name):
                        vw.makeName(rlva, dmglname, makeuniq=True)
                        vw.setComment(rlva, name)

                elif rtype == Elf.R_ARM_COPY:
                    pass

                else:
                    logger.warning('unknown reloc type: %d %s (at %s)', rtype, name, hex(rlva))
                    logger.info(r.tree())

        except vivisect.InvalidLocation as e:
            logger.warning("NOTE\t%r", e)

    return postfix

def isPLT(vw, va):
    '''
    Do a decent check to see if this va is in a PLT section
    '''
    seg = vw.getSegment(va)
    if seg is None:
        return False
    if seg[2].startswith('.plt'):
        return True
    return False

def normName(name):
    '''
    Normalize symbol names.  ie. drop the @@GOBBLEDEGOOK from the end
    '''
    atidx = name.find('@@')
    if atidx > -1:
        name = name[:atidx]
    return name

def demangle(name):
    '''
    Translate C++ mangled name back into the verbose C++ symbol name (with helpful type info)
    '''
    name = normName(name)

    try:
        import cxxfilt
        name = cxxfilt.demangle(name)
    except Exception as e:
        logger.debug('failed to demangle name (%r): %r', name, e)

    return name

def getRelRo(elf):
    status = 0
    for phdr in elf.getPheaders():
        if phdr.p_type == Elf.PT_GNU_RELRO:
            status = 1
            break

    if status:
        for dyn in elf.getDynamics():
            if dyn.d_tag == Elf.DT_FLAGS:
                if dyn.d_value == Elf.DF_BIND_NOW:
                    status = 2

    return ('NONE', 'Partial', 'FULL')[status]

def hasStackCanaries(vw):
    '''
    Check through imports looking for __stack_chk_fail
    '''
    for impva, impsz, imptype, impname in vw.getImports():
        if impname == '*.__stack_chk_fail':
            return True

    return False

def hasNX(elf):
    '''
    Check through ELF Pheaders
    '''
    for phdr in elf.getPheaders():
        if phdr.p_type == Elf.PT_GNU_STACK:
            if phdr.p_flags == 6:
                return True

    return False

def hasPIE(elf):
    '''
    Check through ELF Headers and Dynamics
    '''
    if elf.e_type == Elf.ET_DYN:
        if elf.dyns.get(Elf.DT_DEBUG) is not None:
            return True
        return "DSO"

    return False

def hasRPATH(elf):
    '''
    Check through ELF Dynamics
    '''
    if elf.dyns.get(Elf.DT_RPATH) is not None:
        return True

    return False

def hasRUNPATH(elf):
    '''
    Check through ELF Dynamics
    '''
    if elf.dyns.get(Elf.DT_RUNPATH) is not None:
        return True

    return False

def isStripped(elf):
    '''
    Check through ELF Symbols
    '''
    if len(elf.getSymbols()) == 0:
        return True

    return False


'''
Base Offsets are complicated, so let's break them down a bit.

Base Offsets originally refered to whether to add a base address to values to come up with a virtual address.
Variations of ELFs that regularly cause problems/differences:
    * Shared Objects
    * Kernel Modules / Object files
    * Prelinked SO's and EXEs

Accesses which are impacted by these addresses/offsets:
    * Pointer to Program Headers
    * Pointer to Section Headers
    * Program Headers
    * Sections
    * Dynamics Table
    * Dynamics Entries (see dt_rebase for existing list which require adding base offsets)
    Via either Sections or Dynamics:
        * String Table(s)
        * Symbol Table(s)
        * Relocs Table(s)
        * GOT
        * PLT
        * INIT / FINI
        * INIT_ARRAY / FINI_ARRAY / PREINIT_ARRAY
        * ???  Dwarf?

If a file isn't intended for relocation, this can cause problems because:
    * Pointers can be hard-coded into the instructions themselves
    * ELF headers/Dynamics can not understand the relocatable parts

    
'''<|MERGE_RESOLUTION|>--- conflicted
+++ resolved
@@ -409,13 +409,8 @@
 
     f_preinita = elf.dyns.get(Elf.DT_PREINIT_ARRAY)
     if f_preinita is not None:
-<<<<<<< HEAD
         f_preinitasz = elf.dyns.get(Elf.DT_PREINIT_ARRAYSZ)
-        makeFunctionTable(elf, vw, f_preinita, f_preinitasz, 'preinit_array', new_functions, new_pointers, baseaddr, addbase)
-=======
-        f_preinitasz = elf.dyns.get(Elf.DT_PREINIT_ARRAY)
         makeFunctionTable(elf, vw, f_preinita, f_preinitasz, 'preinit_array', new_functions, new_pointers, baseoff)
->>>>>>> 5a3d41ef
 
     # dynamic table
     phdr = elf.getDynPHdr()     # this is the Program Header which points at the DYNAMICS table, not the other way around.
