--- conflicted
+++ resolved
@@ -119,22 +119,15 @@
 
 
 arch_names = {
-<<<<<<< HEAD
-    Elf.EM_ARM:'arm',
-    Elf.EM_386:'i386',
-    Elf.EM_X86_64:'amd64',
-    Elf.EM_MSP430:'msp430',
-    Elf.EM_PPCE:'ppc32-embedded',
-    Elf.EM_PPC64E:'ppc-embedded',
-    Elf.EM_PPC:'ppc32-server',
-    Elf.EM_PPC64:'ppc-server',
-    Elf.EM_ARM_AARCH64:'aarch64',
-=======
     Elf.EM_ARM: 'arm',
     Elf.EM_386: 'i386',
     Elf.EM_X86_64: 'amd64',
     Elf.EM_MSP430: 'msp430',
->>>>>>> 93a0644e
+    Elf.EM_PPCE: 'ppc32-embedded',
+    Elf.EM_PPC64E: 'ppc-embedded',
+    Elf.EM_PPC: 'ppc32-server',
+    Elf.EM_PPC64: 'ppc-server',
+    Elf.EM_ARM_AARCH64: 'aarch64',
 }
 # FIXME: interpret ELF headers to configure VLE pages
 
@@ -151,8 +144,7 @@
 
     return arch
 
-<<<<<<< HEAD
-=======
+
 archcalls = {
     'i386': 'cdecl',
     'amd64': 'sysvamd64call',
@@ -160,7 +152,7 @@
     'thumb': 'armcall',
     'thumb16': 'armcall',
 }
->>>>>>> 93a0644e
+
 
 def loadElfIntoWorkspace(vw, elf, filename=None, baseaddr=None):
     # analysis of discovered functions and data locations should be stored until the end of loading
@@ -228,17 +220,12 @@
     vw.setFileMeta(fname, 'runpath', hasRUNPATH(elf))
     vw.setFileMeta(fname, 'stripped', isStripped(elf))
 
-<<<<<<< HEAD
-    strtabs = {}
-=======
     secnames = []
     for sec in elf.getSections():
         secnames.append(sec.getName())
 
     pgms = elf.getPheaders()
->>>>>>> 93a0644e
     secs = elf.getSections()
-    pgms = elf.getPheaders()
 
     for pgm in pgms:
         if pgm.p_type == Elf.PT_LOAD:
