import struct
import logging
import traceback
import collections

import Elf

import envi.bits as e_bits
import envi.const as e_const

import vivisect
import vivisect.parsers as v_parsers
<<<<<<< HEAD
import vivisect.parsers.dwarf as v_p_dwarf
import envi.bits as e_bits
=======
>>>>>>> 29697858

from vivisect.const import *

from io import BytesIO


logger = logging.getLogger(__name__)

# FIXME: So this is terrible, but until we unite everything under one package
# namespace to rule them all, we need this to avoid a stupid amount of logspam
# but we can't just force things under
elog = logging.getLogger(Elf.__name__)
elog.setLevel(logger.getEffectiveLevel())


def parseFile(vw, filename, baseaddr=None):
    fd = open(filename, 'rb')
    elf = Elf.Elf(fd)
    return loadElfIntoWorkspace(vw, elf, filename=filename, baseaddr=baseaddr)

def parseBytes(vw, bytes, baseaddr=None):
    fd = BytesIO(bytes)
    elf = Elf.Elf(fd)
    return loadElfIntoWorkspace(vw, elf, baseaddr=baseaddr)

def parseFd(vw, fd, filename=None, baseaddr=None):
    fd.seek(0)
    elf = Elf.Elf(fd)
    return loadElfIntoWorkspace(vw, elf, filename=filename, baseaddr=baseaddr)

def parseMemory(vw, memobj, baseaddr):
    raise Exception('FIXME implement parseMemory for elf!')

def makeStringTable(vw, va, maxva):

    while va < maxva:
        if vw.readMemory(va, 1) == "\x00":
            va += 1
            continue
        else:
            try:
                if vw.isLocation(va):
                    return
                l = vw.makeString(va)
                va += l[vivisect.L_SIZE]
            except Exception as e:
                logger.warning("makeStringTable\t%r", e)
                return

def makeSymbolTable(vw, va, maxva):
    ret = []
    sname = 'elf.Elf%dSymbol' % (vw.getPointerSize() * 8)
    while va < maxva:
        s = vw.makeStructure(va, sname)
        ret.append(s)
        va += len(s)
    return ret

def makeDynamicTable(vw, va, maxva):
    ret = []
    sname = 'elf.Elf%dDynamic' % (vw.getPointerSize() * 8)
    while va < maxva:
        s = vw.makeStructure(va, sname)
        ret.append(s)
        dtag = s.d_tag
        dtype = Elf.dt_types.get(dtag, "Unknown Dynamic Type")
        vw.setComment(va, dtype)
        va += len(s)
        if dtag == Elf.DT_NULL:
            break
    return ret

def makeRelocTable(vw, va, maxva, addbase, baseaddr, addend=False):
    if addend:
        sname = 'elf.Elf%dReloca' % (vw.getPointerSize() * 8)
    else:
        sname = 'elf.Elf%dReloc' % (vw.getPointerSize() * 8)

    while va < maxva:
        s = vw.makeStructure(va, sname)
        tname = Elf.r_types_386.get(Elf.getRelocType(s.r_info), "Unknown Type")
        vw.setComment(va, tname)
        va += len(s)

def makeFunctionTable(elf, vw, tbladdr, size, tblname, funcs, ptrs, baseaddr=0, addbase=False):
    logger.debug('makeFunctionTable(tbladdr=0x%x, size=0x%x, tblname=%r,  baseaddr=0x%x)', tbladdr, size, tblname, baseaddr)
    psize = vw.getPointerSize()
    fmtgrps = e_bits.fmt_chars[vw.getEndian()]
    pfmt = fmtgrps[psize]
    secbytes = elf.readAtRva(tbladdr, size)
    if addbase:
        tbladdr += baseaddr

    ptr_count = 0
    for off in range(0, size, psize):
        addr, = struct.unpack_from(pfmt, secbytes, off)
        if addbase:
            addr += baseaddr

        nstub = tblname + "_%d"
        pname = nstub % ptr_count

        vw.makeName(addr, pname, filelocal=True)
        ptrs.append((tbladdr + off, addr, pname))
        funcs.append((pname, addr))
        ptr_count += 1


arch_names = {
    Elf.EM_ARM: 'arm',
    Elf.EM_386: 'i386',
    Elf.EM_X86_64: 'amd64',
    Elf.EM_MSP430: 'msp430',
}

archcalls = {
    'i386': 'cdecl',
    'amd64': 'sysvamd64call',
    'arm': 'armcall',
    'thumb': 'armcall',
    'thumb16': 'armcall',
}

def loadElfIntoWorkspace(vw, elf, filename=None, baseaddr=None):
    # analysis of discovered functions and data locations should be stored until the end of loading
    data_ptrs = []
    new_pointers = []
    new_functions = []

    arch = arch_names.get(elf.e_machine)
    if arch is None:
       raise Exception("Unsupported Architecture: %d\n", elf.e_machine)

    platform = elf.getPlatform()

    # setup needed platform/format
    vw.setMeta('Architecture', arch)
    vw.setMeta('Platform', platform)
    vw.setMeta('Format', 'elf')
    vw.parsedbin = elf
    # Treat the event system veeery carefully
    byts = elf.getFileBytes()
    vw.setMeta('FileBytes', v_parsers.compressBytes(byts))

    vw.setMeta('DefaultCall', archcalls.get(arch,'unknown'))

    vw.addNoReturnApi("*.abort")
    vw.addNoReturnApi("*.exit")
    vw.addNoReturnApi("*._exit")
    vw.addNoReturnApi("*.longjmp")
    vw.addNoReturnApi("*._setjmp")
    vw.addNoReturnApi("*.j__ZSt9terminatev")
    vw.addNoReturnApi("*.std::terminate(void)")
    vw.addNoReturnApi("*.__assert_fail")
    vw.addNoReturnApi("*.__stack_chk_fail")
    vw.addNoReturnApi("*.pthread_exit")

    # for VivWorkspace, MSB==1, LSB==0... which is the same as True/False
    vw.setEndian(elf.getEndian())

    # Base addr is earliest section address rounded to pagesize
    # NOTE: This is only for prelink'd so's and exe's.  Make something for old style so.
    addbase = False
    if not elf.isPreLinked() and elf.isSharedObject():
        addbase = True
    if baseaddr is None:
        baseaddr = elf.getBaseAddress()

    elf.fd.seek(0)
    md5hash = v_parsers.md5Bytes(byts)
    sha256 = v_parsers.sha256Bytes(byts)

    if filename is None:
        # see if dynamics DT_SONAME holds a name for us
        for dyn in elf.getDynamics():
            if dyn.d_tag == Elf.DT_SONAME:
                filename = dyn.getName()

        # if all else fails, fallback
        if filename is None:
            filename = "elf_%.8x" % baseaddr

    fname = vw.addFile(filename.lower(), baseaddr, md5hash)
    vw.setFileMeta(fname, 'sha256', sha256)
    vw.setFileMeta(fname, 'relro', getRelRo(elf))
    vw.setFileMeta(fname, 'canaries', hasStackCanaries(vw))
    vw.setFileMeta(fname, 'nx', hasNX(elf))
    vw.setFileMeta(fname, 'pie', hasPIE(elf))
    vw.setFileMeta(fname, 'rpath', hasRPATH(elf))
    vw.setFileMeta(fname, 'runpath', hasRUNPATH(elf))
    vw.setFileMeta(fname, 'stripped', isStripped(elf))

    secnames = []
    for sec in elf.getSections():
        secnames.append(sec.getName())

    pgms = elf.getPheaders()
    secs = elf.getSections()

    for pgm in pgms:
        if pgm.p_type == Elf.PT_LOAD:
            if pgm.p_memsz == 0:
                continue
            logger.info('Loading: %s', pgm)
            bytez = elf.readAtOffset(pgm.p_offset, pgm.p_filesz)
            bytez += b'\x00' * (pgm.p_memsz - pgm.p_filesz)
            pva = pgm.p_vaddr
            if addbase:
                pva += baseaddr
            vw.addMemoryMap(pva, pgm.p_flags & 0x7, fname, bytez, align=e_const.PAGE_SIZE)
        else:
            logger.info('Skipping: %s', pgm)

    if len(pgms) == 0:
        # fall back to loading sections as best we can...
        vw.vprint('elf: no program headers found!')

        maps = [ [s.sh_offset,s.sh_size] for s in secs if s.sh_offset and s.sh_size ]
        maps.sort()

        merged = []
        for i in range(len(maps)):

            if merged and maps[i][0] == (merged[-1][0] + merged[-1][1]):
                merged[-1][1] += maps[i][1]
                continue

            merged.append( maps[i] )

        baseaddr = 0x05000000
        for offset,size in merged:
            bytez = elf.readAtOffset(offset,size)
            vw.addMemoryMap(baseaddr + offset, 0x7, fname, bytez)

        for sec in secs:
            if sec.sh_offset and sec.sh_size:
                sec.sh_addr = baseaddr + sec.sh_offset


    # First add all section definitions so we have them
    for sec in secs:
        sname = sec.getName()
        size = sec.sh_size
        if sec.sh_addr == 0:
            continue # Skip non-memory mapped sections

        sva = sec.sh_addr
        if addbase:
            sva += baseaddr

        vw.addSegment(sva, size, sname, fname)

    # since getFileByVa is based on segments, and ELF Sections seldom cover all the
    # loadable memory space.... we'll add PT_LOAD Program Headers, only at the
    # end.  If we add them first, they're always the matching segments.  At the 
    # end, they make more of a default segment
    pcount = 0
    if vw.getFileByVa(baseaddr) is None:
        for phdr in elf.getPheaders():
            if phdr.p_type != Elf.PT_LOAD:
                continue

            sva = phdr.p_vaddr
            if addbase:
                sva += baseaddr

            vw.addSegment(sva, phdr.p_memsz, 'PHDR%d' % pcount, fname)
            pcount += 1

    # load information from dynamics:
    f_init = elf.dyns.get(Elf.DT_INIT)
    if f_init is not None:
        if addbase:
            f_init += baseaddr
        vw.makeName(f_init, "init_function", filelocal=True)
        vw.addEntryPoint(f_init)

    f_fini = elf.dyns.get(Elf.DT_FINI)
    if f_fini is not None:
        if addbase:
            f_fini += baseaddr
        vw.makeName(f_fini, "fini_function", filelocal=True)
        vw.addEntryPoint(f_fini)

    f_inita = elf.dyns.get(Elf.DT_INIT_ARRAY)
    if f_inita is not None:
        f_initasz = elf.dyns.get(Elf.DT_INIT_ARRAYSZ)
        makeFunctionTable(elf, vw, f_inita, f_initasz, 'init_array', new_functions, new_pointers, baseaddr, addbase)

    f_finia = elf.dyns.get(Elf.DT_FINI_ARRAY)
    if f_finia is not None:
        f_finiasz = elf.dyns.get(Elf.DT_FINI_ARRAYSZ)
        makeFunctionTable(elf, vw, f_finia, f_finiasz, 'fini_array', new_functions, new_pointers, baseaddr, addbase)

    f_preinita = elf.dyns.get(Elf.DT_PREINIT_ARRAY)
    if f_preinita is not None:
        f_preinitasz = elf.dyns.get(Elf.DT_PREINIT_ARRAY)
        makeFunctionTable(elf, vw, f_preinita, f_preinitasz, 'preinit_array', new_functions, new_pointers, baseaddr, addbase)

    # dynamic table
    phdr = elf.getDynPHdr()    # file offset?
    if phdr is not None:
        sva, size = phdr.p_vaddr, phdr.p_memsz
        if addbase:
            sva += baseaddr     # getDynInfo returns (offset, filesz)
        makeDynamicTable(vw, sva, sva+size)
        # if there's no Dynamics PHDR, don't bother trying to parse it from Sections.  It doesn't exist.

    # dynstr table
    sva, size = elf.getDynStrTabInfo()
    if sva is not None:
        if addbase:
            sva += baseaddr
        makeStringTable(vw, sva, sva+size)

    # dynsyms table
    sva, symsz, size = elf.getDynSymTabInfo()
    if sva is not None:
        if addbase:
            sva += baseaddr
        [s for s in makeSymbolTable(vw, sva, sva+size)]

    # Now trigger section specific analysis
    # Test to make sure Dynamics info is king.  Sections info should not overwrite Dynamics
    for sec in secs:
        sname = sec.getName()
        size = sec.sh_size
        if sec.sh_addr == 0:
            continue # Skip non-memory mapped sections

        sva = sec.sh_addr
        if addbase:
            sva += baseaddr

        # if we've already defined a location at this address, skip it. (eg. DYNAMICS)
        if vw.getLocation(sva) == sva:
            continue

        if sname == ".interp":
            vw.makeString(sva)

        elif sname == ".init":
            init_tup = ("init_function", sva)
            if init_tup not in new_functions:
                vw.makeName(sva, "init_function", filelocal=True, makeuniq=True)
                new_functions.append(init_tup)

        elif sname == ".init_array":
            makeFunctionTable(elf, vw, sec.sh_addr, size, 'init_function', new_functions, new_pointers, baseaddr, addbase)

        elif sname == ".fini":
            fini_tup = ("fini_function", sva)
            if fini_tup not in new_functions:
                vw.makeName(sva, "fini_function", filelocal=True, makeuniq=True)
                new_functions.append(fini_tup)

        elif sname == ".fini_array":
            makeFunctionTable(elf, vw, sec.sh_addr, size, 'fini_function', new_functions, new_pointers, baseaddr, addbase)

        elif sname == ".dynamic":  # Imports
            makeDynamicTable(vw, sva, sva+size)

        elif sname == ".dynstr":  # String table for dynamics
            makeStringTable(vw, sva, sva+size)

        elif sname == ".dynsym":
            [s for s in makeSymbolTable(vw, sva, sva+size)]

        # If the section is really a string table, do it
        if sec.sh_type == Elf.SHT_STRTAB:
            makeStringTable(vw, sva, sva+size)

        elif sec.sh_type == Elf.SHT_SYMTAB:
            makeSymbolTable(vw, sva, sva+size)

        elif sec.sh_type == Elf.SHT_REL:
            makeRelocTable(vw, sva, sva+size, addbase, baseaddr)

        elif sec.sh_type == Elf.SHT_RELA:
            makeRelocTable(vw, sva, sva+size, addbase, baseaddr, addend=True)

        if sec.sh_flags & Elf.SHF_STRINGS:
            makeStringTable(vw, sva, sva+size)

    # get "Dynamics" based items, like NEEDED libraries (dependencies)
    elfmeta = {}
    for d in elf.getDynamics():
        if d.d_tag == Elf.DT_NEEDED:
            name = d.getName()
            name = name.split('.')[0].lower()
            vw.addLibraryDependancy(name)
        else:
            logger.debug("DYNAMIC:\t%r", d)

        elfmeta[Elf.dt_names.get(d.d_tag)] = d.d_value

    # TODO: create a VaSet instead? setMeta allows more free-form info,
    # but isn't currently accessible from the gui
    vw.setFileMeta(fname, 'ELF_DYNAMICS', elfmeta)
    vw.setFileMeta(fname, 'addbase', addbase)

    # applyRelocs is specifically prior to "process Dynamic Symbols" because Dynamics-only symbols
    # (ie. not using Section Headers) may not get all the symbols.  Some ELF's simply list too
    # small a space using SYMTAB and SYMTABSZ
    postfix = applyRelocs(elf, vw, addbase, baseaddr)

    # process Dynamic Symbols - this must happen *after* relocations, which can expand the size of this
    for s in elf.getDynSyms():
        stype = s.getInfoType()
        sva = s.st_value

        if sva == 0:
            continue
        if addbase:
            sva += baseaddr
        if sva == 0:
            continue

        dmglname = demangle(s.name)

        if stype == Elf.STT_FUNC or \
                (stype == Elf.STT_GNU_IFUNC and arch in ('i386', 'amd64')):   # HACK: linux is what we're really after.
            try:
                new_functions.append(("DynSym: STT_FUNC", sva))
                vw.addExport(sva, EXP_FUNCTION, dmglname, fname, makeuniq=True)
                vw.setComment(sva, s.name)
            except Exception as e:
                vw.vprint('addExport Failure: (%s) %s' % (s.name, e))

        elif stype == Elf.STT_OBJECT:
            if vw.isValidPointer(sva):
                try:
                    vw.addExport(sva, EXP_DATA, dmglname, fname, makeuniq=True)
                    vw.setComment(sva, s.name)
                except Exception:
                    vw.vprint('STT_OBJECT Warning: %s' % traceback.format_exc())

        elif stype == Elf.STT_HIOS:
            # So aparently Elf64 binaries on amd64 use HIOS and then
            # s.st_other cause that's what all the kewl kids are doing...
            sva = s.st_other
            if addbase:
                sva += baseaddr
            if vw.isValidPointer(sva):
                try:
                    new_functions.append(("DynSym: STT_HIOS", sva))
                    vw.addExport(sva, EXP_FUNCTION, dmglname, fname, makeuniq=True)
                    vw.setComment(sva, s.name)
                except Exception:
                    vw.vprint('STT_HIOS Warning:\n%s' % traceback.format_exc())

        elif stype == Elf.STT_MDPROC:    # there's only one that isn't HI or LO...
            sva = s.st_other
            if addbase:
                sva += baseaddr
            if vw.isValidPointer(sva):
                try:
                    vw.addExport(sva, EXP_DATA, dmglname, fname, makeuniq=True)
                    vw.setComment(sva, s.name)
                except Exception:
                    vw.vprint('STT_MDPROC Warning:\n%s' % traceback.format_exc())

        else:
            logger.debug("DYNSYM:\t%r\t%r\t%r\t%r", s, s.getInfoType(), 'other', hex(s.st_other))

        if dmglname in postfix:
            for rlva, addend in postfix[dmglname]:
                if addbase:
                    vw.addRelocation(rlva, RTYPE_BASEPTR, sva + addend - baseaddr)
                else:
                    vw.addRelocation(rlva, RTYPE_BASEPTR, sva + addend)

    vw.addVaSet("FileSymbols", (("Name", VASET_STRING), ("va", VASET_ADDRESS)))
    vw.addVaSet("WeakSymbols", (("Name", VASET_STRING), ("va", VASET_ADDRESS)))

    # apply symbols to workspace (if any)
    relocs = elf.getRelocs()
    impvas = [va for va, x, y, z in vw.getImports()]
    expvas = [va for va, x, y, z in vw.getExports()]
    for s in elf.getSymbols():
        sva = s.st_value
        dmglname = demangle(s.name)

        logger.debug('symbol val: 0x%x\ttype: %r\tbind: %r\t name: %r', sva,
                                                                        Elf.st_info_type.get(s.st_info, s.st_info),
                                                                        Elf.st_info_bind.get(s.st_other, s.st_other),
                                                                        s.name)

        if s.getInfoType() == Elf.STT_FILE:
            vw.setVaSetRow('FileSymbols', (dmglname, sva))
            continue

        elif s.getInfoType() == Elf.STT_NOTYPE:
            # mapping symbol
            if arch in ('arm', 'thumb', 'thumb16'):
                symname = s.getName()
                if addbase:
                    sva += baseaddr
                if symname == '$a':
                    # ARM code
                    logger.info('mapping (NOTYPE) ARM symbol: 0x%x: %r', sva, dmglname)
                    new_functions.append(("Mapping Symbol: $a", sva))

                elif symname == '$t':
                    # Thumb code
                    logger.info('mapping (NOTYPE) Thumb symbol: 0x%x: %r', sva, dmglname)
                    new_functions.append(("Mapping Symbol: $t", sva + 1))

                elif symname == '$d':
                    # Data Items (eg. literal pool)
                    logger.info('mapping (NOTYPE) data symbol: 0x%x: %r', sva, dmglname)
                    data_ptrs.append(sva)
        elif s.getInfoType() == Elf.STT_OBJECT:
            symname = s.getName()
            if addbase:
                sva += baseaddr
            if symname:
                vw.makeName(sva, symname, filelocal=True, makeuniq=True)
                valu = vw.readMemoryPtr(sva)
                if not vw.isValidPointer(valu) and s.st_size == vw.psize:
                    vw.makePointer(sva, follow=False)
                else:
                    '''
                    Most of this is replicated in makePointer with follow=True. We specifically don't use that, since that kicks off a bunch of other analysis that isn't safe to run yet (it blows up in fun ways), but we still want these locations made first, so that other analysis modules know to not monkey with these and so I can set sizes and what not. 
                    while ugly, this does cover a couple nice use cases like pointer tables/arrays of pointers being present.
                    '''
                    if not valu:
                        # do a double check to make sure we can even make a pointer this large
                        # because some relocations like __FRAME_END__ might end up short
                        psize = vw.getPointerSize()
                        byts = vw.readMemory(sva, psize)
                        if len(byts) == psize:
                            new_pointers.append((sva, valu, symname))
                    elif vw.isProbablyUnicode(sva):
                        vw.makeUnicode(sva, size=s.st_size)
                    elif vw.isProbablyString(sva):
                        vw.makeString(sva, size=s.st_size)
                    elif s.st_size % vw.getPointerSize() == 0 and s.st_size >= vw.getPointerSize():
                        # so it could be something silly like an array
                        for addr in range(sva, sva+s.st_size, vw.psize):
                            valu = vw.readMemoryPtr(addr)
                            if vw.isValidPointer(valu):
                                new_pointers.append((addr, valu, symname))
                    else:
                        vw.makeNumber(sva, size=s.st_size)

        # if the symbol has a value of 0, it is likely a relocation point which gets updated
        sname = demangle(s.name)
        if sva == 0:
            for reloc in relocs:
                rname = demangle(reloc.name)
                if rname == sname:
                    sva = reloc.r_offset
                    logger.info('sva==0, using relocation name: %x: %r', sva, rname)
                    break

        dmglname = demangle(sname)

        # TODO: make use of _ZTSN (typeinfo) and _ZTVN (vtable) entries if name demangles cleanly

        if addbase:
            sva += baseaddr
        if vw.isValidPointer(sva) and len(dmglname):
            try:
                if s.getInfoBind() == Elf.STB_WEAK:
                    logger.info('WEAK symbol: 0x%x: %r', sva, sname)
                    vw.setVaSetRow('WeakSymbols', (sname, sva))
                    dmglname = '__weak_' + dmglname

                if sva in impvas or sva in expvas:
                    imps = [imp for imp in vw.getImports() if imp[0] == sva]
                    exps = [exp for exp in vw.getExports() if exp[0] == sva]
                    logger.debug('skipping Symbol naming for existing Import/Export: 0x%x (%r) (%r) (%r)', sva, s.name, imps, exps)
                else:
                    vw.makeName(sva, dmglname, filelocal=True, makeuniq=True)

            except Exception as e:
                logger.warning("%s" % str(e))

        if s.st_info == Elf.STT_FUNC:
            new_functions.append(("STT_FUNC", sva))

    if addbase:
        eentry = baseaddr + elf.e_entry
    else:
        eentry = elf.e_entry

    if vw.isValidPointer(eentry):
        vw.addExport(eentry, EXP_FUNCTION, '__entry', fname)
        new_functions.append(("ELF Entry", eentry))

    if vw.isValidPointer(baseaddr):
        sname = 'elf.Elf%d' % (vw.getPointerSize() * 8)
        vw.makeStructure(baseaddr, sname)

    # mark all the entry points for analysis later
    for cmnt, fva in new_functions:
        logger.info('adding function from ELF metadata: 0x%x (%s)', fva, cmnt)
        vw.addEntryPoint(fva)   # addEntryPoint queue's code analysis for later in the analysis pass

    # mark all the pointers for analysis later
    for va, tva, pname in new_pointers:
        logger.info('adding pointer 0x%x -> 0x%x', va, tva)
        vw.setVaSetRow('PointersFromFile', (va, tva, fname, pname))

    abbr = elf.getSection('.debug_abbrev')
    info = elf.getSection('.debug_info')
    if abbr and info:
        dwarf = v_p_dwarf.parseDwarf(vw, elf)
        v_p_dwarf.addDwarfToWorkspace(vw, dwarf)
    return fname


def applyRelocs(elf, vw, addbase=False, baseaddr=0):
    '''
    process relocations / strings (relocs use Dynamic Symbols)
    '''
    postfix = collections.defaultdict(list)
    arch = arch_names.get(elf.e_machine)
    relocs = elf.getRelocs()
    logger.debug("reloc len: %d", len(relocs))
    for r in relocs:
        rtype = Elf.getRelocType(r.r_info)
        rlva = r.r_offset
        if addbase:
            rlva += baseaddr
        try:
            # If it has a name, it's an externally resolved "import" entry,
            # otherwise, just a regular reloc
            name = r.getName()
            dmglname = demangle(name)
            logger.debug('relocs: 0x%x: %s (%s)', rlva, dmglname, name)
            if arch in ('i386', 'amd64'):
                if name:
                    #if dmglname == 
                    if rtype == Elf.R_X86_64_IRELATIVE:
                        # before making import, let's fix up the pointer as a BASEPTR Relocation
                        ptr = r.r_addend
                        rloc = vw.addRelocation(rlva, RTYPE_BASEPTR, ptr)
                        if rloc:
                            logger.info('Reloc: R_X86_64_IRELATIVE 0x%x', rlva)

                    if rtype in (Elf.R_386_JMP_SLOT, Elf.R_X86_64_GLOB_DAT, Elf.R_X86_64_IRELATIVE):
                        logger.info('Reloc: making Import 0x%x (name: %s/%s) ', rlva, name, dmglname)
                        vw.makeImport(rlva, "*", dmglname)
                        vw.setComment(rlva, name)

                    elif rtype == Elf.R_386_COPY:  # Also covers X86_64_COPY
                        # the linker is responsible for filling these in so we probably won't have these
                        vw.addRelocation(rlva, RTYPE_BASERELOC, 0)

                    elif rtype == Elf.R_386_32:  # Also covers X86_64_64
                        # a direct punch in plus an addend
                        # but things like libstc++ use this type for vtables in the rel.dyn
                        # section without actually specifying an addend
                        postfix[dmglname].append((rlva, getattr(r, 'r_addend', 0)))

                    else:
                        logger.warning('unknown reloc type: %d %s (at %s)', rtype, name, hex(rlva))
                        logger.info(r.tree())

                else:
                    if rtype == Elf.R_386_RELATIVE: # R_X86_64_RELATIVE is the same number
                        ptr = vw.readMemoryPtr(rlva)
                        logger.info('R_386_RELATIVE: adding Relocation 0x%x -> 0x%x (name: %s) ', rlva, ptr, dmglname)
                        vw.addRelocation(rlva, RTYPE_BASEPTR, ptr)

                    elif rtype == Elf.R_X86_64_IRELATIVE:
                        # first make it a relocation that is based on the imagebase
                        ptr = r.r_addend
                        logger.info('R_X86_64_IRELATIVE: adding Relocation 0x%x -> 0x%x (name: %r %r) ', rlva, ptr, name, dmglname)
                        rloc = vw.addRelocation(rlva, RTYPE_BASEPTR, ptr)
                        if rloc is not None:
                            continue

                        # next get the target and find a name, since the reloc itself doesn't have one
                        tgt = vw.readMemoryPtr(rlva)
                        tgtname = vw.getName(tgt)
                        if tgtname is not None:
                            logger.info('   name(0x%x): %r', tgt, tgtname)
                            fn, symname = tgtname.split('.', 1)
                            logger.info('Reloc: making Import 0x%x (name: %s.%s) ', rlva, fn, symname)
                            vw.makeImport(rlva, fn, symname)

                    elif rtype == Elf.R_X86_64_TPOFF64:
                        pass
                    elif rtype == Elf.R_386_TLS_DTPMOD32:
                        pass
                    else:
                        logger.warning('unknown reloc type: %d %s (at %s)', rtype, name, hex(rlva))
                        logger.warning(r.tree())


            if arch in ('arm', 'thumb', 'thumb16'):
                # ARM REL entries require an addend that could be stored as a 
                # number or an instruction!
                import envi.archs.arm.const as eaac
                if r.vsHasField('addend'):
                    # this is a RELA object, bringing its own addend field!
                    addend = r.addend
                else:
                    # otherwise, we have to check the stored value for number or instruction
                    # if it's an instruction, we have to use the immediate value and then 
                    # figure out if it's negative based on the instruction!
                    try:
                        temp = vw.readMemoryPtr(rlva)
                        if rtype in Elf.r_armclasses[Elf.R_ARMCLASS_DATA] or rtype in Elf.r_armclasses[Elf.R_ARMCLASS_MISC]:
                            # relocation points to a DATA or MISCELLANEOUS location
                            addend = temp
                        else:
                            # relocation points to a CODE location (ARM, THUMB16, THUMB32)
                            op = vw.parseOpcode(rlva)
                            for oper in op.opers:
                                if hasattr(oper, 'val'):
                                    addend = oper.val
                                    break

                                elif hasattr(oper, 'offset'):
                                    addend = oper.offset
                                    break

                            lastoper = op.opers[-1]
                            if op.mnem.startswith('sub') or \
                                    op.mnem in ('ldr', 'str') and \
                                    hasattr(lastoper, 'pubwl') and \
                                    not (lastoper.pubwl & eaac.PUxWL_ADD):
                                        addend = -addend
                    except Exception as e:
                        logger.exception("ELF: Reloc Addend determination: %s", e)
                        addend = temp

                logger.debug('addend: 0x%x', addend)

                if rtype == Elf.R_ARM_JUMP_SLOT:
                    symidx = r.getSymTabIndex()
                    sym = elf.getDynSymbol(symidx)
                    ptr = sym.st_value

                    # quick check to make sure we don't provide this symbol
                    # some toolchains like to point the GOT back at it's PLT entry
                    # that does *not* mean it's not an IMPORT
                    if ptr and not isPLT(vw, ptr):
                        logger.info('R_ARM_JUMP_SLOT: adding Relocation 0x%x -> 0x%x (%s) ', rlva, ptr, dmglname)
                        # even if addRelocation fails, still make the name, same thing down in GLOB_DAT
                        if addbase:
                            vw.addRelocation(rlva, vivisect.RTYPE_BASEPTR, ptr)
                        else:
                            vw.addRelocation(rlva, vivisect.RTYPE_BASERELOC, ptr)
                        pname = "ptr_%s_%.8x" % (name, rlva)
                        if vw.vaByName(pname) is None:
                            vw.makeName(rlva, pname)

                        # name the target as well
                        if addbase:
                            ptr += baseaddr
                        # normalize thumb addresses
                        ptr &= -2
                        vw.makeName(ptr, name)
                        vw.setComment(ptr, dmglname)

                    else:
                        logger.info('R_ARM_JUMP_SLOT: adding Import 0x%x (%s) ', rlva, dmglname)
                        vw.makeImport(rlva, "*", dmglname)
                        vw.setComment(rlva, name)

                elif rtype == Elf.R_ARM_GLOB_DAT:
                    symidx = r.getSymTabIndex()
                    sym = elf.getDynSymbol(symidx)
                    ptr = sym.st_value

                    if ptr:
                        logger.info('R_ARM_GLOB_DAT: adding Relocation 0x%x -> 0x%x (%s) ', rlva, ptr, dmglname)
                        if addbase:
                            vw.addRelocation(rlva, vivisect.RTYPE_BASEPTR, ptr)
                        else:
                            vw.addRelocation(rlva, vivisect.RTYPE_BASERELOC, ptr)
                        pname = "ptr_%s" % name

                        if vw.vaByName(pname) is None:
                            vw.makeName(rlva, pname)

                        if addbase:
                            ptr += baseaddr
                        vw.makeImport(ptr, "*", dmglname)
                        vw.setComment(ptr, name)

                    else:
                        logger.info('R_ARM_GLOB_DAT: adding Import 0x%x (%s) ', rlva, dmglname)
                        vw.makeImport(rlva, "*", dmglname)
                        vw.setComment(rlva, name)

                elif rtype == Elf.R_ARM_ABS32:
                    symidx = r.getSymTabIndex()
                    sym = elf.getDynSymbol(symidx)
                    ptr = sym.st_value

                    if ptr:
                        logger.info('R_ARM_ABS32: adding Relocation 0x%x -> 0x%x (%s) ', rlva, ptr, dmglname)
                        vw.addRelocation(rlva, vivisect.RTYPE_BASEPTR, ptr)
                        pname = "ptr_%s" % name
                        if vw.vaByName(pname) is None and len(name):
                            vw.makeName(rlva, pname)

                    else:
                        logger.info('R_ARM_ABS32: adding Import 0x%x (%s) ', rlva, dmglname)
                        vw.makeImport(rlva, "*", dmglname)
                        vw.setComment(rlva, name)

                    vw.setComment(rlva, dmglname)

                elif rtype == Elf.R_ARM_RELATIVE:   # Adjust locations for the rebasing
                    ptr = vw.readMemoryPtr(rlva)
                    logger.info('R_ARM_RELATIVE: adding Relocation 0x%x -> 0x%x (name: %s) ', rlva, ptr, dmglname)
                    vw.addRelocation(rlva, vivisect.RTYPE_BASEPTR, ptr)
                    if len(name):
                        vw.makeName(rlva, dmglname, makeuniq=True)
                        vw.setComment(rlva, name)

                elif rtype == Elf.R_ARM_COPY:
                    pass

                else:
                    logger.warning('unknown reloc type: %d %s (at %s)', rtype, name, hex(rlva))
                    logger.info(r.tree())

        except vivisect.InvalidLocation as e:
            logger.warning("NOTE\t%r", e)

    return postfix

def isPLT(vw, va):
    '''
    Do a decent check to see if this va is in a PLT section
    '''
    seg = vw.getSegment(va)
    if seg is None:
        return False
    if seg[2].startswith('.plt'):
        return True
    return False

def normName(name):
    '''
    Normalize symbol names.  ie. drop the @@GOBBLEDEGOOK from the end
    '''
    atidx = name.find('@@')
    if atidx > -1:
        name = name[:atidx]
    return name

def demangle(name):
    '''
    Translate C++ mangled name back into the verbose C++ symbol name (with helpful type info)
    '''
    name = normName(name)

    try:
        import cxxfilt
        name = cxxfilt.demangle(name)
    except Exception as e:
        logger.debug('failed to demangle name (%r): %r', name, e)

    return name

def getRelRo(elf):
    status = 0
    for phdr in elf.getPheaders():
        if phdr.p_type == Elf.PT_GNU_RELRO:
            status = 1
            break

    if status:
        for dyn in elf.getDynamics():
            if dyn.d_tag == Elf.DT_FLAGS:
                if dyn.d_value == Elf.DF_BIND_NOW:
                    status = 2

    return ('NONE', 'Partial', 'FULL')[status]

def hasStackCanaries(vw):
    '''
    Check through imports looking for __stack_chk_fail
    '''
    for impva, impsz, imptype, impname in vw.getImports():
        if impname == '*.__stack_chk_fail':
            return True

    return False

def hasNX(elf):
    '''
    Check through ELF Pheaders
    '''
    for phdr in elf.getPheaders():
        if phdr.p_type == Elf.PT_GNU_STACK:
            if phdr.p_flags == 6:
                return True

    return False

def hasPIE(elf):
    '''
    Check through ELF Headers and Dynamics
    '''
    if elf.e_type == Elf.ET_DYN:
        if elf.dyns.get(Elf.DT_DEBUG) is not None:
            return True
        return "DSO"

    return False

def hasRPATH(elf):
    '''
    Check through ELF Dynamics
    '''
    if elf.dyns.get(Elf.DT_RPATH) is not None:
        return True

    return False

def hasRUNPATH(elf):
    '''
    Check through ELF Dynamics
    '''
    if elf.dyns.get(Elf.DT_RUNPATH) is not None:
        return True

    return False

def isStripped(elf):
    '''
    Check through ELF Symbols
    '''
    if len(elf.getSymbols()) == 0:
        return True

    return False<|MERGE_RESOLUTION|>--- conflicted
+++ resolved
@@ -10,11 +10,7 @@
 
 import vivisect
 import vivisect.parsers as v_parsers
-<<<<<<< HEAD
 import vivisect.parsers.dwarf as v_p_dwarf
-import envi.bits as e_bits
-=======
->>>>>>> 29697858
 
 from vivisect.const import *
 
