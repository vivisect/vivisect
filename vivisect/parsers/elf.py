--- conflicted
+++ resolved
@@ -829,13 +829,8 @@
                 if othr:
                     rlva += othr.sh_addr
 
-<<<<<<< HEAD
-        if addbase:
-            rlva += baseaddr
-=======
         rlva += baseoff
 
->>>>>>> c35b9e96
         try:
             # If it has a name, it's an externally resolved "import" entry,
             # otherwise, just a regular reloc
