import os
import struct
import logging

import Elf
import envi
import vivisect
import vivisect.parsers as v_parsers
import envi.bits as e_bits

from vivisect.const import *

from cStringIO import StringIO

logger = logging.getLogger(__name__)

# FIXME: TODO: Reorder, so that Dynamics Data is applied first... with optional ELF Section data afterwards (default to apply if not already there)
# FIXME: we're causing Functions and Code to happen... *before* any analysis modules are put into place.

def parseFile(vw, filename, baseaddr=None):
    fd = file(filename, 'rb')
    elf = Elf.Elf(fd)
    return loadElfIntoWorkspace(vw, elf, filename=filename, baseaddr=baseaddr)

def parseBytes(vw, bytes, baseaddr=None):
    fd = StringIO(bytes)
    elf = Elf.Elf(fd)
    return loadElfIntoWorkspace(vw, elf, baseaddr=baseaddr)

def parseFd(vw, fd, filename=None, baseaddr=None):
    fd.seek(0)
    elf = Elf.Elf(fd)
    return loadElfIntoWorkspace(vw, elf, filename=filename, baseaddr=baseaddr)

def parseMemory(vw, memobj, baseaddr):
    raise Exception('FIXME implement parseMemory for elf!')

def makeStringTable(vw, va, maxva):

    while va < maxva:
        if vw.readMemory(va, 1) == "\x00":
            va += 1
            continue
        else:
            try:
                if vw.isLocation(va):
                    return
                l = vw.makeString(va)
                va += l[vivisect.L_SIZE]
            except Exception, e:
                logger.warn("makeStringTable\t%r",e)
                return

def makeSymbolTable(vw, va, maxva):
    ret = []
    sname = 'elf.Elf%dSymbol' % (vw.getPointerSize() * 8)
    while va < maxva:
        s = vw.makeStructure(va, sname)
        ret.append(s)
        va += len(s)
    return ret

def makeDynamicTable(vw, va, maxva):
    ret = []
    while va < maxva:
        s = vw.makeStructure(va, "elf.Elf32Dynamic")
        ret.append(s)
        dtag = s.d_tag
        dtype = Elf.dt_types.get(dtag, "Unknown Dynamic Type")
        vw.setComment(va, dtype)
        va += len(s)
        if dtag == Elf.DT_NULL:
            break
    return ret

def makeRelocTable(vw, va, maxva, addbase, baseaddr):
    while va < maxva:
        s = vw.makeStructure(va, "elf.Elf32Reloc")
        tname = Elf.r_types_386.get(Elf.getRelocType(s.r_info), "Unknown Type")
        vw.setComment(va, tname)
        va += len(s)

arch_names = {
    Elf.EM_ARM:'arm',
    Elf.EM_386:'i386',
    Elf.EM_X86_64:'amd64',
    Elf.EM_MSP430:'msp430',
    Elf.EM_ARM_AARCH64:'aarch64',
}

archcalls = {
    'i386':'cdecl',
    'amd64':'sysvamd64call',
    'arm':'armcall',
}

def loadElfIntoWorkspace(vw, elf, filename=None, baseaddr=None):
    # analysis of discovered functions and data locations should be stored until the end of loading
    data_ptrs = []
    new_pointers = []
    new_functions = []

    arch = arch_names.get(elf.e_machine)
    if arch is None:
       raise Exception("Unsupported Architecture: %d\n", elf.e_machine)

    platform = elf.getPlatform()

    # setup needed platform/format
    vw.setMeta('Architecture', arch)
    vw.setMeta('Platform', platform)
    vw.setMeta('Format', 'elf')

    vw.setMeta('DefaultCall', archcalls.get(arch,'unknown'))

    vw.addNoReturnApi("*.exit")
    vw.addNoReturnApi("*._exit")
    vw.addNoReturnApi("*.longjmp")
    vw.addNoReturnApi("*._setjmp")
    vw.addNoReturnApi("*.j__ZSt9terminatev")
    vw.addNoReturnApi("*.std::terminate(void)")

    # Base addr is earliest section address rounded to pagesize
    # NOTE: This is only for prelink'd so's and exe's.  Make something for old style so.
    addbase = False
    if not elf.isPreLinked() and elf.isSharedObject():
        addbase = True
    if baseaddr is None:
        baseaddr = elf.getBaseAddress()

    #FIXME make filename come from dynamic's if present for shared object
    if filename is None:
        filename = "elf_%.8x" % baseaddr

    fhash = "unknown hash"
    if os.path.exists(filename):
        fhash = v_parsers.md5File(filename)

    fname = vw.addFile(filename.lower(), baseaddr, fhash)

    strtabs = {}
    secnames = []
    for sec in elf.getSections():
        secnames.append(sec.getName())

    pgms = elf.getPheaders()
    secs = elf.getSections()

    for pgm in pgms:
        if pgm.p_type == Elf.PT_LOAD:
<<<<<<< HEAD
            if pgm.p_memsz == 0:
                continue
            logger.info('Loading: %s', repr(pgm))
=======
            if vw.verbose:
                vw.vprint('Loading: %s' % (repr(pgm)))
>>>>>>> 4e383afb
            bytez = elf.readAtOffset(pgm.p_offset, pgm.p_filesz)
            bytez += "\x00" * (pgm.p_memsz - pgm.p_filesz)
            pva = pgm.p_vaddr
            if addbase:
                pva += baseaddr
            vw.addMemoryMap(pva, pgm.p_flags & 0x7, fname, bytez)  # FIXME perms
        else:
<<<<<<< HEAD
            logger.info('Skipping: %s', repr(pgm))
=======
            if vw.verbose:
                vw.vprint('Skipping: %s' % repr(pgm))
>>>>>>> 4e383afb

    if len(pgms) == 0:
        # fall back to loading sections as best we can...
        if vw.verbose: vw.vprint('elf: no program headers found!')

        maps = [ [s.sh_offset,s.sh_size] for s in secs if s.sh_offset and s.sh_size ]
        maps.sort()

        merged = []
        for i in xrange(len(maps)):

            if merged and maps[i][0] == (merged[-1][0] + merged[-1][1]):
                merged[-1][1] += maps[i][1]
                continue

            merged.append( maps[i] )

        baseaddr = 0x05000000
        for offset,size in merged:
            bytez = elf.readAtOffset(offset,size)
            vw.addMemoryMap(baseaddr + offset, 0x7, fname, bytez)

        for sec in secs:
            if sec.sh_offset and sec.sh_size:
                sec.sh_addr = baseaddr + sec.sh_offset

    # First add all section definitions so we have them
    for sec in secs:
        sname = sec.getName()
        size = sec.sh_size
        if sec.sh_addr == 0:
            continue # Skip non-memory mapped sections

        sva = sec.sh_addr
        if addbase: sva += baseaddr

        vw.addSegment(sva, size, sname, fname)

    # Now trigger section specific analysis
    for sec in secs:
        #FIXME dup code here...
        sname = sec.getName()
        size = sec.sh_size
        if sec.sh_addr == 0:
            continue # Skip non-memory mapped sections

        sva = sec.sh_addr
        if addbase: sva += baseaddr

        if sname == ".interp":
            vw.makeString(sva)

        elif sname == ".init":
            vw.makeName(sva, "init_function", filelocal=True)
            new_functions.append(("init_function", sva))

        elif sname == ".init_array":
            # handle pseudo-fixups first: these pointers require base-addresses
            psize = vw.getPointerSize()
            pfmt = e_bits.le_fmt_chars[psize]   #FIXME: make Endian-aware (needs plumbing through ELF)
            secbytes = elf.readAtRva(sec.sh_addr, size)
            sh_addr = sec.sh_addr
            if addbase: sh_addr += baseaddr

            ptr_count = 0
            for off in range(0, size, psize):
                addr, = struct.unpack_from(pfmt, secbytes, off)
                if addbase: addr += baseaddr
                
                new_pointers.append((sh_addr + off, addr))
                vw.makeName(addr, "init_function_%d" % ptr_count, filelocal=True)
                vw.addXref(sh_addr + off, addr, REF_PTR)
                new_functions.append(("init_function", addr))
                ptr_count += 1

        elif sname == ".fini":
            vw.makeName(sva, "fini_function", filelocal=True)
            new_functions.append(("fini_function", sva))

        elif sname == ".fini_array":
            # handle pseudo-fixups first: these pointers require base-addresses
            psize = vw.getPointerSize()
            pfmt = e_bits.le_fmt_chars[psize]   #FIXME: make Endian-aware (needs plumbing through ELF)
            secbytes = elf.readAtRva(sec.sh_addr, size)
            sh_addr = sec.sh_addr
            if addbase: sh_addr += baseaddr

            ptr_count = 0
            for off in range(0, size, psize):
                addr, = struct.unpack_from(pfmt, secbytes, off)
                if addbase: addr += baseaddr
                
                new_pointers.append((sh_addr + off, addr))
                vw.makeName(addr, "fini_function_%d" % ptr_count, filelocal=True)
                vw.addXref(sec.sh_addr + off, addr, REF_PTR)
                new_functions.append(("fini_array entry", addr))
                ptr_count += 1

        elif sname == ".dynamic": # Imports
            makeDynamicTable(vw, sva, sva+size)

        # FIXME section names are optional, use dynamic info from .dynamic
        elif sname == ".dynstr": # String table for dynamics
            makeStringTable(vw, sva, sva+size)

        elif sname == ".dynsym":
            logger.debug("LINK\t%r",sec.sh_link)
            for s in makeSymbolTable(vw, sva, sva+size):
                pass
                #print "########################.dynsym",s

        # If the section is really a string table, do it
        if sec.sh_type == Elf.SHT_STRTAB:
            makeStringTable(vw, sva, sva+size)

        elif sec.sh_type == Elf.SHT_SYMTAB:
            makeSymbolTable(vw, sva, sva+size)

        elif sec.sh_type == Elf.SHT_REL:
            makeRelocTable(vw, sva, sva+size, addbase, baseaddr)

        if sec.sh_flags & Elf.SHF_STRINGS:
<<<<<<< HEAD
            makeStringTable(vw, sva, sva+size)
=======
            print("FIXME HANDLE SHF STRINGS")

    # Let pyelf do all the stupid string parsing...
    for r in elf.getRelocs():
        rtype = Elf.getRelocType(r.r_info)
        rlva = r.r_offset
        if addbase: rlva += baseaddr
        try:
            # If it has a name, it's an externally
            # resolved "import" entry, otherwise, just a regular reloc
            if arch in ('i386','amd64'):

                name = r.getName()
                if name:
                    if rtype == Elf.R_386_JMP_SLOT:
                        vw.makeImport(rlva, "*", name)

                    # FIXME elf has conflicting names for 2 relocs?
                    #elif rtype == Elf.R_386_GLOB_DAT:
                        #vw.makeImport(rlva, "*", name)

                    elif rtype == Elf.R_386_32:
                        pass

                    else:
                        vw.verbprint('unknown reloc type: %d %s (at %s)' % (rtype, name, hex(rlva)))

            if arch == 'arm':
                name = r.getName()
                if name:
                    if rtype == Elf.R_ARM_JUMP_SLOT:
                        vw.makeImport(rlva, "*", name)

                    else:
                        vw.verbprint('unknown reloc type: %d %s (at %s)' % (rtype, name, hex(rlva)))
>>>>>>> 4e383afb

    # get "Dynamics" based items, like NEEDED libraries (dependencies)
    for d in elf.getDynamics():
        if d.d_tag == Elf.DT_NEEDED:
            name = d.getName()
            name = name.split('.')[0].lower()
            vw.addLibraryDependancy(name)
        else:
            logger.debug("DYNAMIC DYNAMIC DYNAMIC\t%r",d)

    # process Dynamic Symbols
    for s in elf.getDynSyms():
        stype = s.getInfoType()
        sva = s.st_value

        if sva == 0:
            continue
        if addbase: sva += baseaddr
        if sva == 0:
            continue

        dmglname = demangle(s.name)
        logger.debug('dynsyms: 0x%x: %r', sva, dmglname)

        if stype == Elf.STT_FUNC or (stype == Elf.STT_GNU_IFUNC and arch in ('i386','amd64')):   # HACK: linux is what we're really after.
            try:
                new_functions.append(("DynSym: STT_FUNC", sva))
                vw.addExport(sva, EXP_FUNCTION, s.name, fname)
<<<<<<< HEAD
                vw.setComment(sva, dmglname)
            except Exception, e:
                vw.vprint('addExport Failure: (%s) %s' % (s.name, e))
=======
                vw.addEntryPoint(sva)
            except Exception as e:
                vw.vprint('addExport Failure: %s' % e)
>>>>>>> 4e383afb

        elif stype == Elf.STT_OBJECT:
            if vw.isValidPointer(sva):
                try:
                    vw.addExport(sva, EXP_DATA, s.name, fname)
<<<<<<< HEAD
                    vw.setComment(sva, dmglname)
                except Exception, e:
=======
                except Exception as e:
>>>>>>> 4e383afb
                    vw.vprint('WARNING: %s' % e)

        elif stype == Elf.STT_HIOS:
            # So aparently Elf64 binaries on amd64 use HIOS and then
            # s.st_other cause that's what all the kewl kids are doing...
            sva = s.st_other
            if addbase: sva += baseaddr
            if vw.isValidPointer(sva):
                try:
                    new_functions.append(("DynSym: STT_HIOS", sva))
                    vw.addExport(sva, EXP_FUNCTION, s.name, fname)
<<<<<<< HEAD
                    vw.setComment(sva, dmglname)
                except Exception, e:
=======
                    vw.addEntryPoint(sva)
                except Exception as e:
>>>>>>> 4e383afb
                    vw.vprint('WARNING: %s' % e)

        elif stype == 14:# OMG WTF FUCK ALL THIS NONSENSE! FIXME
            sva = s.st_other
            if addbase: sva += baseaddr
            if vw.isValidPointer(sva):
                try:
                    vw.addExport(sva, EXP_DATA, s.name, fname)
<<<<<<< HEAD
                    vw.setComment(sva, dmglname)
                except Exception, e:
=======
                except Exception as e:
>>>>>>> 4e383afb
                    vw.vprint('WARNING: %s' % e)

        else:
            logger.debug("DYNSYM DYNSYM\t%r\t%r\t%r\t%r",s,s.getInfoType(),'other',hex(s.st_other))

    # Let pyelf do all the stupid string parsing...
    applyRelocs(elf, vw, addbase, baseaddr)

    vw.addVaSet("FileSymbols", (("Name",VASET_STRING),("va",VASET_ADDRESS)))
    vw.addVaSet("WeakSymbols", (("Name",VASET_STRING),("va",VASET_ADDRESS)))

    # apply symbols to workspace (if any)
    relocs = elf.getRelocs()
    impvas = [va for va,x,y,z in vw.getImports()]
    expvas = [va for va,x,y,z in vw.getExports()]
    for s in elf.getSymbols():
        sva = s.st_value
        logger.debug('symbol val: 0x%x\ttype: %r\tbind: %r\t name: %r',
                sva, 
                Elf.st_info_type.get(s.st_info, s.st_info),
                Elf.st_info_bind.get(s.st_other, s.st_other),
                s.name)

        if s.st_info == Elf.STT_FILE:
            vw.setVaSetRow('FileSymbols', (s.name, sva))
            continue
            
        if s.st_info == Elf.STT_NOTYPE:
            # mapping symbol
            if arch in ('arm', 'thumb', 'thumb16'):
                symname = s.getName()
                if addbase: sva += baseaddr
                if symname == '$a':
                    # ARM code
                    logger.info('mapping (NOTYPE) ARM symbol: 0x%x: %r',sva, s.name)
                    #vw.makeCode(sva)
                    new_functions.append(("Mapping Symbol: $a", sva))

                elif symname == '$t':
                    # Thumb code
                    logger.info('mapping (NOTYPE) Thumb symbol: 0x%x: %r',sva, s.name)
                    #vw.makeCode(sva)
                    new_functions.append(("Mapping Symbol: $t", sva + 1))

                elif symname == '$d':
                    # Data Items (eg. literal pool)
                    logger.info('mapping (NOTYPE) data symbol: 0x%x: %r',sva, s.name)
                    #vw.followPointer(sva)
                    data_ptrs.append(sva)


        # if the symbol has a value of 0, it is likely a relocation point which gets updated
        sname = normName(s.name)
        if sva == 0:
            for reloc in relocs:
                rname = normName(reloc.name)
                if rname == sname:
                    sva = reloc.r_offset
                    logger.info('sva==0, using relocation name: %x: %r', sva, rname)
                    break

        dmglname = demangle(sname)

        # TODO: make use of _ZTSN (typeinfo) and _ZTVN (vtable) entries if name demangles cleanly

        if addbase: sva += baseaddr
        if vw.isValidPointer(sva) and len(dmglname):
            try:
                if s.st_other == Elf.STB_WEAK:
                    logger.info('WEAK symbol: 0x%x: %r', sva, sname)
                    vw.setVaSetRow('WeakSymbols', (sname, sva))
                    dmglname = '__weak_' + dmglname

                if sva in impvas or sva in expvas:
                    imps = [imp for imp in vw.getImports() if imp[0] == sva]
                    exps = [exp for exp in vw.getExports() if exp[0] == sva]
                    logger.debug('skipping Symbol naming for existing Import/Export: 0x%x (%r) (%r) (%r)', sva, s.name, imps, exps)
                else:
                    vw.makeName(sva, dmglname, filelocal=True, makeuniq=True)

            except Exception, e:
                logger.warn("WARNING:\t%r",e)

        if s.st_info == Elf.STT_FUNC:
            new_functions.append(("STT_FUNC", sva))

    if addbase:
        eentry = baseaddr + elf.e_entry
    else:
        eentry = elf.e_entry

<<<<<<< HEAD
    if vw.isValidPointer(eentry):
        vw.addExport(eentry, EXP_FUNCTION, '__entry', fname)
        new_functions.append(("ELF Entry", eentry))
        
=======
    if vw.isValidPointer(elf.e_entry):
        vw.addExport(elf.e_entry, EXP_FUNCTION, '__entry', fname)
        vw.addEntryPoint(elf.e_entry)

>>>>>>> 4e383afb
    if vw.isValidPointer(baseaddr):
        vw.makeStructure(baseaddr, "elf.Elf32")

    # do we add data_ptrs here?  ideally they would be marked out, but analyzed after all other analysis...
    # for now, ignore them.
    for cmnt, fva in new_functions:
        logger.info('adding function from ELF metadata: 0x%x (%s)', fva, cmnt)
        vw.makeFunction(fva)

    for va, tva in new_pointers:
        logger.info('adding pointer 0x%x -> 0x%x', va, tva)
    return fname

def applyRelocs(elf, vw, addbase=False, baseaddr=0):
    # process relocations / strings (relocs use Dynamic Symbols)
    arch = arch_names.get(elf.e_machine)
    dsyms = elf.getDynSyms()
    relocs = elf.getRelocs()
    for r in relocs:
        rtype = Elf.getRelocType(r.r_info)
        rlva = r.r_offset
        if addbase: rlva += baseaddr
        try:
            # If it has a name, it's an externally
            # resolved "import" entry, otherwise, just a regular reloc
            name = r.getName()
            dmglname = demangle(name)
            logger.debug('relocs: 0x%x: %r', rlva, name)
            if arch in ('i386','amd64'):
                if name:
                    if rtype == Elf.R_386_JMP_SLOT:
                        vw.makeImport(rlva, "*", name)
                        vw.setComment(rlva, dmglname)

                    elif rtype == Elf.R_386_32:
                        pass

                    elif rtype == Elf.R_X86_64_GLOB_DAT:    # Elf.R_386_GLOB_DAT is same number
                        vw.makeImport(rlva, "*", name)
                        vw.setComment(rlva, dmglname)

                    else:
                        logger.info('unknown reloc type: %d %s (at %s)' % (rtype, name, hex(rlva)))
                        

            if arch in ('arm', 'thumb', 'thumb16'):
                if rtype == Elf.R_ARM_JUMP_SLOT:
                    symidx = Elf.getRelocSymTabIndex(r.r_info)
                    sym = dsyms[symidx]
                    ptr = sym.st_value

                    #quick check to make sure we don't provide this symbol
                    if ptr:
                        logger.info('R_ARM_JUMP_SLOT: adding Relocation 0x%x -> 0x%x (%s) ', rlva, ptr, dmglname)
                        vw.addRelocation(rlva, vivisect.RTYPE_BASEOFF, ptr)
                        pname = "ptr_%s_%.8x" % (name, rlva)
                        if vw.vaByName(pname) is None:
                            vw.makeName(rlva, pname)

                        if addbase: ptr += baseaddr
                        vw.makeName(ptr, name)
                        vw.setComment(ptr, dmglname)
                    else:
                        logger.info('R_ARM_JUMP_SLOT: adding Import 0x%x (%s) ', rlva, dmglname)
                        vw.makeImport(rlva, "*", name)
                        vw.setComment(rlva, dmglname)
                    
                elif rtype == Elf.R_ARM_GLOB_DAT:
                    symidx = Elf.getRelocSymTabIndex(r.r_info)
                    sym = dsyms[symidx]
                    ptr = sym.st_value

                    #quick check to make sure we don't provide this symbol
                    if ptr:
                        logger.info('R_ARM_GLOB_DAT: adding Relocation 0x%x -> 0x%x (%s) ', rlva, ptr, dmglname)
                        vw.addRelocation(rlva, vivisect.RTYPE_BASEOFF, ptr)
                        pname = "ptr_%s" % name
                        if vw.vaByName(pname) is None:
                            vw.makeName(rlva, pname)

                        if addbase: ptr += baseaddr
                        vw.makeName(ptr, name)
                        vw.setComment(ptr, dmglname)
                    else:
                        logger.info('R_ARM_GLOB_DAT: adding Import 0x%x (%s) ', rlva, dmglname)
                        vw.makeImport(rlva, "*", name)
                        vw.setComment(rlva, dmglname)

                elif rtype == Elf.R_ARM_ABS32:
                    symidx = Elf.getRelocSymTabIndex(r.r_info)
                    sym = dsyms[symidx]
                    ptr = sym.st_value

                    if ptr:
                        logger.info('R_ARM_ABS32: adding Relocation 0x%x -> 0x%x (%s) ', rlva, ptr, dmglname)
                        vw.addRelocation(rlva, vivisect.RTYPE_BASEOFF, ptr)
                        pname = "ptr_%s" % name
                        if vw.vaByName(pname) is None and len(name):
                            vw.makeName(rlva, pname)

                    else:
                        logger.info('R_ARM_ABS32: adding Import 0x%x (%s) ', rlva, dmglname)
                        vw.makeImport(rlva, "*", name)

                    vw.setComment(rlva, dmglname)

                elif rtype == Elf.R_ARM_RELATIVE:   # Adjust locations for the rebasing
                    ptr = vw.readMemoryPtr(rlva)
                    logger.info('R_ARM_RELATIVE: adding Relocation 0x%x -> 0x%x (name: %s) ', rlva, ptr, dmglname)
                    vw.addRelocation(rlva, vivisect.RTYPE_BASEOFF, ptr)
                    if len(name):
                        vw.makeName(rlva, name, makeuniq=True)
                        vw.setComment(rlva, dmglname)

                else:
                    logger.warn('unknown reloc type: %d %s (at %s)' % (rtype, name, hex(rlva)))

        except vivisect.InvalidLocation, e:
            logger.warn("NOTE\t%r",e)

def connectSymbols(vw):
    for lva,lsize,ltype,linfo in vw.getImports():
        for va, etype, name, filename in vw.getExports():
            pass



def normName(name):
    '''
    Normalize symbol names.  ie. drop the @@GOBBLEDEGOOK from the end
    '''
    atidx = name.find('@@')
    if atidx > -1:
        name = name[:atidx]
    return name

def demangle(name):
    '''
    Translate C++ mangled name back into the verbose C++ symbol name (with helpful type info)
    '''
    name = normName(name)

    try:
        import cxxfilt
        name = cxxfilt.demangle(name)
    except Exception, e:
        logger.debug('failed to demangle name (%r): %r', name, e)

    return name<|MERGE_RESOLUTION|>--- conflicted
+++ resolved
@@ -48,7 +48,7 @@
                 l = vw.makeString(va)
                 va += l[vivisect.L_SIZE]
             except Exception, e:
-                logger.warn("makeStringTable\t%r",e)
+                logger.warn("makeStringTable\t%r", e)
                 return
 
 def makeSymbolTable(vw, va, maxva):
@@ -148,14 +148,9 @@
 
     for pgm in pgms:
         if pgm.p_type == Elf.PT_LOAD:
-<<<<<<< HEAD
             if pgm.p_memsz == 0:
                 continue
             logger.info('Loading: %s', repr(pgm))
-=======
-            if vw.verbose:
-                vw.vprint('Loading: %s' % (repr(pgm)))
->>>>>>> 4e383afb
             bytez = elf.readAtOffset(pgm.p_offset, pgm.p_filesz)
             bytez += "\x00" * (pgm.p_memsz - pgm.p_filesz)
             pva = pgm.p_vaddr
@@ -163,12 +158,7 @@
                 pva += baseaddr
             vw.addMemoryMap(pva, pgm.p_flags & 0x7, fname, bytez)  # FIXME perms
         else:
-<<<<<<< HEAD
             logger.info('Skipping: %s', repr(pgm))
-=======
-            if vw.verbose:
-                vw.vprint('Skipping: %s' % repr(pgm))
->>>>>>> 4e383afb
 
     if len(pgms) == 0:
         # fall back to loading sections as best we can...
@@ -291,45 +281,7 @@
             makeRelocTable(vw, sva, sva+size, addbase, baseaddr)
 
         if sec.sh_flags & Elf.SHF_STRINGS:
-<<<<<<< HEAD
             makeStringTable(vw, sva, sva+size)
-=======
-            print("FIXME HANDLE SHF STRINGS")
-
-    # Let pyelf do all the stupid string parsing...
-    for r in elf.getRelocs():
-        rtype = Elf.getRelocType(r.r_info)
-        rlva = r.r_offset
-        if addbase: rlva += baseaddr
-        try:
-            # If it has a name, it's an externally
-            # resolved "import" entry, otherwise, just a regular reloc
-            if arch in ('i386','amd64'):
-
-                name = r.getName()
-                if name:
-                    if rtype == Elf.R_386_JMP_SLOT:
-                        vw.makeImport(rlva, "*", name)
-
-                    # FIXME elf has conflicting names for 2 relocs?
-                    #elif rtype == Elf.R_386_GLOB_DAT:
-                        #vw.makeImport(rlva, "*", name)
-
-                    elif rtype == Elf.R_386_32:
-                        pass
-
-                    else:
-                        vw.verbprint('unknown reloc type: %d %s (at %s)' % (rtype, name, hex(rlva)))
-
-            if arch == 'arm':
-                name = r.getName()
-                if name:
-                    if rtype == Elf.R_ARM_JUMP_SLOT:
-                        vw.makeImport(rlva, "*", name)
-
-                    else:
-                        vw.verbprint('unknown reloc type: %d %s (at %s)' % (rtype, name, hex(rlva)))
->>>>>>> 4e383afb
 
     # get "Dynamics" based items, like NEEDED libraries (dependencies)
     for d in elf.getDynamics():
@@ -358,26 +310,16 @@
             try:
                 new_functions.append(("DynSym: STT_FUNC", sva))
                 vw.addExport(sva, EXP_FUNCTION, s.name, fname)
-<<<<<<< HEAD
                 vw.setComment(sva, dmglname)
             except Exception, e:
                 vw.vprint('addExport Failure: (%s) %s' % (s.name, e))
-=======
-                vw.addEntryPoint(sva)
-            except Exception as e:
-                vw.vprint('addExport Failure: %s' % e)
->>>>>>> 4e383afb
 
         elif stype == Elf.STT_OBJECT:
             if vw.isValidPointer(sva):
                 try:
                     vw.addExport(sva, EXP_DATA, s.name, fname)
-<<<<<<< HEAD
                     vw.setComment(sva, dmglname)
-                except Exception, e:
-=======
                 except Exception as e:
->>>>>>> 4e383afb
                     vw.vprint('WARNING: %s' % e)
 
         elif stype == Elf.STT_HIOS:
@@ -389,13 +331,8 @@
                 try:
                     new_functions.append(("DynSym: STT_HIOS", sva))
                     vw.addExport(sva, EXP_FUNCTION, s.name, fname)
-<<<<<<< HEAD
                     vw.setComment(sva, dmglname)
-                except Exception, e:
-=======
-                    vw.addEntryPoint(sva)
                 except Exception as e:
->>>>>>> 4e383afb
                     vw.vprint('WARNING: %s' % e)
 
         elif stype == 14:# OMG WTF FUCK ALL THIS NONSENSE! FIXME
@@ -404,12 +341,8 @@
             if vw.isValidPointer(sva):
                 try:
                     vw.addExport(sva, EXP_DATA, s.name, fname)
-<<<<<<< HEAD
                     vw.setComment(sva, dmglname)
-                except Exception, e:
-=======
                 except Exception as e:
->>>>>>> 4e383afb
                     vw.vprint('WARNING: %s' % e)
 
         else:
@@ -501,17 +434,10 @@
     else:
         eentry = elf.e_entry
 
-<<<<<<< HEAD
     if vw.isValidPointer(eentry):
         vw.addExport(eentry, EXP_FUNCTION, '__entry', fname)
         new_functions.append(("ELF Entry", eentry))
-        
-=======
-    if vw.isValidPointer(elf.e_entry):
-        vw.addExport(elf.e_entry, EXP_FUNCTION, '__entry', fname)
-        vw.addEntryPoint(elf.e_entry)
-
->>>>>>> 4e383afb
+
     if vw.isValidPointer(baseaddr):
         vw.makeStructure(baseaddr, "elf.Elf32")
 
