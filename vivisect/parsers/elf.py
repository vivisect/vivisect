import struct
import logging
import traceback
import collections

import Elf
import Elf.elf_lookup as elf_lookup

import envi.bits as e_bits
import envi.const as e_const

import vivisect
import vivisect.parsers as v_parsers

from vivisect.const import *

from io import BytesIO


logger = logging.getLogger(__name__)

# FIXME: So this is terrible, but until we unite everything under one package
# namespace to rule them all, we need this to avoid a stupid amount of logspam
# but we can't just force things under
elog = logging.getLogger(Elf.__name__)
elog.setLevel(logger.getEffectiveLevel())


def parseFile(vw, filename, baseaddr=None):
    fd = open(filename, 'rb')
    elf = Elf.Elf(fd)
    return loadElfIntoWorkspace(vw, elf, filename=filename, baseaddr=baseaddr)

def parseBytes(vw, bytes, baseaddr=None):
    fd = BytesIO(bytes)
    elf = Elf.Elf(fd)
    return loadElfIntoWorkspace(vw, elf, baseaddr=baseaddr)

def parseFd(vw, fd, filename=None, baseaddr=None):
    fd.seek(0)
    elf = Elf.Elf(fd)
    return loadElfIntoWorkspace(vw, elf, filename=filename, baseaddr=baseaddr)

def parseMemory(vw, memobj, baseaddr):
    raise Exception('FIXME implement parseMemory for elf!')

def getMemBaseAndSize(vw, filename, baseaddr=None):
    '''
    Returns the default baseaddr and memory size required to load the file
    '''
    savebase = baseaddr

    fd = open(filename, 'rb')
    elf = Elf.Elf(fd)

    memmaps = getMemoryMapInfo(elf)
    baseaddr = 0xffffffffffffffffffffffff
    topmem = 0

    for mapva, mperms, mname, mbytes, malign in memmaps:
        if mapva < baseaddr:
            baseaddr = mapva
        endva = mapva + len(mbytes)
        if endva > topmem:
            topmem = endva

    size = topmem - baseaddr

    if baseaddr == 0:
        baseaddr = vw.config.viv.parsers.elf.baseoffset

    if savebase:
        # if we provided a baseaddr, override what the file wants
        baseaddr = savebase
        
    return baseaddr, size



def getMemoryMapInfo(elf, fname=None, baseaddr=None):
    '''
    Gets the default baseaddr and memory map information
    All the information necessary to add memory maps (or get overall size info)
    '''
    memmaps = []

    addbase, baseoff, baseaddr = getAddBaseAddr(elf, baseaddr)

    pgms = elf.getPheaders()
    for pgm in pgms:
        if pgm.p_type == Elf.PT_LOAD:
            if pgm.p_memsz == 0:
                continue
            logger.info('Loading: %s', pgm)
            bytez = elf.readAtOffset(pgm.p_offset, pgm.p_filesz)
            bytez += b'\x00' * (pgm.p_memsz - pgm.p_filesz)
            pva = pgm.p_vaddr
            pva += baseoff
            memmaps.append((pva, pgm.p_flags & 0x7, fname, bytez, e_const.PAGE_SIZE))
        else:
            logger.info('Skipping: %s', pgm)

    if len(pgms) == 0:
        secs = elf.getSections()
        # fall back to loading sections as best we can...
        logger.info('elf: no program headers found! (in %r)', fname)

        maps = [ [s.sh_offset,s.sh_size] for s in secs if s.sh_offset and s.sh_size ]
        maps.sort()

        merged = []
        for i in range(len(maps)):

            if merged and maps[i][0] == (merged[-1][0] + merged[-1][1]):
                merged[-1][1] += maps[i][1]
                continue

            merged.append( maps[i] )

        baseaddr = 0x05000000
        for offset,size in merged:
            bytez = elf.readAtOffset(offset,size)
            memmaps.append((baseaddr + offset, 0x7, fname, bytez, None))

        for sec in secs:
            if sec.sh_offset and sec.sh_size:
                sec.sh_addr = baseaddr + sec.sh_offset

    return memmaps



def makeStringTable(vw, va, maxva):

    while va < maxva:
        if vw.readMemory(va, 1) == "\x00":
            va += 1
            continue
        else:
            try:
                if vw.isLocation(va):
                    return
                l = vw.makeString(va)
                va += l[vivisect.L_SIZE]
            except Exception as e:
                logger.warning("makeStringTable\t%r", e)
                return

def makeSymbolTable(vw, va, maxva):
    ret = []
    sname = 'elf.Elf%dSymbol' % (vw.getPointerSize() * 8)
    while va < maxva:
        s = vw.makeStructure(va, sname)
        ret.append(s)
        va += len(s)
    return ret

def makeDynamicTable(vw, va, maxva, baseoff=0):
    logger.debug("0x%x -> 0x%x", va, maxva)
    ret = []
    sname = 'elf.Elf%dDynamic' % (vw.getPointerSize() * 8)
    while va < maxva:
        s = vw.makeStructure(va, sname)
        ret.append(s)
        dtag = s.d_tag
        dtype = Elf.dt_types.get(dtag, "Unknown Dynamic Type")
        vw.setComment(va, dtype)
        va += len(s)
        if dtag == Elf.DT_NULL:
            break
    return ret

def makeRelocTable(vw, va, maxva, baseoff, addend=False):
    if addend:
        sname = 'elf.Elf%dReloca' % (vw.getPointerSize() * 8)
    else:
        sname = 'elf.Elf%dReloc' % (vw.getPointerSize() * 8)

    while va < maxva:
        s = vw.makeStructure(va, sname)
        tname = Elf.r_types_386.get(Elf.getRelocType(s.r_info), "Unknown Type")
        vw.setComment(va, tname)
        va += len(s)

def makeFunctionTable(elf, vw, tbladdr, size, tblname, funcs, ptrs, baseoff=0):
    logger.debug('makeFunctionTable(tbladdr=0x%x, size=0x%x, tblname=%r,  baseoff=0x%x)', tbladdr, size, tblname, baseoff)
    psize = vw.getPointerSize()
    fmtgrps = e_bits.fmt_chars[vw.getEndian()]
    pfmt = fmtgrps[psize]
    secbytes = elf.readAtRva(tbladdr, size)
    tbladdr += baseoff

    ptr_count = 0
    for off in range(0, size, psize):
        addr, = struct.unpack_from(pfmt, secbytes, off)
        addr += baseoff

        nstub = tblname + "_%d"
        pname = nstub % ptr_count

        vw.makeName(addr, pname, filelocal=True, makeuniq=True)
        ptrs.append((tbladdr + off, addr, pname))
        funcs.append((pname, addr))
        ptr_count += 1


arch_names = {
    Elf.EM_ARM: 'arm',
    Elf.EM_386: 'i386',
    Elf.EM_X86_64: 'amd64',
    Elf.EM_MSP430: 'msp430',
}

archcalls = {
    'i386': 'cdecl',
    'amd64': 'sysvamd64call',
    'arm': 'armcall',
    'thumb': 'armcall',
    'thumb16': 'armcall',
}

def getAddBaseAddr(elf, baseaddr=None):
    '''
    # NOTE: This is only for prelink'd so's and exe's.  Make something for old style so.
    '''
    baseoff = 0
    logger.debug("baseaddr: %r\tbaseoff: 0x%x", baseaddr, baseoff)
    elfbaseaddr = elf.getBaseAddress()
    if baseaddr is None:
        baseaddr = elfbaseaddr

    if not elf.isPreLinked() and elf.isSharedObject():
        addbase = True
        baseoff = baseaddr
    else:
        addbase = False
        baseoff = baseaddr - elfbaseaddr

    logger.debug("baseaddr: %r\tbaseoff: 0x%x", baseaddr, baseoff)
    return addbase, baseoff, baseaddr

# which Dynamic Types require rebasing
dt_rebase = (
        Elf.DT_INIT, 
        Elf.DT_FINI, 
        Elf.DT_INIT_ARRAY, 
        Elf.DT_FINI_ARRAY, 
        Elf.DT_GNU_HASH,
        Elf.DT_STRTAB,
        Elf.DT_SYMTAB,
        Elf.DT_PLTGOT,
        Elf.DT_JMPREL,
        Elf.DT_REL,
        Elf.DT_VERNEED,
)
def loadElfIntoWorkspace(vw, elf, filename=None, baseaddr=None):
    # analysis of discovered functions and data locations should be stored until the end of loading
    logger.info("loadElfIntoWorkspace(filename=%r, baseaddr: %r", filename, baseaddr)
    data_ptrs = []
    new_pointers = []
    new_functions = []

    arch = arch_names.get(elf.e_machine)
    if arch is None:
       raise Exception("Unsupported Architecture: %d\n", elf.e_machine)

    platform = elf.getPlatform()

    # setup needed platform/format
    vw.setMeta('Architecture', arch)
    vw.setMeta('Platform', platform)
    vw.setMeta('Format', 'elf')
    vw.parsedbin = elf
    # Treat the event system veeery carefully
    byts = elf.getFileBytes()
    vw.setMeta('FileBytes', v_parsers.compressBytes(byts))

    vw.setMeta('DefaultCall', archcalls.get(arch,'unknown'))

    vw.addNoReturnApi("*.abort")
    vw.addNoReturnApi("*.exit")
    vw.addNoReturnApi("*._exit")
    vw.addNoReturnApi("*.longjmp")
    vw.addNoReturnApi("*._setjmp")
    vw.addNoReturnApi("*.j__ZSt9terminatev")
    vw.addNoReturnApi("*.std::terminate(void)")
    vw.addNoReturnApi("*.__assert_fail")
    vw.addNoReturnApi("*.__stack_chk_fail")
    vw.addNoReturnApi("*.pthread_exit")
    vw.addNoReturnApi("*.longjmp")

    # for VivWorkspace, MSB==1, LSB==0... which is the same as True/False
    vw.setEndian(elf.getEndian())

    # Base addr is earliest section address rounded to pagesize
    # Some ELF's require adding the baseaddr to most/all later addresses
    addbase, baseoff, baseaddr = getAddBaseAddr(elf, baseaddr)

    elf.fd.seek(0)
    md5hash = v_parsers.md5Bytes(byts)
    sha256 = v_parsers.sha256Bytes(byts)

    if filename is None:
        # see if dynamics DT_SONAME holds a name for us
        for dyn in elf.getDynamics():
            if dyn.d_tag == Elf.DT_SONAME:
                filename = dyn.getName()

        # if all else fails, fallback
        if filename is None:
            filename = "elf_%.8x" % baseaddr

    fname = vw.addFile(filename.lower(), baseaddr, md5hash)
    vw.setFileMeta(fname, 'sha256', sha256)
    vw.setFileMeta(fname, 'relro', getRelRo(elf))
    vw.setFileMeta(fname, 'canaries', hasStackCanaries(vw))
    vw.setFileMeta(fname, 'nx', hasNX(elf))
    vw.setFileMeta(fname, 'pie', hasPIE(elf))
    vw.setFileMeta(fname, 'rpath', hasRPATH(elf))
    vw.setFileMeta(fname, 'runpath', hasRUNPATH(elf))
    vw.setFileMeta(fname, 'stripped', isStripped(elf))

    secnames = []
    for sec in elf.getSections():
        secnames.append(sec.getName())

    secs = elf.getSections()

<<<<<<< HEAD
    for mmapva, mmperms, mfname, mbytez, malign in getMemoryMapInfo(elf, fname, baseaddr):
        logger.debug("vw.addMemoryMap(0x%x, 0x%x, %r, 0x%x, 0x%x)", mmapva, mmperms, mfname, len(mbytez), malign)
        vw.addMemoryMap(mmapva, mmperms, mfname, mbytez, malign)
=======
    for pgm in pgms:
        if pgm.p_type == Elf.PT_LOAD:
            if pgm.p_memsz == 0:
                continue
            logger.info('Loading: %s', pgm)
            bytez = elf.readAtOffset(pgm.p_offset, pgm.p_filesz)
            bytez += b'\x00' * (pgm.p_memsz - pgm.p_filesz)
            pva = pgm.p_vaddr
            if addbase:
                pva += baseaddr
            vw.addMemoryMap(pva, pgm.p_flags & 0x7, fname, bytez, align=e_const.PAGE_SIZE)
        else:
            logger.info('Skipping: %s', pgm)

    if len(pgms) == 0:
        # fall back to loading sections as best we can...
        vw.vprint('elf: no program headers found!')

        maps = [ [s.sh_offset,s.sh_size] for s in secs if s.sh_offset and s.sh_size ]
        maps.sort()

        merged = []
        for i in range(len(maps)):

            if merged and maps[i][0] == (merged[-1][0] + merged[-1][1]):
                merged[-1][1] += maps[i][1]
                continue

            merged.append( maps[i] )

        baseaddr = 0x05000000
        if elf.isRelocatable():
            baseaddr = 0
        for offset, size in merged:
            bytez = elf.readAtOffset(offset,size)
            vw.addMemoryMap(baseaddr + offset, 0x7, fname, bytez)

        for sec in secs:
            if sec.sh_offset and sec.sh_size:
                sec.sh_addr = baseaddr + sec.sh_offset

>>>>>>> 3f8c3141

    # First add all section definitions so we have them
    for sec in secs:
        sname = sec.getName()
        size = sec.sh_size
        if sec.sh_addr == 0:
            continue # Skip non-memory mapped sections

        sva = sec.sh_addr
        sva += baseoff

        vw.addSegment(sva, size, sname, fname)

    # since getFileByVa is based on segments, and ELF Sections seldom cover all the
    # loadable memory space.... we'll add PT_LOAD Program Headers, only at the
    # end.  If we add them first, they're always the matching segments.  At the 
    # end, they make more of a default segment
    pcount = 0
    if vw.getFileByVa(baseaddr) is None:
        for phdr in elf.getPheaders():
            if phdr.p_type != Elf.PT_LOAD:
                continue

            sva = phdr.p_vaddr
            sva += baseoff

            vw.addSegment(sva, phdr.p_memsz, 'PHDR%d' % pcount, fname)
            pcount += 1

    # load information from dynamics:
    f_init = elf.dyns.get(Elf.DT_INIT)
    if f_init is not None:
        f_init += baseoff
        vw.makeName(f_init, "init_function", filelocal=True, makeuniq=True)
        vw.addEntryPoint(f_init)

    f_fini = elf.dyns.get(Elf.DT_FINI)
    if f_fini is not None:
        f_fini += baseoff
        vw.makeName(f_fini, "fini_function", filelocal=True, makeuniq=True)
        vw.addEntryPoint(f_fini)

    f_inita = elf.dyns.get(Elf.DT_INIT_ARRAY)
    if f_inita is not None:
        f_initasz = elf.dyns.get(Elf.DT_INIT_ARRAYSZ)
        makeFunctionTable(elf, vw, f_inita, f_initasz, 'init_array', new_functions, new_pointers, baseoff)

    f_finia = elf.dyns.get(Elf.DT_FINI_ARRAY)
    if f_finia is not None:
        f_finiasz = elf.dyns.get(Elf.DT_FINI_ARRAYSZ)
        makeFunctionTable(elf, vw, f_finia, f_finiasz, 'fini_array', new_functions, new_pointers, baseoff)

    f_preinita = elf.dyns.get(Elf.DT_PREINIT_ARRAY)
    if f_preinita is not None:
        f_preinitasz = elf.dyns.get(Elf.DT_PREINIT_ARRAY)
        makeFunctionTable(elf, vw, f_preinita, f_preinitasz, 'preinit_array', new_functions, new_pointers, baseoff)

    # dynamic table
    phdr = elf.getDynPHdr()    # file offset?
    if phdr is not None:
        sva, size = phdr.p_vaddr, phdr.p_memsz
        sva += baseoff     # getDynInfo returns (offset, filesz)
        makeDynamicTable(vw, sva, sva+size, baseoff)
        # if there's no Dynamics PHDR, don't bother trying to parse it from Sections.  It doesn't exist.

    # dynstr table
    sva, size = elf.getDynStrTabInfo()
    if sva is not None:
        sva += baseoff
        makeStringTable(vw, sva, sva+size)

    # dynsyms table
    sva, symsz, size = elf.getDynSymTabInfo()
    if sva is not None:
        sva += baseoff
        [s for s in makeSymbolTable(vw, sva, sva+size)]

    # Now trigger section specific analysis
    # Test to make sure Dynamics info is king.  Sections info should not overwrite Dynamics
    for sec in secs:
        sname = sec.getName()
        size = sec.sh_size
        if sec.sh_addr == 0:
            continue # Skip non-memory mapped sections

        sva = sec.sh_addr
        sva += baseoff

        # if we've already defined a location at this address, skip it. (eg. DYNAMICS)
        if vw.getLocation(sva) == sva:
            continue

        if sname == ".interp":
            vw.makeString(sva)

        elif sname == ".init":
            init_tup = ("init_function", sva)
            if init_tup not in new_functions:
                vw.makeName(sva, "init_function", filelocal=True, makeuniq=True)
                new_functions.append(init_tup)

        elif sname == ".init_array":
            makeFunctionTable(elf, vw, sec.sh_addr, size, 'init_function', new_functions, new_pointers, baseoff)

        elif sname == ".fini":
            fini_tup = ("fini_function", sva)
            if fini_tup not in new_functions:
                vw.makeName(sva, "fini_function", filelocal=True, makeuniq=True)
                new_functions.append(fini_tup)

        elif sname == ".fini_array":
            makeFunctionTable(elf, vw, sec.sh_addr, size, 'fini_function', new_functions, new_pointers, baseoff)

        elif sname == ".dynamic":  # Imports
            makeDynamicTable(vw, sva, sva+size, baseoff)

        elif sname == ".dynstr":  # String table for dynamics
            makeStringTable(vw, sva, sva+size)

        elif sname == ".dynsym":
            [s for s in makeSymbolTable(vw, sva, sva+size)]

        # If the section is really a string table, do it
        if sec.sh_type == Elf.SHT_STRTAB:
            makeStringTable(vw, sva, sva+size)

        elif sec.sh_type == Elf.SHT_SYMTAB:
            makeSymbolTable(vw, sva, sva+size)

        elif sec.sh_type == Elf.SHT_REL:
            makeRelocTable(vw, sva, sva+size, baseoff)

        elif sec.sh_type == Elf.SHT_RELA:
            makeRelocTable(vw, sva, sva+size, baseoff, addend=True)

        if sec.sh_flags & Elf.SHF_STRINGS:
            makeStringTable(vw, sva, sva+size)

    # get "Dynamics" based items, like NEEDED libraries (dependencies)
    elfmeta = {}
    for d in elf.getDynamics():
        if d.d_tag == Elf.DT_NEEDED:
            name = d.getName()
            name = name.split('.')[0].lower()
            vw.addLibraryDependancy(name)
        else:
            logger.debug("DYNAMIC:\t%r", d)
        
        dval = d.d_value
        if d.d_tag in dt_rebase and addbase:
            dval += baseoff

        elfmeta[Elf.dt_names.get(d.d_tag)] = dval

    # TODO: create a VaSet instead? setMeta allows more free-form info,
    # but isn't currently accessible from the gui
    vw.setFileMeta(fname, 'ELF_DYNAMICS', elfmeta)
    vw.setFileMeta(fname, 'addbase', addbase)
    vw.setFileMeta(fname, 'baseoff', baseoff)

    # applyRelocs is specifically prior to "process Dynamic Symbols" because Dynamics-only symbols
    # (ie. not using Section Headers) may not get all the symbols.  Some ELF's simply list too
    # small a space using SYMTAB and SYMTABSZ
    postfix = applyRelocs(elf, vw, addbase, baseoff)

    # process Dynamic Symbols - this must happen *after* relocations, which can expand the size of this
    for s in elf.getDynSyms():
        stype = s.getInfoType()
        sva = s.st_value

        if sva == 0:
            continue

        sva += baseoff
        if sva == 0:
            continue

        dmglname = demangle(s.name)

        if stype == Elf.STT_FUNC or \
                (stype == Elf.STT_GNU_IFUNC and arch in ('i386', 'amd64')):   # HACK: linux is what we're really after.
            try:
                new_functions.append(("DynSym: STT_FUNC", sva))
                vw.addExport(sva, EXP_FUNCTION, dmglname, fname, makeuniq=True)
                vw.setComment(sva, s.name)
            except Exception as e:
                vw.vprint('addExport Failure: (%s) %s' % (s.name, e))

        elif stype == Elf.STT_OBJECT:
            if vw.isValidPointer(sva):
                try:
                    vw.addExport(sva, EXP_DATA, dmglname, fname, makeuniq=True)
                    vw.setComment(sva, s.name)
                except Exception:
                    vw.vprint('STT_OBJECT Warning: %s' % traceback.format_exc())

        elif stype == Elf.STT_HIOS:
            # So aparently Elf64 binaries on amd64 use HIOS and then
            # s.st_other cause that's what all the kewl kids are doing...
            sva = s.st_other
            sva += baseoff
            if vw.isValidPointer(sva):
                try:
                    new_functions.append(("DynSym: STT_HIOS", sva))
                    vw.addExport(sva, EXP_FUNCTION, dmglname, fname, makeuniq=True)
                    vw.setComment(sva, s.name)
                except Exception:
                    vw.vprint('STT_HIOS Warning:\n%s' % traceback.format_exc())

        elif stype == Elf.STT_MDPROC:    # there's only one that isn't HI or LO...
            sva = s.st_other
            sva += baseoff
            if vw.isValidPointer(sva):
                try:
                    vw.addExport(sva, EXP_DATA, dmglname, fname, makeuniq=True)
                    vw.setComment(sva, s.name)
                except Exception:
                    vw.vprint('STT_MDPROC Warning:\n%s' % traceback.format_exc())

        else:
            logger.debug("DYNSYM:\t%r\t%r\t%r\t%r", s, s.getInfoType(), 'other', hex(s.st_other))

        if dmglname in postfix:
            for rlva, addend in postfix[dmglname]:
                vw.addRelocation(rlva, RTYPE_BASEPTR, sva + addend - baseoff)

    vaSetNames = vw.getVaSetNames()
    if not 'FileSymbols' in vaSetNames:
        vw.addVaSet("FileSymbols", (("Name", VASET_STRING), ("va", VASET_ADDRESS)))
    if not 'WeakSymbols' in vaSetNames:
        vw.addVaSet("WeakSymbols", (("Name", VASET_STRING), ("va", VASET_ADDRESS)))

    # apply symbols to workspace (if any)
    relocs = [r for idx, r in elf.getRelocs()]
    impvas = [va for va, x, y, z in vw.getImports()]
    expvas = [va for va, x, y, z in vw.getExports()]
    for s in elf.getSymbols():
        sva = s.st_value
        shndx = s.st_shndx
        if elf.isRelocatable():
            if shndx == elf_lookup.SHN_ABS:
                pass
            elif shndx in elf_lookup.shn_special_section_indices:
                # TODO: We should do things with SHN_ABS
                pass
            else:
                section = elf.getSectionByIndex(shndx)
                if section:
                    sva += section.sh_addr

        dmglname = demangle(s.name)
        logger.debug('symbol val: 0x%x\ttype: %r\tbind: %r\t name: %r', sva,
                                                                        Elf.st_info_type.get(s.getInfoType(), s.st_info),
                                                                        Elf.st_info_bind.get(s.getInfoBind(), s.st_other),
                                                                        s.name)

        symtype = s.getInfoType()
        if symtype == Elf.STT_FILE:
            vw.setVaSetRow('FileSymbols', (dmglname, sva))
            continue
<<<<<<< HEAD

        elif symtype == Elf.STT_NOTYPE:
=======
        elif s.getInfoType() == Elf.STT_NOTYPE:
>>>>>>> 3f8c3141
            # mapping symbol
            if arch in ('arm', 'thumb', 'thumb16'):
                symname = s.getName()
                sva += baseoff
                if symname == '$a':
                    # ARM code
                    logger.info('mapping (NOTYPE) ARM symbol: 0x%x: %r', sva, dmglname)
                    new_functions.append(("Mapping Symbol: $a", sva))

                elif symname == '$t':
                    # Thumb code
                    logger.info('mapping (NOTYPE) Thumb symbol: 0x%x: %r', sva, dmglname)
                    new_functions.append(("Mapping Symbol: $t", sva + 1))

                elif symname == '$d':
                    # Data Items (eg. literal pool)
                    logger.info('mapping (NOTYPE) data symbol: 0x%x: %r', sva, dmglname)
                    data_ptrs.append(sva)
        elif symtype == Elf.STT_OBJECT:
            symname = s.getName()
            sva += baseoff
            if symname:
                vw.makeName(sva, symname, filelocal=True, makeuniq=True)
                valu = vw.readMemoryPtr(sva)
                if not vw.isValidPointer(valu) and s.st_size == vw.psize:
                    vw.makePointer(sva, follow=False)
                else:
                    '''
                    Most of this is replicated in makePointer with follow=True. We specifically don't use that,
                    since that kicks off a bunch of other analysis that isn't safe to run yet (it blows up in
                    fun ways), but we still want these locations made first, so that other analysis modules know
                    to not monkey with these and so I can set sizes and what not.
                    And while ugly, this does cover a couple nice use cases like pointer tables/arrays of pointers being present.
                    '''
                    if not valu:
                        # do a double check to make sure we can even make a pointer this large
                        # because some relocations like __FRAME_END__ might end up short
                        psize = vw.getPointerSize()
                        byts = vw.readMemory(sva, psize)
                        if len(byts) == psize:
                            new_pointers.append((sva, valu, symname))
                    elif vw.isProbablyUnicode(sva):
                        vw.makeUnicode(sva, size=s.st_size)
                    elif vw.isProbablyString(sva):
                        vw.makeString(sva, size=s.st_size)
                    elif s.st_size % vw.getPointerSize() == 0 and s.st_size >= vw.getPointerSize():
                        # so it could be something silly like an array
                        for addr in range(sva, sva+s.st_size, vw.psize):
                            valu = vw.readMemoryPtr(addr)
                            if vw.isValidPointer(valu):
                                new_pointers.append((addr, valu, symname))
                    else:
                        vw.makeNumber(sva, size=s.st_size)

        # if the symbol has a value of 0, it is likely a relocation point which gets updated
        sname = demangle(s.name)
        if sva == 0:
            for reloc in relocs:
                rname = demangle(reloc.name)
                if rname == sname:
                    sva = reloc.r_offset
                    logger.info('sva==0, using relocation name: %x: %r', sva, rname)
                    break

        dmglname = demangle(sname)

        # TODO: make use of _ZTSN (typeinfo) and _ZTVN (vtable) entries if name demangles cleanly

        sva += baseoff
        if vw.isValidPointer(sva) and len(dmglname):
            try:
                if s.getInfoBind() == Elf.STB_WEAK:
                    logger.info('WEAK symbol: 0x%x: %r', sva, sname)
                    vw.setVaSetRow('WeakSymbols', (sname, sva))
                    dmglname = '__weak_' + dmglname

                if sva in impvas or sva in expvas:
                    imps = [imp for imp in vw.getImports() if imp[0] == sva]
                    exps = [exp for exp in vw.getExports() if exp[0] == sva]
                    logger.debug('skipping Symbol naming for existing Import/Export: 0x%x (%r) (%r) (%r)', sva, s.name, imps, exps)
                else:
                    vw.makeName(sva, dmglname, filelocal=True, makeuniq=True)

            except Exception as e:
                logger.warning("%s" % str(e))

        if s.getInfoType() == Elf.STT_FUNC:
            new_functions.append(("STT_FUNC", sva))

    eentry = baseoff + elf.e_entry

    if vw.isValidPointer(eentry):
        vw.addExport(eentry, EXP_FUNCTION, '__entry', fname)
        new_functions.append(("ELF Entry", eentry))

    if vw.isValidPointer(baseaddr):
        sname = 'elf.Elf%d' % (vw.getPointerSize() * 8)
        vw.makeStructure(baseaddr, sname)

    # mark all the entry points for analysis later
    for cmnt, fva in new_functions:
        logger.info('adding function from ELF metadata: 0x%x (%s)', fva, cmnt)
        vw.addEntryPoint(fva)   # addEntryPoint queue's code analysis for later in the analysis pass

    # mark all the pointers for analysis later
    for va, tva, pname in new_pointers:
        logger.info('adding pointer 0x%x -> 0x%x', va, tva)
        vw.setVaSetRow('PointersFromFile', (va, tva, fname, pname))

    return fname


def applyRelocs(elf, vw, addbase=False, baseoff=0):
    '''
    process relocations / strings (relocs use Dynamic Symbols)
    '''
    postfix = collections.defaultdict(list)
    arch = arch_names.get(elf.e_machine)
    othr = None
    for secidx, r in elf.getRelocs():
        rtype = r.getType()
        rlva = r.r_offset
<<<<<<< HEAD
        rlva += baseoff
=======
        if elf.isRelocatable():
            container = elf.getSectionByIndex(secidx)
            if container.sh_flags & elf_lookup.SHF_INFO_LINK:
                othr = elf.getSectionByIndex(container.sh_info)
                if othr:
                    rlva += othr.sh_addr

        if addbase:
            rlva += baseaddr
>>>>>>> 3f8c3141
        try:
            # If it has a name, it's an externally resolved "import" entry,
            # otherwise, just a regular reloc
            name = r.getName()
            dmglname = demangle(name)
            logger.debug('relocs: 0x%x: %s (%s)', rlva, dmglname, name)
            if arch in ('i386', 'amd64'):
                if name:
                    #if dmglname == 
                    if rtype == Elf.R_X86_64_IRELATIVE:
                        # before making import, let's fix up the pointer as a BASEPTR Relocation
                        ptr = r.r_addend
                        rloc = vw.addRelocation(rlva, RTYPE_BASEPTR, ptr)
                        if rloc:
                            logger.info('Reloc: R_X86_64_IRELATIVE 0x%x', rlva)

                    if rtype in (Elf.R_386_JMP_SLOT, Elf.R_X86_64_GLOB_DAT, Elf.R_X86_64_IRELATIVE):
                        logger.info('Reloc: making Import 0x%x (name: %s/%s) ', rlva, name, dmglname)
                        vw.makeImport(rlva, "*", dmglname)
                        vw.setComment(rlva, name)

                    elif rtype == Elf.R_386_COPY:  # Also covers X86_64_COPY
                        # the linker is responsible for filling these in so we probably won't have these
                        vw.addRelocation(rlva, RTYPE_BASERELOC, 0)

                    elif rtype == Elf.R_386_32:  # Also covers X86_64_64
                        # a direct punch in plus an addend
                        # but things like libstc++ use this type for vtables in the rel.dyn
                        # section without actually specifying an addend
                        postfix[dmglname].append((rlva, getattr(r, 'r_addend', 0)))

                    else:
                        logger.warning('unknown reloc type: %d %s (at %s)', rtype, name, hex(rlva))
                        logger.info(r.tree())

                else:
                    if rtype == Elf.R_386_RELATIVE: # R_X86_64_RELATIVE is the same number
                        ptr = vw.readMemoryPtr(rlva)
                        logger.info('R_386_RELATIVE: adding Relocation 0x%x -> 0x%x (name: %s) ', rlva, ptr, dmglname)
                        vw.addRelocation(rlva, RTYPE_BASEPTR, ptr)

                    elif arch == 'amd64' and rtype == Elf.R_X86_64_32S:
                        # the same as R_386_32 except we don't always get a name.
                        ptr = r.r_addend
                        symbol = elf.getSymbols()[r.getSymTabIndex()]
                        valu = symbol.st_value
                        if symbol.getInfoType() == elf_lookup.STT_SECTION:
                            ref = elf.getSectionByIndex(symbol.st_shndx)
                            if ref:
                                valu = ref.sh_addr
                        vw.addRelocation(rlva, RTYPE_BASEOFF, data=symbol.st_value + ptr, size=4)

                    elif rtype == Elf.R_X86_64_IRELATIVE:
                        # first make it a relocation that is based on the imagebase
                        ptr = r.r_addend
                        logger.info('R_X86_64_IRELATIVE: adding Relocation 0x%x -> 0x%x (name: %r %r) ', rlva, ptr, name, dmglname)
                        rloc = vw.addRelocation(rlva, RTYPE_BASEPTR, ptr)
                        if rloc is not None:
                            continue

                        # next get the target and find a name, since the reloc itself doesn't have one
                        tgt = vw.readMemoryPtr(rlva)
                        tgtname = vw.getName(tgt)
                        if tgtname is not None:
                            logger.info('   name(0x%x): %r', tgt, tgtname)
                            fn, symname = tgtname.split('.', 1)
                            logger.info('Reloc: making Import 0x%x (name: %s.%s) ', rlva, fn, symname)
                            vw.makeImport(rlva, fn, symname)
                    # TODO: This isn't strictly wrong, but does induce graph building errors
                    #elif rtype == Elf.R_X86_64_PLT32:
                    #    # plt + addend- secoff
                    #    addend = r.r_addend
                    #    plt = elf.getSection('.plt')
                    #    if plt:
                    #        addend += plt.sh_addr
                    #    if othr:
                    #        addend -= othr.sh_addr
                    #    vw.addRelocation(rlva, RTYPE_BASEPTR, data=addend, size=4)
                    elif rtype == Elf.R_X86_64_TPOFF64:
                        pass
                    elif rtype == Elf.R_386_TLS_DTPMOD32:
                        pass
                    else:
                        logger.warning('unknown reloc type: %d %s (at %s)', rtype, name, hex(rlva))
                        logger.warning(r.tree())


            if arch in ('arm', 'thumb', 'thumb16'):
                # ARM REL entries require an addend that could be stored as a 
                # number or an instruction!
                import envi.archs.arm.const as eaac
                if r.vsHasField('addend'):
                    # this is a RELA object, bringing its own addend field!
                    addend = r.addend
                else:
                    # otherwise, we have to check the stored value for number or instruction
                    # if it's an instruction, we have to use the immediate value and then 
                    # figure out if it's negative based on the instruction!
                    try:
                        temp = vw.readMemoryPtr(rlva)
                        if rtype in Elf.r_armclasses[Elf.R_ARMCLASS_DATA] or rtype in Elf.r_armclasses[Elf.R_ARMCLASS_MISC]:
                            # relocation points to a DATA or MISCELLANEOUS location
                            addend = temp
                        else:
                            # relocation points to a CODE location (ARM, THUMB16, THUMB32)
                            op = vw.parseOpcode(rlva)
                            for oper in op.opers:
                                if hasattr(oper, 'val'):
                                    addend = oper.val
                                    break

                                elif hasattr(oper, 'offset'):
                                    addend = oper.offset
                                    break

                            lastoper = op.opers[-1]
                            if op.mnem.startswith('sub') or \
                                    op.mnem in ('ldr', 'str') and \
                                    hasattr(lastoper, 'pubwl') and \
                                    not (lastoper.pubwl & eaac.PUxWL_ADD):
                                        addend = -addend
                    except Exception as e:
                        logger.exception("ELF: Reloc Addend determination: %s", e)
                        addend = temp

                logger.debug('addend: 0x%x', addend)

                if rtype == Elf.R_ARM_JUMP_SLOT:
                    symidx = r.getSymTabIndex()
                    sym = elf.getDynSymbol(symidx)
                    ptr = sym.st_value

                    # quick check to make sure we don't provide this symbol
                    # some toolchains like to point the GOT back at it's PLT entry
                    # that does *not* mean it's not an IMPORT
                    if ptr and not isPLT(vw, ptr):
                        logger.info('R_ARM_JUMP_SLOT: adding Relocation 0x%x -> 0x%x (%s) ', rlva, ptr, dmglname)
                        # even if addRelocation fails, still make the name, same thing down in GLOB_DAT
                        if addbase:
                            vw.addRelocation(rlva, vivisect.RTYPE_BASEPTR, ptr)
                        else:
                            vw.addRelocation(rlva, vivisect.RTYPE_BASERELOC, ptr)
                        pname = "ptr_%s_%.8x" % (name, rlva)
                        if vw.vaByName(pname) is None:
                            vw.makeName(rlva, pname)

                        # name the target as well
                        ptr += baseoff
                        # normalize thumb addresses
                        ptr &= -2
                        vw.makeName(ptr, name)
                        vw.setComment(ptr, dmglname)

                    else:
                        logger.info('R_ARM_JUMP_SLOT: adding Import 0x%x (%s) ', rlva, dmglname)
                        vw.makeImport(rlva, "*", dmglname)
                        vw.setComment(rlva, name)

                elif rtype == Elf.R_ARM_GLOB_DAT:
                    symidx = r.getSymTabIndex()
                    sym = elf.getDynSymbol(symidx)
                    ptr = sym.st_value

                    if ptr:
                        logger.info('R_ARM_GLOB_DAT: adding Relocation 0x%x -> 0x%x (%s) ', rlva, ptr, dmglname)
                        if addbase:
                            vw.addRelocation(rlva, vivisect.RTYPE_BASEPTR, ptr)
                        else:
                            vw.addRelocation(rlva, vivisect.RTYPE_BASERELOC, ptr)
                        pname = "ptr_%s" % name

                        if vw.vaByName(pname) is None:
                            vw.makeName(rlva, pname)

                        ptr += baseoff
                        vw.makeImport(ptr, "*", dmglname)
                        vw.setComment(ptr, name)

                    else:
                        logger.info('R_ARM_GLOB_DAT: adding Import 0x%x (%s) ', rlva, dmglname)
                        vw.makeImport(rlva, "*", dmglname)
                        vw.setComment(rlva, name)

                elif rtype == Elf.R_ARM_ABS32:
                    symidx = r.getSymTabIndex()
                    sym = elf.getDynSymbol(symidx)
                    ptr = sym.st_value

                    if ptr:
                        logger.info('R_ARM_ABS32: adding Relocation 0x%x -> 0x%x (%s) ', rlva, ptr, dmglname)
                        vw.addRelocation(rlva, vivisect.RTYPE_BASEPTR, ptr)
                        pname = "ptr_%s" % name
                        if vw.vaByName(pname) is None and len(name):
                            vw.makeName(rlva, pname)

                    else:
                        logger.info('R_ARM_ABS32: adding Import 0x%x (%s) ', rlva, dmglname)
                        vw.makeImport(rlva, "*", dmglname)
                        vw.setComment(rlva, name)

                    vw.setComment(rlva, dmglname)

                elif rtype == Elf.R_ARM_RELATIVE:   # Adjust locations for the rebasing
                    ptr = vw.readMemoryPtr(rlva)
                    logger.info('R_ARM_RELATIVE: adding Relocation 0x%x -> 0x%x (name: %s) ', rlva, ptr, dmglname)
                    vw.addRelocation(rlva, vivisect.RTYPE_BASEPTR, ptr)
                    if len(name):
                        vw.makeName(rlva, dmglname, makeuniq=True)
                        vw.setComment(rlva, name)

                elif rtype == Elf.R_ARM_COPY:
                    pass

                else:
                    logger.warning('unknown reloc type: %d %s (at %s)', rtype, name, hex(rlva))
                    logger.info(r.tree())

        except vivisect.InvalidLocation as e:
            logger.warning("NOTE\t%r", e)

    return postfix

def isPLT(vw, va):
    '''
    Do a decent check to see if this va is in a PLT section
    '''
    seg = vw.getSegment(va)
    if seg is None:
        return False
    if seg[2].startswith('.plt'):
        return True
    return False

def normName(name):
    '''
    Normalize symbol names.  ie. drop the @@GOBBLEDEGOOK from the end
    '''
    atidx = name.find('@@')
    if atidx > -1:
        name = name[:atidx]
    return name

def demangle(name):
    '''
    Translate C++ mangled name back into the verbose C++ symbol name (with helpful type info)
    '''
    name = normName(name)

    try:
        import cxxfilt
        name = cxxfilt.demangle(name)
    except Exception as e:
        logger.debug('failed to demangle name (%r): %r', name, e)

    return name

def getRelRo(elf):
    status = 0
    for phdr in elf.getPheaders():
        if phdr.p_type == Elf.PT_GNU_RELRO:
            status = 1
            break

    if status:
        for dyn in elf.getDynamics():
            if dyn.d_tag == Elf.DT_FLAGS:
                if dyn.d_value == Elf.DF_BIND_NOW:
                    status = 2

    return ('NONE', 'Partial', 'FULL')[status]

def hasStackCanaries(vw):
    '''
    Check through imports looking for __stack_chk_fail
    '''
    for impva, impsz, imptype, impname in vw.getImports():
        if impname == '*.__stack_chk_fail':
            return True

    return False

def hasNX(elf):
    '''
    Check through ELF Pheaders
    '''
    for phdr in elf.getPheaders():
        if phdr.p_type == Elf.PT_GNU_STACK:
            if phdr.p_flags == 6:
                return True

    return False

def hasPIE(elf):
    '''
    Check through ELF Headers and Dynamics
    '''
    if elf.e_type == Elf.ET_DYN:
        if elf.dyns.get(Elf.DT_DEBUG) is not None:
            return True
        return "DSO"

    return False

def hasRPATH(elf):
    '''
    Check through ELF Dynamics
    '''
    if elf.dyns.get(Elf.DT_RPATH) is not None:
        return True

    return False

def hasRUNPATH(elf):
    '''
    Check through ELF Dynamics
    '''
    if elf.dyns.get(Elf.DT_RUNPATH) is not None:
        return True

    return False

def isStripped(elf):
    '''
    Check through ELF Symbols
    '''
    if len(elf.getSymbols()) == 0:
        return True

    return False<|MERGE_RESOLUTION|>--- conflicted
+++ resolved
@@ -326,53 +326,9 @@
 
     secs = elf.getSections()
 
-<<<<<<< HEAD
     for mmapva, mmperms, mfname, mbytez, malign in getMemoryMapInfo(elf, fname, baseaddr):
         logger.debug("vw.addMemoryMap(0x%x, 0x%x, %r, 0x%x, 0x%x)", mmapva, mmperms, mfname, len(mbytez), malign)
         vw.addMemoryMap(mmapva, mmperms, mfname, mbytez, malign)
-=======
-    for pgm in pgms:
-        if pgm.p_type == Elf.PT_LOAD:
-            if pgm.p_memsz == 0:
-                continue
-            logger.info('Loading: %s', pgm)
-            bytez = elf.readAtOffset(pgm.p_offset, pgm.p_filesz)
-            bytez += b'\x00' * (pgm.p_memsz - pgm.p_filesz)
-            pva = pgm.p_vaddr
-            if addbase:
-                pva += baseaddr
-            vw.addMemoryMap(pva, pgm.p_flags & 0x7, fname, bytez, align=e_const.PAGE_SIZE)
-        else:
-            logger.info('Skipping: %s', pgm)
-
-    if len(pgms) == 0:
-        # fall back to loading sections as best we can...
-        vw.vprint('elf: no program headers found!')
-
-        maps = [ [s.sh_offset,s.sh_size] for s in secs if s.sh_offset and s.sh_size ]
-        maps.sort()
-
-        merged = []
-        for i in range(len(maps)):
-
-            if merged and maps[i][0] == (merged[-1][0] + merged[-1][1]):
-                merged[-1][1] += maps[i][1]
-                continue
-
-            merged.append( maps[i] )
-
-        baseaddr = 0x05000000
-        if elf.isRelocatable():
-            baseaddr = 0
-        for offset, size in merged:
-            bytez = elf.readAtOffset(offset,size)
-            vw.addMemoryMap(baseaddr + offset, 0x7, fname, bytez)
-
-        for sec in secs:
-            if sec.sh_offset and sec.sh_size:
-                sec.sh_addr = baseaddr + sec.sh_offset
-
->>>>>>> 3f8c3141
 
     # First add all section definitions so we have them
     for sec in secs:
@@ -633,12 +589,8 @@
         if symtype == Elf.STT_FILE:
             vw.setVaSetRow('FileSymbols', (dmglname, sva))
             continue
-<<<<<<< HEAD
 
         elif symtype == Elf.STT_NOTYPE:
-=======
-        elif s.getInfoType() == Elf.STT_NOTYPE:
->>>>>>> 3f8c3141
             # mapping symbol
             if arch in ('arm', 'thumb', 'thumb16'):
                 symname = s.getName()
@@ -761,19 +713,7 @@
     for secidx, r in elf.getRelocs():
         rtype = r.getType()
         rlva = r.r_offset
-<<<<<<< HEAD
         rlva += baseoff
-=======
-        if elf.isRelocatable():
-            container = elf.getSectionByIndex(secidx)
-            if container.sh_flags & elf_lookup.SHF_INFO_LINK:
-                othr = elf.getSectionByIndex(container.sh_info)
-                if othr:
-                    rlva += othr.sh_addr
-
-        if addbase:
-            rlva += baseaddr
->>>>>>> 3f8c3141
         try:
             # If it has a name, it's an externally resolved "import" entry,
             # otherwise, just a regular reloc
