import os
import struct
import logging

import Elf
import envi
import vivisect
import vivisect.parsers as v_parsers
import envi.bits as e_bits

from vivisect.const import *

from cStringIO import StringIO

logger = logging.getLogger(__name__)


def parseFile(vw, filename, baseaddr=None):
    fd = file(filename, 'rb')
    elf = Elf.Elf(fd)
    return loadElfIntoWorkspace(vw, elf, filename=filename, baseaddr=baseaddr)

def parseBytes(vw, bytes, baseaddr=None):
    fd = StringIO(bytes)
    elf = Elf.Elf(fd)
    return loadElfIntoWorkspace(vw, elf, baseaddr=baseaddr)

def parseFd(vw, fd, filename=None, baseaddr=None):
    fd.seek(0)
    elf = Elf.Elf(fd)
    return loadElfIntoWorkspace(vw, elf, filename=filename, baseaddr=baseaddr)

def parseMemory(vw, memobj, baseaddr):
    raise Exception('FIXME implement parseMemory for elf!')

def makeStringTable(vw, va, maxva):

    while va < maxva:
        if vw.readMemory(va, 1) == "\x00":
            va += 1
            continue
        else:
            try:
                if vw.isLocation(va):
                    return
                l = vw.makeString(va)
                va += l[vivisect.L_SIZE]
            except Exception as e:
                logger.warn("makeStringTable\t%r", e)
                return

def makeSymbolTable(vw, va, maxva):
    ret = []
    sname = 'elf.Elf%dSymbol' % (vw.getPointerSize() * 8)
    while va < maxva:
        s = vw.makeStructure(va, sname)
        ret.append(s)
        va += len(s)
    return ret

def makeDynamicTable(vw, va, maxva):
    ret = []
    sname = 'elf.Elf%dDynamic' % (vw.getPointerSize() * 8)
    while va < maxva:
        s = vw.makeStructure(va, sname)
        ret.append(s)
        dtag = s.d_tag
        dtype = Elf.dt_types.get(dtag, "Unknown Dynamic Type")
        vw.setComment(va, dtype)
        va += len(s)
        if dtag == Elf.DT_NULL:
            break
    return ret

def makeRelocTable(vw, va, maxva, addbase, baseaddr, addend=False):
    if addend:
        sname = 'elf.Elf%dReloca' % (vw.getPointerSize() * 8)
    else:
        sname = 'elf.Elf%dReloc' % (vw.getPointerSize() * 8)

    while va < maxva:
        s = vw.makeStructure(va, sname)
        tname = Elf.r_types_386.get(Elf.getRelocType(s.r_info), "Unknown Type")
        vw.setComment(va, tname)
        va += len(s)

def makeFunctionTable(elf, vw, tbladdr, size, tblname, funcs, ptrs, baseaddr=0, addbase=False):
    logger.debug('makeFunctionTable(tbladdr=0x%x, size=0x%x, tblname=%r,  baseaddr=0x%x)',
            tbladdr, size, tblname, baseaddr)
    psize = vw.getPointerSize()
    fmtgrps = e_bits.fmt_chars[vw.getEndian()]
    pfmt = fmtgrps[psize]
    secbytes = elf.readAtRva(tbladdr, size)
    if addbase:
        tbladdr += baseaddr

    ptr_count = 0
    for off in range(0, size, psize):
        addr, = struct.unpack_from(pfmt, secbytes, off)
        if addbase:
            addr += baseaddr
        
        nstub = tblname + "_%d"
        pname = nstub % ptr_count

        vw.makeName(addr, pname, filelocal=True)
        ptrs.append((tbladdr + off, addr, pname))
        funcs.append((pname, addr))
        ptr_count += 1


arch_names = {
    Elf.EM_ARM:'arm',
    Elf.EM_386:'i386',
    Elf.EM_X86_64:'amd64',
    Elf.EM_MSP430:'msp430',
<<<<<<< HEAD
    Elf.EM_PPCE:'ppc32-embedded',
    Elf.EM_PPC64E:'ppc-embedded',
    Elf.EM_PPC:'ppc32-server',
    Elf.EM_PPC64:'ppc-server',
    Elf.EM_ARM_AARCH64:'aarch64',
=======
>>>>>>> cdfbb1e2
}
# FIXME: interpret ELF headers to configure VLE pages

# FIXME: make ArchModules specify the default calling convention based on Architecture settings (which must be handed in)
archcalls = {
<<<<<<< HEAD
    'i386': 'cdecl',
    'amd64': 'sysvamd64call',
    'arm': 'armcall',
    'vle': 'ppccall',
    'ppc32-embedded': 'ppccall',
    'ppc32-server': 'ppccall',
    'ppc-embedded': 'ppccall',
    'ppc-server': 'ppccall',
=======
    'i386':'cdecl',
    'amd64':'sysvamd64call',
    'arm':'armcall',
    'thumb':'armcall',
    'thumb16':'armcall',
>>>>>>> cdfbb1e2
}


def getArchName(elf):
    machine = elf.e_machine
    if machine == Elf.EM_PPC64 and elf.e_flags & Elf.EM_PPC_EMB:
        machine = Elf.EM_PPC64E
    elif machine == Elf.EM_PPC and elf.e_flags & Elf.EM_PPC_EMB:
        machine = Elf.EM_PPCE
    arch = arch_names.get(elf.e_machine)

    if arch is None:
       raise Exception("Unsupported Architecture: %d\n", elf.e_machine)

    return arch


def loadElfIntoWorkspace(vw, elf, filename=None, baseaddr=None):
    # analysis of discovered functions and data locations should be stored until the end of loading
    data_ptrs = []
    new_pointers = []
    new_functions = []

    arch = getArchName(elf)
    platform = elf.getPlatform()

    # setup needed platform/format
    vw.setMeta('Architecture', arch)
    vw.setMeta('Platform', platform)
    vw.setMeta('Format', 'elf')

    vw.setMeta('DefaultCall', archcalls.get(arch,'unknown'))

    vw.addNoReturnApi("*.abort")
    vw.addNoReturnApi("*.exit")
    vw.addNoReturnApi("*._exit")
    vw.addNoReturnApi("*.longjmp")
    vw.addNoReturnApi("*._setjmp")
    vw.addNoReturnApi("*.j__ZSt9terminatev")
    vw.addNoReturnApi("*.std::terminate(void)")
    vw.addNoReturnApi("*.__assert_fail")
    vw.addNoReturnApi("*.__stack_chk_fail")

    # for VivWorkspace, MSB==1, LSB==0... which is the same as True/False
    vw.setEndian(elf.getEndian())

    # Base addr is earliest section address rounded to pagesize
    # NOTE: This is only for prelink'd so's and exe's.  Make something for old style so.
    addbase = False
    if not elf.isPreLinked() and elf.isSharedObject():
        addbase = True
    if baseaddr is None:
        baseaddr = elf.getBaseAddress()

    #FIXME make filename come from dynamic's if present for shared object
    if filename is None:
        filename = "elf_%.8x" % baseaddr

    fhash = "unknown hash"
    if os.path.exists(filename):
        fhash = v_parsers.md5File(filename)

    fname = vw.addFile(filename.lower(), baseaddr, fhash)

    strtabs = {}
    secs = elf.getSections()
    pgms = elf.getPheaders()

    for pgm in pgms:
        if pgm.p_type == Elf.PT_LOAD:
            if pgm.p_memsz == 0:
                continue
            logger.info('Loading: %s', repr(pgm))
            bytez = elf.readAtOffset(pgm.p_offset, pgm.p_filesz)
            bytez += "\x00" * (pgm.p_memsz - pgm.p_filesz)
            pva = pgm.p_vaddr
            if addbase:
                pva += baseaddr
            vw.addMemoryMap(pva, pgm.p_flags & 0x7, fname, bytez)  # FIXME perms
        else:
            logger.info('Skipping: %s', repr(pgm))

    if len(pgms) == 0:
        # fall back to loading sections as best we can...
        if vw.verbose: vw.vprint('elf: no program headers found!')

        maps = [ [s.sh_offset,s.sh_size] for s in secs if s.sh_offset and s.sh_size ]
        maps.sort()

        merged = []
        for i in range(len(maps)):

            if merged and maps[i][0] == (merged[-1][0] + merged[-1][1]):
                merged[-1][1] += maps[i][1]
                continue

            merged.append( maps[i] )

        baseaddr = 0x05000000
        for offset,size in merged:
            bytez = elf.readAtOffset(offset,size)
            vw.addMemoryMap(baseaddr + offset, 0x7, fname, bytez)

        for sec in secs:
            if sec.sh_offset and sec.sh_size:
                sec.sh_addr = baseaddr + sec.sh_offset

    # First add all section definitions so we have them
    for sec in secs:
        sname = sec.getName()
        size = sec.sh_size
        if sec.sh_addr == 0:
            continue # Skip non-memory mapped sections

        sva = sec.sh_addr
        if addbase:
            sva += baseaddr

        vw.addSegment(sva, size, sname, fname)

    # since getFileByVa is based on segments, and ELF Sections seldom cover all the
    # loadable memory space.... we'll add PT_LOAD Program Headers, only at the
    # end.  If we add them first, they're always the matching segments.  At the 
    # end, they make more of a default segment
    pcount = 0
    if vw.getFileByVa(baseaddr) is None:
        for phdr in elf.getPheaders():
            if phdr.p_type != Elf.PT_LOAD:
                continue
            
            sva = phdr.p_vaddr
            if addbase:
                sva += baseaddr

            vw.addSegment(sva, phdr.p_memsz, 'PHDR%d' % pcount, fname)
            pcount += 1

    # load information from dynamics:
    f_init = elf.dyns.get(Elf.DT_INIT)
    if f_init is not None:
        if addbase:
            f_init += baseaddr
        vw.makeName(f_init, "init_function", filelocal=True)
        vw.addEntryPoint(f_init)

    f_fini = elf.dyns.get(Elf.DT_FINI)
    if f_fini is not None:
        if addbase:
            f_fini += baseaddr
        vw.makeName(f_fini, "fini_function", filelocal=True)
        vw.addEntryPoint(f_fini)

    f_inita = elf.dyns.get(Elf.DT_INIT_ARRAY)
    if f_inita is not None:
        f_initasz = elf.dyns.get(Elf.DT_INIT_ARRAYSZ)
        makeFunctionTable(elf, vw, f_inita, f_initasz, 'init_array', new_functions, new_pointers, baseaddr, addbase)

    f_finia = elf.dyns.get(Elf.DT_FINI_ARRAY)
    if f_finia is not None:
        f_finiasz = elf.dyns.get(Elf.DT_FINI_ARRAYSZ)
        makeFunctionTable(elf, vw, f_finia, f_finiasz, 'fini_array', new_functions, new_pointers, baseaddr, addbase)

    f_preinita = elf.dyns.get(Elf.DT_PREINIT_ARRAY)
    if f_preinita is not None:
        f_preinitasz = elf.dyns.get(Elf.DT_PREINIT_ARRAY)
        makeFunctionTable(elf, vw, f_preinita, f_preinitasz, 'preinit_array', new_functions, new_pointers, baseaddr, addbase)

    # dynamic table
    phdr = elf.getDynPHdr()    # file offset?
    if phdr is not None:
        sva, size = phdr.p_vaddr, phdr.p_memsz
        if addbase:
            sva += baseaddr     # getDynInfo returns (offset, filesz)
        makeDynamicTable(vw, sva, sva+size)
        # if there's no Dynamics PHDR, don't bother trying to parse it from Sections.  It doesn't exist.

    # dynstr table
    sva, size = elf.getDynStrTabInfo()
    if sva is not None:
        if addbase:
            sva += baseaddr
        makeStringTable(vw, sva, sva+size)

    # dynsyms table
    sva, symsz, size = elf.getDynSymTabInfo()
    if sva is not None:
        if addbase:
            sva += baseaddr
        for s in makeSymbolTable(vw, sva, sva+size):
            logger.info("######################## .dynsym %r",s)

    # Now trigger section specific analysis
    # Test to make sure Dynamics info is king.  Sections info should not overwrite Dynamics
    for sec in secs:
        sname = sec.getName()
        size = sec.sh_size
        if sec.sh_addr == 0:
            continue # Skip non-memory mapped sections

        sva = sec.sh_addr
        if addbase:
            sva += baseaddr

        # if we've already defined a location at this address, skip it. (eg. DYNAMICS)
        if vw.getLocation(sva) == sva:
            continue

        if sname == ".interp":
            vw.makeString(sva)

        elif sname == ".init":
            vw.makeName(sva, "init_function", filelocal=True)
            new_functions.append(("init_function", sva))

        elif sname == ".init_array":
            makeFunctionTable(elf, vw, sec.sh_addr, size, 'init_function', new_functions, new_pointers, baseaddr, addbase)

        elif sname == ".fini":
            vw.makeName(sva, "fini_function", filelocal=True)
            new_functions.append(("fini_function", sva))

        elif sname == ".fini_array":
            makeFunctionTable(elf, vw, sec.sh_addr, size, 'fini_function', new_functions, new_pointers, baseaddr, addbase)

        elif sname == ".dynamic": # Imports
            makeDynamicTable(vw, sva, sva+size)

        elif sname == ".dynstr": # String table for dynamics
            makeStringTable(vw, sva, sva+size)

        elif sname == ".dynsym":
            logger.debug("LINK\t%r",sec.sh_link)
            for s in makeSymbolTable(vw, sva, sva+size):
                 logger.info("######################## .dynsym %r",s)

        elif sname in (".bss",):
            if vw.getName(fname + '.bss_temp') is None:
                sdasz = sec.sh_size
                align = sec.sh_addralign
                sdasz += align-1
                sdasz = (sdasz / align) * align
                sdabase = vw.addMemoryMap(None, 7, fname + sname, '\0' * sdasz)
                vw.makeName(sdabase, fname + ".bss_temp")

        elif sname in (".sbss", ".sdata"):
            if vw.getName('_SDA_BASE_') is None:
                sdasz = sec.sh_size
                align = sec.sh_addralign
                sdasz += align-1
                sdasz = (sdasz / align) * align
                sdabase = vw.addMemoryMap(None, 7, fname + sname, '\0' * sdasz)
                vw.makeName(sdabase, "_SDA_BASE_")

        elif sname in (".sbss2", ".sdata2"):
            if vw.getName('_SDA2_BASE_') is None:
                sdasz = sec.sh_size
                align = sec.sh_addralign
                sda2sz += align-1
                sda2sz = (sda2sz / align) * align
                sda2base = vw.addMemoryMap(None, 7, fname + sname, '\0' * sda2sz)
                vw.makeName(sda2base, "_SDA2_BASE_")

        # If the section is really a string table, do it
        if sec.sh_type == Elf.SHT_STRTAB:
            makeStringTable(vw, sva, sva+size)

        elif sec.sh_type == Elf.SHT_SYMTAB:
            makeSymbolTable(vw, sva, sva+size)

        elif sec.sh_type == Elf.SHT_REL:
            makeRelocTable(vw, sva, sva+size, addbase, baseaddr)

        elif sec.sh_type == Elf.SHT_RELA:
            makeRelocTable(vw, sva, sva+size, addbase, baseaddr, addend=True)

        if sec.sh_flags & Elf.SHF_STRINGS:
            makeStringTable(vw, sva, sva+size)

    # get "Dynamics" based items, like NEEDED libraries (dependencies)
    elfmeta = {}
    for d in elf.getDynamics():
        if d.d_tag == Elf.DT_NEEDED:
            name = d.getName()
            name = name.split('.')[0].lower()
            vw.addLibraryDependancy(name)
        else:
            logger.debug("DYNAMIC:\t%r",d)

        elfmeta[Elf.dt_names.get(d.d_tag)] = d.d_value

    vw.setFileMeta(fname, 'ELF_DYNAMICS', elfmeta)  # create a VaSet instead? setMeta allows more free-form info, but isn't currently accessible from the gui
    vw.setFileMeta(fname, 'addbase', addbase)

    # applyRelocs is specifically prior to "process Dynamic Symbols" because Dynamics-only symbols 
    #       (ie. not using Section Headers) may not get all the symbols.  Some ELF's simply list too 
    #       small a space using SYMTAB and SYMTABSZ
    applyRelocs(elf, vw, addbase, baseaddr)

    # process Dynamic Symbols - this must happen *after* relocations, which can expand the size of this
    for s in elf.getDynSyms():
        stype = s.getInfoType()
        sva = s.st_value

        if sva == 0:
            continue
        if addbase:
            sva += baseaddr
        if sva == 0:
            continue

        dmglname = demangle(s.name)
        logger.debug('dynsyms: 0x%x: %r', sva, dmglname)

        if stype == Elf.STT_FUNC or \
                (stype == Elf.STT_GNU_IFUNC and arch in ('i386', 'amd64')):   # HACK: linux is what we're really after.
            try:
                new_functions.append(("DynSym: STT_FUNC", sva))
                vw.addExport(sva, EXP_FUNCTION, dmglname, fname, makeuniq=True)
                vw.setComment(sva, s.name)
            except Exception as e:
                vw.vprint('addExport Failure: (%s) %s' % (s.name, e))

        elif stype == Elf.STT_OBJECT:
            if vw.isValidPointer(sva):
                try:
                    vw.addExport(sva, EXP_DATA, dmglname, fname, makeuniq=True)
                    vw.setComment(sva, s.name)
                except Exception as e:
                    vw.vprint('WARNING: %s' % e)

        elif stype == Elf.STT_HIOS:
            # So aparently Elf64 binaries on amd64 use HIOS and then
            # s.st_other cause that's what all the kewl kids are doing...
            sva = s.st_other
            if addbase:
                sva += baseaddr
            if vw.isValidPointer(sva):
                try:
                    new_functions.append(("DynSym: STT_HIOS", sva))
                    vw.addExport(sva, EXP_FUNCTION, dmglname, fname, makeuniq=True)
                    vw.setComment(sva, s.name)
                except Exception as e:
                    vw.vprint('WARNING: %s' % e)

        elif stype == Elf.STT_MDPROC:    # there's only one that isn't HI or LO...
            sva = s.st_other
            if addbase:
                sva += baseaddr
            if vw.isValidPointer(sva):
                try:
                    vw.addExport(sva, EXP_DATA, dmglname, fname, makeuniq=True)
                    vw.setComment(sva, s.name)
                except Exception as e:
                    vw.vprint('WARNING: %s' % e)

        else:
            logger.debug("DYNSYM:\t%r\t%r\t%r\t%r", s, s.getInfoType(), 'other', hex(s.st_other))

    vw.addVaSet("FileSymbols", (("Name", VASET_STRING),("va", VASET_ADDRESS)))
    vw.addVaSet("WeakSymbols", (("Name", VASET_STRING),("va", VASET_ADDRESS)))

    # apply symbols to workspace (if any)
    relocs = elf.getRelocs()
    impvas = [va for va, x, y, z in vw.getImports()]
    expvas = [va for va, x, y, z in vw.getExports()]
    for s in elf.getSymbols():
        sva = s.st_value
        dmglname = demangle(s.name)
        logger.debug('symbol val: 0x%x\ttype: %r\tbind: %r\t name: %r',
                sva,
                Elf.st_info_type.get(s.st_info, s.st_info),
                Elf.st_info_bind.get(s.st_other, s.st_other),
                s.name)

        if s.st_info == Elf.STT_FILE:
            vw.setVaSetRow('FileSymbols', (dmglname, sva))
            continue
            
        if s.st_info == Elf.STT_NOTYPE:
            # mapping symbol
            if arch in ('arm', 'thumb', 'thumb16'):
                symname = s.getName()
                if addbase:
                    sva += baseaddr
                if symname == '$a':
                    # ARM code
                    logger.info('mapping (NOTYPE) ARM symbol: 0x%x: %r',sva, dmglname)
                    new_functions.append(("Mapping Symbol: $a", sva))

                elif symname == '$t':
                    # Thumb code
                    logger.info('mapping (NOTYPE) Thumb symbol: 0x%x: %r',sva, dmglname)
                    new_functions.append(("Mapping Symbol: $t", sva + 1))

                elif symname == '$d':
                    # Data Items (eg. literal pool)
                    logger.info('mapping (NOTYPE) data symbol: 0x%x: %r',sva, dmglname)
                    data_ptrs.append(sva)


        # if the symbol has a value of 0, it is likely a relocation point which gets updated
        sname = demangle(s.name)
        if sva == 0:
            for reloc in relocs:
                rname = demangle(reloc.name)
                if rname == sname:
                    sva = reloc.r_offset
                    logger.info('sva==0, using relocation name: %x: %r', sva, rname)
                    break

        dmglname = demangle(sname)

        # TODO: make use of _ZTSN (typeinfo) and _ZTVN (vtable) entries if name demangles cleanly

        if addbase:
            sva += baseaddr
        if vw.isValidPointer(sva) and len(dmglname):
            try:
                if s.st_other == Elf.STB_WEAK:
                    logger.info('WEAK symbol: 0x%x: %r', sva, sname)
                    vw.setVaSetRow('WeakSymbols', (sname, sva))
                    dmglname = '__weak_' + dmglname

                if sva in impvas or sva in expvas:
                    imps = [imp for imp in vw.getImports() if imp[0] == sva]
                    exps = [exp for exp in vw.getExports() if exp[0] == sva]
                    logger.debug('skipping Symbol naming for existing Import/Export: 0x%x (%r) (%r) (%r)', sva, s.name, imps, exps)
                else:
                    vw.makeName(sva, dmglname, filelocal=True, makeuniq=True)

            except Exception as e:
                logger.warn("WARNING:\t%r",e)

        if s.st_info == Elf.STT_FUNC:
            new_functions.append(("STT_FUNC", sva))

    if addbase:
        eentry = baseaddr + elf.e_entry
    else:
        eentry = elf.e_entry

    if vw.isValidPointer(eentry):
        vw.addExport(eentry, EXP_FUNCTION, '__entry', fname)
        new_functions.append(("ELF Entry", eentry))

    if vw.isValidPointer(baseaddr):
        sname = 'elf.Elf%d' % (vw.getPointerSize() * 8)
        vw.makeStructure(baseaddr, sname)

    # mark all the entry points for analysis later
    for cmnt, fva in new_functions:
        logger.info('adding function from ELF metadata: 0x%x (%s)', fva, cmnt)
        vw.addEntryPoint(fva)   # addEntryPoint queue's code analysis for later in the analysis pass

    # mark all the pointers for analysis later
    for va, tva, pname in new_pointers:
        logger.info('adding pointer 0x%x -> 0x%x', va, tva)
        vw.setVaSetRow('PointersFromFile', (va, tva, fname, pname))

    return fname


def applyRelocs(elf, vw, addbase=False, baseaddr=0):
    '''
    process relocations / strings (relocs use Dynamic Symbols)
    '''
    arch = arch_names.get(elf.e_machine)
    relocs = elf.getRelocs()
    logger.debug("reloc len: %d", len(relocs))
    for r in relocs:
        rtype = Elf.getRelocType(r.r_info)
        rlva = r.r_offset
        if addbase:
            rlva += baseaddr
        try:
            # If it has a name, it's an externally resolved "import" entry, 
            # otherwise, just a regular reloc
            name = r.getName()
            dmglname = demangle(name)
            logger.debug('relocs: 0x%x: %r  (%r)', rlva, dmglname, name)
            if arch in ('i386', 'amd64'):
                if name:
                    if rtype == Elf.R_X86_64_IRELATIVE:
                        # before making import, let's fix up the pointer as a BASEPTR Relocation
                        ptr = r.r_addend
                        vw.addRelocation(rlva, vivisect.RTYPE_BASEPTR, ptr)
                        logger.info('Reloc: R_X86_64_IRELATIVE 0x%x', rlva)

                    if rtype in (Elf.R_386_JMP_SLOT, Elf.R_X86_64_GLOB_DAT, Elf.R_X86_64_IRELATIVE):
                        logger.info('Reloc: making Import 0x%x (name: %s/%s) ', rlva, name, dmglname)
                        vw.makeImport(rlva, "*", dmglname)
                        vw.setComment(rlva, name)

                    elif rtype in (Elf.R_386_32, Elf.R_386_COPY):
                        pass

                    else:
                        logger.warn('unknown reloc type: %d %s (at %s)', rtype, name, hex(rlva))
                        logger.info(r.tree())
                       
                else:
                    if rtype == Elf.R_386_RELATIVE: # R_X86_64_RELATIVE is the same number
                        ptr = vw.readMemoryPtr(rlva)
                        logger.info('R_386_RELATIVE: adding Relocation 0x%x -> 0x%x (name: %s) ', rlva, ptr, dmglname)
                        vw.addRelocation(rlva, vivisect.RTYPE_BASEPTR, ptr)

                    elif rtype == Elf.R_X86_64_IRELATIVE:
                        # first make it a relocation that is based on the imagebase
                        ptr = r.r_addend
                        logger.info('R_X86_64_IRELATIVE: adding Relocation 0x%x -> 0x%x (name: %r %r) ', rlva, ptr, name, dmglname)
                        vw.addRelocation(rlva, vivisect.RTYPE_BASEPTR, ptr)

                        # next get the target and find a name, since the reloc itself doesn't have one
                        tgt = vw.readMemoryPtr(rlva)
                        tgtname = vw.getName(tgt)
                        if tgtname is not None:
                            logger.info('   name(0x%x): %r', tgt, tgtname)
                            fn, symname = tgtname.split('.', 1)
                            logger.info('Reloc: making Import 0x%x (name: %s.%s) ', rlva, fn, symname)
                            vw.makeImport(rlva, fn, symname)

                    else:
                        logger.warn('unknown reloc type: %d %s (at %s)', rtype, name, hex(rlva))
                        logger.info(r.tree())


            if arch in ('arm', 'thumb', 'thumb16'):
                # ARM REL entries require an addend that could be stored as a 
                # number or an instruction!
                import envi.archs.arm.const as eaac
                if r.vsHasField('addend'):
                    # this is a RELA object, bringing its own addend field!
                    addend = r.addend
                else:
                    # otherwise, we have to check the stored value for number or instruction
                    # if it's an instruction, we have to use the immediate value and then 
                    # figure out if it's negative based on the instruction!
                    try:
                        temp = vw.readMemoryPtr(rlva)
                        if rtype in Elf.r_armclasses[Elf.R_ARMCLASS_DATA] or rtype in Elf.r_armclasses[Elf.R_ARMCLASS_MISC]:
                            # relocation points to a DATA or MISCELLANEOUS location
                            addend = temp
                        else:
                            # relocation points to a CODE location (ARM, THUMB16, THUMB32)
                            op = vw.parseOpcode(rlva)
                            for oper in op.opers:
                                if hasattr(oper, 'val'):
                                    addend = oper.val
                                    break

                                elif hasattr(oper, 'offset'):
                                    addend = oper.offset
                                    break

                            lastoper = op.opers[-1]
                            if op.mnem.startswith('sub') or \
                                    op.mnem in ('ldr', 'str') and \
                                    hasattr(lastoper, 'pubwl') and \
                                    not (lastoper.pubwl & eaac.PUxWL_ADD):
                                        addend = -addend
                    except Exception:
                        logger.exception("ELF: Reloc Addend determination:")
                        addend = temp

                logger.debug('addend: 0x%x', addend)

                if rtype == Elf.R_ARM_JUMP_SLOT:
                    symidx = r.getSymTabIndex()
                    sym = elf.getDynSymbol(symidx)
                    ptr = sym.st_value

                    # quick check to make sure we don't provide this symbol
                    # some toolchains like to point the GOT back at it's PLT entry
                    # that does *not* mean it's not an IMPORT
                    if ptr and not isPLT(vw, ptr):
                        logger.info('R_ARM_JUMP_SLOT: adding Relocation 0x%x -> 0x%x (%s) ', rlva, ptr, dmglname)
                        if addbase:
                            vw.addRelocation(rlva, vivisect.RTYPE_BASEPTR, ptr)
                        else:
                            vw.addRelocation(rlva, vivisect.RTYPE_BASERELOC, ptr)
                        pname = "ptr_%s_%.8x" % (name, rlva)
                        if vw.vaByName(pname) is None:
                            vw.makeName(rlva, pname)

                        # name the target as well
                        if addbase:
                            ptr += baseaddr
                        # normalize thumb addresses
                        ptr &= -2
                        vw.makeName(ptr, name)
                        vw.setComment(ptr, dmglname)

                    else:
                        logger.info('R_ARM_JUMP_SLOT: adding Import 0x%x (%s) ', rlva, dmglname)
                        vw.makeImport(rlva, "*", dmglname)
                        vw.setComment(rlva, name)
                    
                elif rtype == Elf.R_ARM_GLOB_DAT:
                    symidx = r.getSymTabIndex()
                    sym = elf.getDynSymbol(symidx)
                    ptr = sym.st_value

                    if ptr:
                        logger.info('R_ARM_GLOB_DAT: adding Relocation 0x%x -> 0x%x (%s) ', rlva, ptr, dmglname)
                        if addbase:
                            vw.addRelocation(rlva, vivisect.RTYPE_BASEPTR, ptr)
                        else:
                            vw.addRelocation(rlva, vivisect.RTYPE_BASERELOC, ptr)
                        pname = "ptr_%s" % name

                        if vw.vaByName(pname) is None:
                            vw.makeName(rlva, pname)

                        if addbase:
                            ptr += baseaddr
                        vw.makeImport(ptr, "*", dmglname)
                        vw.setComment(ptr, name)

                    else:
                        logger.info('R_ARM_GLOB_DAT: adding Import 0x%x (%s) ', rlva, dmglname)
                        vw.makeImport(rlva, "*", dmglname)
                        vw.setComment(rlva, name)

                elif rtype == Elf.R_ARM_ABS32:
                    symidx = r.getSymTabIndex()
                    sym = elf.getDynSymbol(symidx)
                    ptr = sym.st_value

                    if ptr:
                        logger.info('R_ARM_ABS32: adding Relocation 0x%x -> 0x%x (%s) ', rlva, ptr, dmglname)
                        vw.addRelocation(rlva, vivisect.RTYPE_BASEPTR, ptr)
                        pname = "ptr_%s" % name
                        if vw.vaByName(pname) is None and len(name):
                            vw.makeName(rlva, pname)

                    else:
                        logger.info('R_ARM_ABS32: adding Import 0x%x (%s) ', rlva, dmglname)
                        vw.makeImport(rlva, "*", dmglname)
                        vw.setComment(rlva, name)

                    vw.setComment(rlva, dmglname)

                elif rtype == Elf.R_ARM_RELATIVE:   # Adjust locations for the rebasing
                    ptr = vw.readMemoryPtr(rlva)
                    logger.info('R_ARM_RELATIVE: adding Relocation 0x%x -> 0x%x (name: %s) ', rlva, ptr, dmglname)
                    vw.addRelocation(rlva, vivisect.RTYPE_BASEPTR, ptr)
                    if len(name):
                        vw.makeName(rlva, dmglname, makeuniq=True)
                        vw.setComment(rlva, name)

                else:
                    logger.warn('unknown reloc type: %d %s (at %s)', rtype, name, hex(rlva))
                    logger.info(r.tree())

        except vivisect.InvalidLocation as e:
            logger.warn("NOTE\t%r", e)

def isPLT(vw, va):
    '''
    Do a decent check to see if this va is in a PLT section
    '''
    seg = vw.getSegment(va)
    if seg is None:
        return False
    if seg[2].startswith('.plt'):
        return True
    return False

def normName(name):
    '''
    Normalize symbol names.  ie. drop the @@GOBBLEDEGOOK from the end
    '''
    atidx = name.find('@@')
    if atidx > -1:
        name = name[:atidx]
    return name

def demangle(name):
    '''
    Translate C++ mangled name back into the verbose C++ symbol name (with helpful type info)
    '''
    name = normName(name)

    try:
        import cxxfilt
        name = cxxfilt.demangle(name)
    except Exception as e:
        logger.debug('failed to demangle name (%r): %r', name, e)

    return name<|MERGE_RESOLUTION|>--- conflicted
+++ resolved
@@ -114,35 +114,26 @@
     Elf.EM_386:'i386',
     Elf.EM_X86_64:'amd64',
     Elf.EM_MSP430:'msp430',
-<<<<<<< HEAD
     Elf.EM_PPCE:'ppc32-embedded',
     Elf.EM_PPC64E:'ppc-embedded',
     Elf.EM_PPC:'ppc32-server',
     Elf.EM_PPC64:'ppc-server',
     Elf.EM_ARM_AARCH64:'aarch64',
-=======
->>>>>>> cdfbb1e2
 }
 # FIXME: interpret ELF headers to configure VLE pages
 
 # FIXME: make ArchModules specify the default calling convention based on Architecture settings (which must be handed in)
 archcalls = {
-<<<<<<< HEAD
     'i386': 'cdecl',
     'amd64': 'sysvamd64call',
     'arm': 'armcall',
+    'thumb':'armcall',
+    'thumb16':'armcall',
     'vle': 'ppccall',
     'ppc32-embedded': 'ppccall',
     'ppc32-server': 'ppccall',
     'ppc-embedded': 'ppccall',
     'ppc-server': 'ppccall',
-=======
-    'i386':'cdecl',
-    'amd64':'sysvamd64call',
-    'arm':'armcall',
-    'thumb':'armcall',
-    'thumb16':'armcall',
->>>>>>> cdfbb1e2
 }
 
 
