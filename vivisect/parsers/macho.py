--- conflicted
+++ resolved
@@ -14,18 +14,6 @@
 def parseBytes(vw, filebytes, baseaddr=None):
     return _loadMacho(vw, filebytes, baseaddr=baseaddr)
 
-<<<<<<< HEAD
-=======
-
-archcalls = {
-    'i386': 'cdecl',
-    'amd64': 'sysvamd64call',
-    'arm': 'armcall',
-    'thumb': 'armcall',
-    'thumb16': 'armcall',
-}
-
->>>>>>> f11f4e1e
 def _loadMacho(vw, filebytes, filename=None, baseaddr=None):
 
     # We fake them to *much* higher than norm so pointer tests do better...
