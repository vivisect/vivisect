--- conflicted
+++ resolved
@@ -56,6 +56,12 @@
     offset = 0
     fat = vs_macho.fat_header()
     offset = fat.vsParse(filebytes, offset=offset)
+    
+    if fat.magic in vsm_const.FAT_64:
+        archcon = vsm_fat.fat_arch_64
+    else:
+        archcon = vsm_fat.fat_arch
+
     for i in range(fat.nfat_arch):
         ar = vs_macho.fat_arch()
         offset = ar.vsParse(filebytes, offset=offset)
@@ -97,43 +103,8 @@
     hdr = e_common.hexify(filebytes[:4])
 
     # Check for the FAT binary magic...
-<<<<<<< HEAD
     if hdr in ('cafebabe', 'bebafeca'):
         filebytes = checkFatMagicAndTrunc(vw, filebytes)
-=======
-    if e_common.hexify(filebytes[:4]) in ('cafebabe', 'bebafeca'):
-
-        archhdr = None
-        fatarch = vw.config.viv.parsers.macho.fatarch
-
-        archlist = []
-
-        offset = 0
-        fat = vsm_fat.fat_header()
-        offset = fat.vsParse(filebytes, offset=offset)
-        if fat.magic in vsm_const.FAT_64:
-            archcon = vsm_fat.fat_arch_64
-        else:
-            archcon = vsm_fat.fat_arch
-
-        for i in range(fat.nfat_arch):
-            ar = archcon()
-            offset = ar.vsParse(filebytes, offset=offset)
-            archname = vs_macho.mach_cpu_names.get(ar.cputype)
-            if archname == fatarch:
-                archhdr = ar
-                break
-            archlist.append((archname, ar))
-
-        if not archhdr:
-            # If we don't have a specified arch, exception!
-            vw.vprint('Mach-O Fat Binary Architectures:')
-            for archname, ar in archlist:
-                vw.vprint('0x%.8x 0x%.8x %s' % (ar.offset, ar.size, archname))
-            raise Exception('Mach-O Fat Binary: Please specify arch with -O viv.parsers.macho.fatarch="<archname>"')
-
-        filebytes = filebytes[archhdr.offset:archhdr.offset+archhdr.size]
->>>>>>> 37b0b655
 
     # Instantiate the parser wrapper and parse bytes
     macho = vs_macho.mach_o()
