import logging

import envi.common as e_common

import vivisect.parsers as viv_parsers
import vstruct.defs.macho as vs_macho

logger = logging.getLogger(__name__)


def parseFile(vw, filename, baseaddr=None):
    with open(filename, 'rb') as f:
        fbytes = f.read()
    return _loadMacho(vw, fbytes, filename=filename, baseaddr=baseaddr)


def parseBytes(vw, filebytes, baseaddr=None):
    return _loadMacho(vw, filebytes, baseaddr=baseaddr)


def parseMemory(vw, memobj, baseaddr):
    byts = memobj.read()
    return _loadMacho(vw, byts, baseaddr=baseaddr)


archcalls = {
    'i386': 'cdecl',
    'amd64': 'sysvamd64call',
    'arm': 'armcall',
    'thumb': 'armcall',
    'thumb16': 'armcall',
}

<<<<<<< HEAD
=======
arch_translation = {
    'powerpc': 'ppc-server',
}

>>>>>>> ef738fb7
'''
The various magic byte strings are as follows:
cefaedfe: Mach-O Little Endian (32-bit)
cffaedfe: Mach-O Little Endian (64-bit)
feedface: Mach-O Big Endian (32-bit)
feedfacf: Mach-O Big Endian (64-bit)
cafebabe: Universal Binary Big Endian. These fat binaries are archives that can include binaries for multiple architectures, but typically contain PowerPC and Intel x86.
'''

def checkFatMagicAndTrunc(vw, filebytes):
    archhdr = None
    fatarch = vw.config.viv.parsers.macho.fatarch

    archlist = []

    offset = 0
    fat = vs_macho.fat_header()
    offset = fat.vsParse(filebytes, offset=offset)
    for i in range(fat.nfat_arch):
        ar = vs_macho.fat_arch()
        offset = ar.vsParse(filebytes, offset=offset)
        archname = vs_macho.mach_cpu_names.get(ar.cputype)
        if archname == fatarch:
            archhdr = ar
            break
        archlist.append((archname, ar))

    if not archhdr:
        # If we don't have a specified arch, exception!
        vw.vprint('Mach-O Fat Binary Architectures:')
        for archname, ar in archlist:
            vw.vprint('0x%.8x 0x%.8x %s' % (ar.offset, ar.size, archname))
        raise Exception('Mach-O Fat Binary: Please specify arch with -O viv.parsers.macho.fatarch="<archname>"')

    filebytes = filebytes[archhdr.offset:archhdr.offset+archhdr.size]

    return filebytes

def _loadMacho(vw, filebytes, filename=None, baseaddr=None):

    # We fake them to *much* higher than norm so pointer tests do better...
    if baseaddr is None:
        baseaddr = vw.config.viv.parsers.macho.baseaddr

    if filename is None:
        filename = 'macho_%.8x' % baseaddr  # FIXME more than one!

    # find the lowest loadable address, then get an offset so we can apply it later
<<<<<<< HEAD
    fakebase, size = getMemoryBaseAndSize(vw, filename)
=======
    fakebase, size = getMemBaseAndSize(vw, filename)
>>>>>>> ef738fb7
    offset = baseaddr - fakebase
    logger.debug("address offset: 0x%x" % offset)

    # grab md5 and sha256 hashes before we modify the bytes
    fhash = viv_parsers.md5Bytes(filebytes)
    sha256 = viv_parsers.sha256Bytes(filebytes)

    hdr = e_common.hexify(filebytes[:4])

    # Check for the FAT binary magic...
    if hdr in ('cafebabe', 'bebafeca'):
        filebytes = checkFatMagicAndTrunc(vw, filebytes)

    # Instantiate the parser wrapper and parse bytes
    macho = vs_macho.mach_o()
    macho.vsParse(filebytes)

    arch = vs_macho.mach_cpu_names.get(macho.mach_header.cputype)
    if arch is None:
        raise Exception('Unknown MACH-O arch: %.8x' % macho.mach_header.cputype)

    vwarch = arch_translation.get(arch, arch)

    # Setup arch/plat/fmt
    vw.setMeta('Architecture', vwarch)
    vw.setMeta("Platform", "Darwin")
    vw.setMeta("Format", "macho")

    vw.setMeta('DefaultCall', archcalls.get(arch, 'unknown'))

    # Add the file entry
    fname = vw.addFile(filename, baseaddr, fhash)
    vw.setFileMeta(fname, 'sha256', sha256)

    logger.debug("loading memory maps...")
    # Add the memory maps and segments from the macho definition
    for segname, rva, perms, segbytes in macho.getSegments():
        logger.debug("map: %r rva:0x%x perms:0x%x len: 0x%x", segname, rva, perms, len(segbytes))
        segbase = rva + offset  # not baseaddr, since it already has baseaddr applied
        vw.addMemoryMap(segbase, perms, fname, segbytes)
        vw.addSegment(segbase, len(segbytes), segname, fname)

    # Add the library dependancies
    for libname in macho.getLibDeps():
        logger.debug("deplib: %r", libname)
        # FIXME hack....
        libname = libname.split(b'/')[-1]
        libname = libname.split(b'.')[0].lower()
        vw.addLibraryDependancy(libname)

    logger.debug("memoryMaps: \n%r", '\n'.join(["0x%x, 0x%x, 0x%x, %r" % (w,x,y,z) for w,x,y,z in vw.getMemoryMaps()]))
    # Add Mach-O structures
    structinfo, cmdinfo = macho.getStructureInfo()
    for sname, va in structinfo:
        try:
            logger.debug("Applying struct %r at 0x%x", sname, va+offset)
            vw.makeStructure(va + offset, sname)
        except Exception as e:
            print("Error: %r" % e)

    for va, cmdname in cmdinfo:
        vw.makeName(va, "macho_" + cmdname)


    for soff, va in macho.getEntryPoints():
        va += baseaddr
        if vw.isValidPointer(va):
            vw.addEntryPoint(va)

        ptr = baseaddr + soff
        logger.debug("adding entrypoint: 0x%x (off: 0x%x/0x%x)", va, ptr, soff) 
        vw.makePointer(ptr, follow=False)

    return fname

def getMemBaseAndSize(vw, filename, baseaddr=None):
    '''
    Returns the default baseaddr and memory size required to load the file
    '''
    if baseaddr is None:
        baseaddr = vw.config.viv.parsers.macho.baseaddr

<<<<<<< HEAD
def parseMemory(vw, memobj, baseaddr):
    # TODO: implement
    pass


def getMemoryBaseAndSize(vw, filename, baseaddr=None):
    '''
    Returns the default baseaddr and memory size required to load the file
    '''
    if baseaddr is None:
        baseaddr = vw.config.viv.parsers.macho.baseaddr

=======
>>>>>>> ef738fb7
    with open(filename, 'rb') as f:
        filebytes = f.read()

    macho = vs_macho.mach_o()
    macho.vsParse(filebytes)

    memmaps = macho.getSegments()
    baseaddr = 0xffffffffffffffffffffffff
    topmem = 0

    for mname, mapva, mperms, mbytes in memmaps:
        if mapva < baseaddr:
            baseaddr = mapva
        endva = mapva + len(mbytes)
        if endva > topmem:
            topmem = endva

    size = topmem - baseaddr
<<<<<<< HEAD
    logger.debug("getMemoryBaseAndSize() => 0x%x:0x%x", baseaddr, size)
=======
    logger.debug("getMemBaseAndSize() => 0x%x:0x%x", baseaddr, size)
>>>>>>> ef738fb7
    return baseaddr, size<|MERGE_RESOLUTION|>--- conflicted
+++ resolved
@@ -31,13 +31,10 @@
     'thumb16': 'armcall',
 }
 
-<<<<<<< HEAD
-=======
 arch_translation = {
     'powerpc': 'ppc-server',
 }
 
->>>>>>> ef738fb7
 '''
 The various magic byte strings are as follows:
 cefaedfe: Mach-O Little Endian (32-bit)
@@ -86,11 +83,7 @@
         filename = 'macho_%.8x' % baseaddr  # FIXME more than one!
 
     # find the lowest loadable address, then get an offset so we can apply it later
-<<<<<<< HEAD
-    fakebase, size = getMemoryBaseAndSize(vw, filename)
-=======
     fakebase, size = getMemBaseAndSize(vw, filename)
->>>>>>> ef738fb7
     offset = baseaddr - fakebase
     logger.debug("address offset: 0x%x" % offset)
 
@@ -137,8 +130,8 @@
     for libname in macho.getLibDeps():
         logger.debug("deplib: %r", libname)
         # FIXME hack....
-        libname = libname.split(b'/')[-1]
-        libname = libname.split(b'.')[0].lower()
+        libname = libname.split('/')[-1]
+        libname = libname.split('.')[0].lower()
         vw.addLibraryDependancy(libname)
 
     logger.debug("memoryMaps: \n%r", '\n'.join(["0x%x, 0x%x, 0x%x, %r" % (w,x,y,z) for w,x,y,z in vw.getMemoryMaps()]))
@@ -173,21 +166,6 @@
     if baseaddr is None:
         baseaddr = vw.config.viv.parsers.macho.baseaddr
 
-<<<<<<< HEAD
-def parseMemory(vw, memobj, baseaddr):
-    # TODO: implement
-    pass
-
-
-def getMemoryBaseAndSize(vw, filename, baseaddr=None):
-    '''
-    Returns the default baseaddr and memory size required to load the file
-    '''
-    if baseaddr is None:
-        baseaddr = vw.config.viv.parsers.macho.baseaddr
-
-=======
->>>>>>> ef738fb7
     with open(filename, 'rb') as f:
         filebytes = f.read()
 
@@ -206,9 +184,5 @@
             topmem = endva
 
     size = topmem - baseaddr
-<<<<<<< HEAD
-    logger.debug("getMemoryBaseAndSize() => 0x%x:0x%x", baseaddr, size)
-=======
     logger.debug("getMemBaseAndSize() => 0x%x:0x%x", baseaddr, size)
->>>>>>> ef738fb7
     return baseaddr, size