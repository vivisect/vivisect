import logging

import envi.common as e_common

import vivisect.parsers as viv_parsers
import vstruct.defs.macho as vs_macho

<<<<<<< HEAD
logger = logging.getLogger(__name__)


=======
>>>>>>> 6405bc55
def parseFile(vw, filename, baseaddr=None):
    with open(filename, 'rb') as f:
        fbytes = f.read()
    return _loadMacho(vw, fbytes, filename=filename, baseaddr=baseaddr)


def parseBytes(vw, filebytes, baseaddr=None):
    return _loadMacho(vw, filebytes, baseaddr=baseaddr)


def parseMemory(vw, memobj, baseaddr):
    byts = memobj.read()
    return _loadMacho(vw, byts, baseaddr=baseaddr)


archcalls = {
    'i386': 'cdecl',
    'amd64': 'sysvamd64call',
    'arm': 'armcall',
    'thumb': 'armcall',
    'thumb16': 'armcall',
}

'''
The various magic byte strings are as follows:
cefaedfe: Mach-O Little Endian (32-bit)
cffaedfe: Mach-O Little Endian (64-bit)
feedface: Mach-O Big Endian (32-bit)
feedfacf: Mach-O Big Endian (64-bit)
cafebabe: Universal Binary Big Endian. These fat binaries are archives that can include binaries for multiple architectures, but typically contain PowerPC and Intel x86.
'''

def checkFatMagicAndTrunc(vw, filebytes):
    archhdr = None
    fatarch = vw.config.viv.parsers.macho.fatarch

    archlist = []

    offset = 0
    fat = vs_macho.fat_header()
    offset = fat.vsParse(filebytes, offset=offset)
    for i in range(fat.nfat_arch):
        ar = vs_macho.fat_arch()
        offset = ar.vsParse(filebytes, offset=offset)
        archname = vs_macho.mach_cpu_names.get(ar.cputype)
        if archname == fatarch:
            archhdr = ar
            break
        archlist.append((archname, ar))

    if not archhdr:
        # If we don't have a specified arch, exception!
        vw.vprint('Mach-O Fat Binary Architectures:')
        for archname, ar in archlist:
            vw.vprint('0x%.8x 0x%.8x %s' % (ar.offset, ar.size, archname))
        raise Exception('Mach-O Fat Binary: Please specify arch with -O viv.parsers.macho.fatarch="<archname>"')

    filebytes = filebytes[archhdr.offset:archhdr.offset+archhdr.size]

    return filebytes

def _loadMacho(vw, filebytes, filename=None, baseaddr=None):

    # We fake them to *much* higher than norm so pointer tests do better...
    if baseaddr is None:
        baseaddr = vw.config.viv.parsers.macho.baseaddr

    if filename is None:
        filename = 'macho_%.8x' % baseaddr  # FIXME more than one!

    # find the lowest loadable address, then get an offset so we can apply it later
    fakebase, size = getMemoryBaseAndSize(vw, filename)
    offset = baseaddr - fakebase
    logger.debug("address offset: 0x%x" % offset)

    # grab md5 and sha256 hashes before we modify the bytes
    fhash = viv_parsers.md5Bytes(filebytes)
    sha256 = viv_parsers.sha256Bytes(filebytes)

    hdr = e_common.hexify(filebytes[:4])

    # Check for the FAT binary magic...
    if hdr in ('cafebabe', 'bebafeca'):
        filebytes = checkFatMagicAndTrunc(vw, filebytes)

    # Instantiate the parser wrapper and parse bytes
    macho = vs_macho.mach_o()
    macho.vsParse(filebytes)

    arch = vs_macho.mach_cpu_names.get(macho.mach_header.cputype)
    if arch is None:
        raise Exception('Unknown MACH-O arch: %.8x' % macho.mach_header.cputype)

    # Setup arch/plat/fmt
    vw.setMeta('Architecture', arch)
    vw.setMeta("Platform", "Darwin")
    vw.setMeta("Format", "macho")

    vw.setMeta('DefaultCall', archcalls.get(arch, 'unknown'))

    # Add the file entry
    fname = vw.addFile(filename, baseaddr, fhash)
    vw.setFileMeta(fname, 'sha256', sha256)

    logger.debug("loading memory maps...")
    # Add the memory maps and segments from the macho definition
    for segname, rva, perms, segbytes in macho.getSegments():
        logger.debug("map: %r rva:0x%x perms:0x%x len: 0x%x", segname, rva, perms, len(segbytes))
        segbase = rva + offset  # not baseaddr, since it already has baseaddr applied
        vw.addMemoryMap(segbase, perms, fname, segbytes)
        vw.addSegment(segbase, len(segbytes), segname, fname)

    # Add the library dependancies
    for libname in macho.getLibDeps():
        logger.debug("deplib: %r", libname)
        # FIXME hack....
        libname = libname.split(b'/')[-1]
        libname = libname.split(b'.')[0].lower()
        vw.addLibraryDependancy(libname)

<<<<<<< HEAD
    logger.debug("memoryMaps: \n%r", '\n'.join(["0x%x, 0x%x, 0x%x, %r" % (w,x,y,z) for w,x,y,z in vw.getMemoryMaps()]))
    # Add Mach-O structures
    structinfo, cmdinfo = macho.getStructureInfo()
    for sname, va in structinfo:
        try:
            logger.debug("Applying struct %r at 0x%x", sname, va+offset)
            vw.makeStructure(va + offset, sname)
        except Exception as e:
            print("Error: %r" % e)

    for va, cmdname in cmdinfo:
        vw.makeName(va, "macho_" + cmdname)


    for soff, va in macho.getEntryPoints():
        va += baseaddr
        if vw.isValidPointer(va):
            vw.addEntryPoint(va)

        ptr = baseaddr + soff
        logger.debug("adding entrypoint: 0x%x (off: 0x%x/0x%x)", va, ptr, soff) 
        vw.makePointer(ptr, follow=False)

    return fname


def parseMemory(vw, memobj, baseaddr):
    # TODO: implement
    pass


def getMemoryBaseAndSize(vw, filename, baseaddr=None):
    '''
    Returns the default baseaddr and memory size required to load the file
    '''
    if baseaddr is None:
        baseaddr = vw.config.viv.parsers.macho.baseaddr

    with open(filename, 'rb') as f:
        filebytes = f.read()

    macho = vs_macho.mach_o()
    macho.vsParse(filebytes)

    memmaps = macho.getSegments()
    baseaddr = 0xffffffffffffffffffffffff
    topmem = 0

    for mname, mapva, mperms, mbytes in memmaps:
        if mapva < baseaddr:
            baseaddr = mapva
        endva = mapva + len(mbytes)
        if endva > topmem:
            topmem = endva

    size = topmem - baseaddr
    logger.debug("getMemoryBaseAndSize() => 0x%x:0x%x", baseaddr, size)
    return baseaddr, size
=======
    return fname
>>>>>>> 6405bc55
<|MERGE_RESOLUTION|>--- conflicted
+++ resolved
@@ -5,12 +5,9 @@
 import vivisect.parsers as viv_parsers
 import vstruct.defs.macho as vs_macho
 
-<<<<<<< HEAD
 logger = logging.getLogger(__name__)
 
 
-=======
->>>>>>> 6405bc55
 def parseFile(vw, filename, baseaddr=None):
     with open(filename, 'rb') as f:
         fbytes = f.read()
@@ -32,6 +29,10 @@
     'arm': 'armcall',
     'thumb': 'armcall',
     'thumb16': 'armcall',
+}
+
+arch_translation = {
+    'powerpc': 'ppc-server',
 }
 
 '''
@@ -82,7 +83,7 @@
         filename = 'macho_%.8x' % baseaddr  # FIXME more than one!
 
     # find the lowest loadable address, then get an offset so we can apply it later
-    fakebase, size = getMemoryBaseAndSize(vw, filename)
+    fakebase, size = getMemBaseAndSize(vw, filename)
     offset = baseaddr - fakebase
     logger.debug("address offset: 0x%x" % offset)
 
@@ -104,8 +105,10 @@
     if arch is None:
         raise Exception('Unknown MACH-O arch: %.8x' % macho.mach_header.cputype)
 
+    vwarch = arch_translation.get(arch, arch)
+
     # Setup arch/plat/fmt
-    vw.setMeta('Architecture', arch)
+    vw.setMeta('Architecture', vwarch)
     vw.setMeta("Platform", "Darwin")
     vw.setMeta("Format", "macho")
 
@@ -131,7 +134,6 @@
         libname = libname.split(b'.')[0].lower()
         vw.addLibraryDependancy(libname)
 
-<<<<<<< HEAD
     logger.debug("memoryMaps: \n%r", '\n'.join(["0x%x, 0x%x, 0x%x, %r" % (w,x,y,z) for w,x,y,z in vw.getMemoryMaps()]))
     # Add Mach-O structures
     structinfo, cmdinfo = macho.getStructureInfo()
@@ -157,13 +159,7 @@
 
     return fname
 
-
-def parseMemory(vw, memobj, baseaddr):
-    # TODO: implement
-    pass
-
-
-def getMemoryBaseAndSize(vw, filename, baseaddr=None):
+def getMemBaseAndSize(vw, filename, baseaddr=None):
     '''
     Returns the default baseaddr and memory size required to load the file
     '''
@@ -188,8 +184,5 @@
             topmem = endva
 
     size = topmem - baseaddr
-    logger.debug("getMemoryBaseAndSize() => 0x%x:0x%x", baseaddr, size)
-    return baseaddr, size
-=======
-    return fname
->>>>>>> 6405bc55
+    logger.debug("getMemBaseAndSize() => 0x%x:0x%x", baseaddr, size)
+    return baseaddr, size