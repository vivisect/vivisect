import envi
import vstruct.defs.ihex as v_ihex
import vivisect.parsers as v_parsers


archcalls = {
    'i386': 'cdecl',
    'amd64': 'sysvamd64call',
    'arm': 'armcall',
    'thumb': 'armcall',
    'thumb16': 'armcall',
}


def parseFile(vw, filename, baseaddr=None):

    arch = vw.config.viv.parsers.ihex.arch
    if not arch:
        raise Exception('IHex loader *requires* arch option (-O viv.parsers.ihex.arch=\\"<archname>\\")')

    envi.getArchModule(arch)

    vw.setMeta('Architecture', arch)
    vw.setMeta('Platform', 'Unknown')
    vw.setMeta('Format', 'ihex')

    vw.setMeta('DefaultCall', archcalls.get(arch, 'unknown'))

    # might we make use of baseaddr, even though it's an IHEX?  for now, no.
    fname = vw.addFile(filename, 0, v_parsers.md5File(filename))
<<<<<<< HEAD
    vw.setFileMeta(filename, 'sha256', v_parsers.sha256File(filename))
=======
    vw.setFileMeta(fname, 'sha256', v_parsers.sha256File(filename))
>>>>>>> a136bb83

    ihex = v_ihex.IHexFile()
    with open(filename, 'rb') as f:
        ihex.vsParse(f.read())

    for addr, perms, notused, bytes in ihex.getMemoryMaps():
        vw.addMemoryMap(addr, perms, fname, bytes)
        vw.addSegment(addr, len(bytes), '%.8x' % addr, fname)


def parseMemory(vw, memobj, baseaddr):
    raise Exception('ihex loader cannot parse memory!')<|MERGE_RESOLUTION|>--- conflicted
+++ resolved
@@ -28,11 +28,7 @@
 
     # might we make use of baseaddr, even though it's an IHEX?  for now, no.
     fname = vw.addFile(filename, 0, v_parsers.md5File(filename))
-<<<<<<< HEAD
-    vw.setFileMeta(filename, 'sha256', v_parsers.sha256File(filename))
-=======
     vw.setFileMeta(fname, 'sha256', v_parsers.sha256File(filename))
->>>>>>> a136bb83
 
     ihex = v_ihex.IHexFile()
     with open(filename, 'rb') as f:
