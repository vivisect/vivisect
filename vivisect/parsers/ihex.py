--- conflicted
+++ resolved
@@ -15,11 +15,8 @@
     'thumb16': 'armcall',
 }
 
-<<<<<<< HEAD
 def isParser(bytez):
     return bytez[0] == ':'
-=======
->>>>>>> fd60e221
 
 def parseFile(vw, filename, baseaddr=None):
 
@@ -35,16 +32,10 @@
 
     vw.setMeta('DefaultCall', archcalls.get(arch, 'unknown'))
 
-<<<<<<< HEAD
-    # might we make use of baseaddr, even though it's an IHEX?  for now, no.
-    fname = vw.addFile(filename, 0, v_parsers.md5File(filename))
-    vw.setFileMeta(fname, 'sha256', v_parsers.sha256File(filename))
-=======
     offset = vw.config.viv.parsers.ihex.offset
     if not offset:
         offset = 0
     vw.config.viv.parsers.ihex.offset = 0
->>>>>>> fd60e221
 
     # might we make use of baseaddr, even though it's an IHEX?  for now, no.
     ihex = v_ihex.IHexFile()
