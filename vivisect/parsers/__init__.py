"""
The vivisect.parsers package contains all the known file format parsers
for vivisect.  Each parser module must implement the following functions:

    parseFile(workspace, filename):
        Load the file into the given workspace
    parseBytes(workspace, bytes):
        Load the file (pre-read in) into the workspace

"""
# Some parser utilities

import io
import sys
import glob
import struct
import hashlib
<<<<<<< HEAD
import importlib
=======
import zipfile
>>>>>>> 14d333a8

import vstruct.defs.macho as vs_macho

from os.path import dirname, basename, isfile, join
parserpaths = glob.glob(join(dirname(__file__), "*.py"))
__all__ = [ basename(f)[:-3] for f in parserpaths if isfile(f) and not f.endswith('__init__.py')]

def md5File(filename):
    d = hashlib.md5()
    with open(filename, 'rb') as f:
        bytes = f.read(4096)
        while len(bytes):
            d.update(bytes)
            bytes = f.read(4096)
    return d.hexdigest()

def md5Bytes(bytes):
    d = hashlib.md5()
    d.update(bytes)
    return d.hexdigest()

def sha256File(filename):
    with open(filename, 'rb') as f:
        return hashlib.sha256(f.read()).hexdigest().upper()

def sha256Bytes(bytes):
    return hashlib.sha256(bytes).hexdigest().upper()

parsers = []
parsedict = {}

def getParsers():
    global parsers, parsedict
    if len(parsers):
        return parsers

    for idx, mname in enumerate(__all__):
        parserpath = parserpaths[idx]
        parser = importlib.import_module('vivisect.parsers.' + mname)
        parser.__mname__ = mname
        parsers.append(parser)
        parsedict[mname] = parser

    return parsers

def guessFormat(bytez):
    if bytez.startswith(b'VIV'):
        return 'viv'

    elif bytez.startswith(b'MSGVIV'):
        return 'mpviv'

    for parser in getParsers():
        if parser.isParser(bytez):
            return parser.__mname__

    return 'blob'


def guessFormatFilename(filename):
    with open(filename, 'rb') as f:
        return guessFormat(f.read(32))


def getParserModule(fmt):
    mname = "vivisect.parsers.%s" % fmt
    mod = sys.modules.get(mname)
    if mod is None:
        __import__(mname)
        mod = sys.modules[mname]
    return mod


def getBytesParser(fmt):
    if fmt == 'pe':
        import PE
        return PE.peFromBytes
    elif fmt == 'elf':
        import Elf
        return Elf.elfFromBytes
    return None


ZIPKEY = 'filebytes'


def compressBytes(byts):
    with io.BytesIO() as fd:
        with zipfile.ZipFile(fd, mode='w', compression=zipfile.ZIP_DEFLATED) as zipr:
            zipr.writestr(ZIPKEY, byts)
        fd.seek(0)
        return fd.read()


def uncompressBytes(byts):
    with io.BytesIO(byts) as fd:
        with zipfile.ZipFile(fd, mode='r', compression=zipfile.ZIP_DEFLATED) as zipr:
            return zipr.read(ZIPKEY)<|MERGE_RESOLUTION|>--- conflicted
+++ resolved
@@ -15,11 +15,8 @@
 import glob
 import struct
 import hashlib
-<<<<<<< HEAD
 import importlib
-=======
 import zipfile
->>>>>>> 14d333a8
 
 import vstruct.defs.macho as vs_macho
 
