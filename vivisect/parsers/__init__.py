
"""
The vivisect.parsers package contains all the known file format parsers
for vivisect.  Each parser module must implement the following functions:

    parseFile(workspace, filename):
        Load the file into the given workspace
    parseBytes(workspace, bytes):
        Load the file (pre-read in) into the workspace

"""
# Some parser utilities

<<<<<<< HEAD
import imp
import md5
=======
>>>>>>> fd60e221
import sys
import glob
import struct
import hashlib
<<<<<<< HEAD
import importlib
=======
>>>>>>> fd60e221

import vstruct.defs.macho as vs_macho

from os.path import dirname, basename, isfile, join
parserpaths = glob.glob(join(dirname(__file__), "*.py"))
__all__ = [ basename(f)[:-3] for f in parserpaths if isfile(f) and not f.endswith('__init__.py')]

def md5File(filename):
    d = hashlib.md5()
    with open(filename, 'rb') as f:
        bytes = f.read(4096)
        while len(bytes):
            d.update(bytes)
            bytes = f.read(4096)
    return d.hexdigest()

def md5Bytes(bytes):
    d = hashlib.md5()
    d.update(bytes)
    return d.hexdigest()

def sha256File(filename):
    with open(filename, 'rb') as f:
        return hashlib.sha256(f.read()).hexdigest().upper()
<<<<<<< HEAD
  
def sha256Bytes(bytes):
    return hashlib.sha256(bytes).hexdigest().upper()

parsers = []
parsedict = {}

def getParsers():
    global parsers, parsedict
    if len(parsers):
        return parsers

    for idx, mname in enumerate(__all__):
        parserpath = parserpaths[idx]
        parser = importlib.import_module('vivisect.parsers.' + mname)
        parser.__mname__ = mname
        parsers.append(parser)
        parsedict[mname] = parser

    return parsers

def guessFormat(bytes):
    if bytes.startswith('VIV'):
        return 'viv'

    for parser in getParsers():
        if parser.isParser(bytes):
            return parser.__mname__
=======

def sha256Bytes(bytes):
    return hashlib.sha256(bytes).hexdigest().upper()

macho_magics = (
    vs_macho.MH_MAGIC,
    vs_macho.MH_CIGAM,
    vs_macho.MH_MAGIC_64,
    vs_macho.MH_CIGAM_64,
    vs_macho.FAT_MAGIC,
    vs_macho.FAT_CIGAM,
)

def guessFormat(bytez):
    if bytez.startswith(b'VIV'):
        return 'viv'

    if b'MSGVIV' in bytez[:8]:
        return 'mpviv'

    if bytez.startswith(b"MZ"):
        return 'pe'

    if bytez.startswith(b'\x7fELF'):
        return 'elf'

    if bytez.startswith(b'\x7fCGC'):
        return 'cgc'

    bytemagic = struct.unpack('<I', bytez[:4])[0]
    if bytemagic in macho_magics:
        return 'macho'

    if bytez[0] == ord(':'):
        return 'ihex'
>>>>>>> fd60e221

    if bytez[0] == ord('S'):
        return 'srec'

    return 'blob'


def guessFormatFilename(filename):
    with open(filename, 'rb') as f:
        return guessFormat(f.read(32))


def getParserModule(fmt):
    mname = "vivisect.parsers.%s" % fmt
    mod = sys.modules.get(mname)
    if mod is None:
        __import__(mname)
        mod = sys.modules[mname]
    return mod<|MERGE_RESOLUTION|>--- conflicted
+++ resolved
@@ -11,19 +11,11 @@
 """
 # Some parser utilities
 
-<<<<<<< HEAD
-import imp
-import md5
-=======
->>>>>>> fd60e221
 import sys
 import glob
 import struct
 import hashlib
-<<<<<<< HEAD
 import importlib
-=======
->>>>>>> fd60e221
 
 import vstruct.defs.macho as vs_macho
 
@@ -48,8 +40,7 @@
 def sha256File(filename):
     with open(filename, 'rb') as f:
         return hashlib.sha256(f.read()).hexdigest().upper()
-<<<<<<< HEAD
-  
+
 def sha256Bytes(bytes):
     return hashlib.sha256(bytes).hexdigest().upper()
 
@@ -70,53 +61,16 @@
 
     return parsers
 
-def guessFormat(bytes):
-    if bytes.startswith('VIV'):
+def guessFormat(bytez):
+    if bytez.startswith('VIV'):
         return 'viv'
 
-    for parser in getParsers():
-        if parser.isParser(bytes):
-            return parser.__mname__
-=======
-
-def sha256Bytes(bytes):
-    return hashlib.sha256(bytes).hexdigest().upper()
-
-macho_magics = (
-    vs_macho.MH_MAGIC,
-    vs_macho.MH_CIGAM,
-    vs_macho.MH_MAGIC_64,
-    vs_macho.MH_CIGAM_64,
-    vs_macho.FAT_MAGIC,
-    vs_macho.FAT_CIGAM,
-)
-
-def guessFormat(bytez):
-    if bytez.startswith(b'VIV'):
-        return 'viv'
-
-    if b'MSGVIV' in bytez[:8]:
+    elif bytez.startswithc('MSGVIV'):
         return 'mpviv'
 
-    if bytez.startswith(b"MZ"):
-        return 'pe'
-
-    if bytez.startswith(b'\x7fELF'):
-        return 'elf'
-
-    if bytez.startswith(b'\x7fCGC'):
-        return 'cgc'
-
-    bytemagic = struct.unpack('<I', bytez[:4])[0]
-    if bytemagic in macho_magics:
-        return 'macho'
-
-    if bytez[0] == ord(':'):
-        return 'ihex'
->>>>>>> fd60e221
-
-    if bytez[0] == ord('S'):
-        return 'srec'
+    for parser in getParsers():
+        if parser.isParser(bytez):
+            return parser.__mname__
 
     return 'blob'
 
