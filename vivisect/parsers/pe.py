import logging
from io import BytesIO

import PE
import PE.carve as pe_carve
import PE.cofflib as pe_coff

import vstruct
import vivisect
import vivisect.exc as v_exc
import vivisect.parsers as v_parsers
import vivisect.parsers.dwarf as v_p_dwarf
# Steal symbol parsing from vtrace
import vtrace  # needed only for setting the logging level
import vtrace.platforms.win32 as vt_win32

import envi.exc as e_exc
import envi.bits as e_bits
import envi.const as e_const
import envi.symstore.symcache as e_symcache

from vivisect.const import *

logger = logging.getLogger(__name__)

for mod in (PE, vtrace):
    olog = logging.getLogger(mod.__name__)
    olog.setLevel(logger.getEffectiveLevel())

# PE Machine field values
# 0x14d   Intel i860
# 0x14c   Intel I386 (same ID used for 486 and 586)
# 0x162   MIPS R3000
# 0x166   MIPS R4000
# 0x183   DEC Alpha AXP


def parseFile(vw, filename, baseaddr=None):
    pe = PE.PE(open(filename, "rb"))
    return loadPeIntoWorkspace(vw, pe, filename=filename, baseaddr=baseaddr)


def parseBytes(vw, bytes, baseaddr=None):
    fd = BytesIO(bytes)
    fd.seek(0)
    pe = PE.PE(fd)
    return loadPeIntoWorkspace(vw, pe, baseaddr=baseaddr)


def parseMemory(vw, memobj, base):
    pe = PE.peFromMemoryObject(memobj, base)
    # FIXME does the PE's load address get fixedup on rebase?
    return loadPeIntoWorkspace(vw, pe, filename=None)


def parseFd(vw, fd, filename=None, baseaddr=None):
    fd.seek(0)
    pe = PE.PE(fd)
    return loadPeIntoWorkspace(vw, pe, filename=filename, baseaddr=baseaddr)


arch_names = {
    PE.IMAGE_FILE_MACHINE_I386: 'i386',
    PE.IMAGE_FILE_MACHINE_AMD64: 'amd64',
    PE.IMAGE_FILE_MACHINE_ARM: 'arm',
    # DEV: uncomment this line to enable the arch (prolly not going to happen until AArch64 gets finished)
    # PE.IMAGE_FILE_MACHINE_ARM64: 'arm64',
    PE.IMAGE_FILE_MACHINE_ARMNT: 'thumb',
    PE.IMAGE_FILE_MACHINE_THUMB: 'thumb16',
}

archcalls = {
    'i386': 'cdecl',
    'amd64': 'msx64call',
    'arm': 'armcall',
    'thumb': 'armcall',
    'thumb16': 'armcall',
}

# map PE relocation types to vivisect types where possible
relmap = {
    PE.IMAGE_REL_BASED_HIGHLOW: (vivisect.RTYPE_BASEOFF, 4),
    PE.IMAGE_REL_BASED_DIR64: (vivisect.RTYPE_BASEOFF, 8),
}


def loadPeIntoWorkspace(vw, pe, filename=None, baseaddr=None):
    # get baseaddr and size, then make sure we have a good baseaddr
    filebaseaddr, size = getMemBaseAndSize(vw, pe, baseaddr=baseaddr)
    if baseaddr is None:
        baseaddr = filebaseaddr

    logger.debug('initial file baseva: 0x%x  size: 0x%x', baseaddr, size)
    baseaddr = vw.findFreeMemoryBlock(size, baseaddr)
    logger.info("loadPeIntoWorkspace:  loading %r (size: 0x%x) at 0x%x", filename, size, baseaddr)

    mach = pe.IMAGE_NT_HEADERS.FileHeader.Machine

    arch = arch_names.get(mach)
    if arch is None:
        raise v_exc.InvalidArchitecture("PE", hex(mach))

    vw.setMeta('Architecture', arch)
    vw.setMeta('Format', 'pe')
    vw.parsedbin = pe
    ### TODO: this doesn't work from Memory (read() needs to know how big the file is)
    byts = pe.getFileBytes()
    vw.setMeta('FileBytes', v_parsers.compressBytes(byts))

    platform = 'windows'

    # Drivers are platform "winkern" so impapi etc works
    subsys = pe.IMAGE_NT_HEADERS.OptionalHeader.Subsystem
    if subsys == PE.IMAGE_SUBSYSTEM_NATIVE:
        platform = 'winkern'

    vw.setMeta('Platform', platform)

    vw.setMeta('DefaultCall', archcalls.get(arch, 'unknown'))
    logger.info("PE loader: Arch: %r\tFormat: pe\tPlatform: %r\tFilename: %r\tBaseAddr: 0x%x", \
            arch, platform, filename, baseaddr)

    # Set ourselves up for extended windows binary analysis

    imagebase = pe.IMAGE_NT_HEADERS.OptionalHeader.ImageBase
    if baseaddr is None:
        baseaddr = imagebase

    entryrva = pe.IMAGE_NT_HEADERS.OptionalHeader.AddressOfEntryPoint
    entry = entryrva + baseaddr

    codebase = pe.IMAGE_NT_HEADERS.OptionalHeader.BaseOfCode
    codesize = pe.IMAGE_NT_HEADERS.OptionalHeader.SizeOfCode
    codervamax = codebase+codesize

    logger.info("PE Imagebase: 0x%x\tentry: 0x%x\tcodebase: 0x%x\tcodesize: 0x%x", \
            imagebase, entry, codebase, codesize)
    # grab the file bytes for hashing
    pe.fd.seek(0)
    fhash = v_parsers.md5Bytes(byts)
    sha256 = v_parsers.sha256Bytes(byts)

    fvivname = filename
    # This will help linkers with files that are re-named
    dllname = pe.getDllName()
    if dllname:
        fvivname = dllname

    if fvivname is None:
        fvivname = fhash

    logger.info("PE dllname: %r\tfvivname: %r\tmd5: %r\tsha256: %r", \
            dllname, fvivname, fhash, sha256)

    # create the file and store md5 and sha256 hashes
    fname = vw.addFile(fvivname.lower(), baseaddr, fhash)
    vw.setFileMeta(fname, 'sha256', sha256)

    symhash = e_symcache.symCacheHashFromPe(pe)
    vw.setFileMeta(fname, 'SymbolCacheHash', symhash)

    # Add file version info if VS_VERSIONINFO has it
    try:
        vs = pe.getVS_VERSIONINFO()
    except Exception as e:
        vs = None
        vw.vprint('Failed to load version info resource due to %s' % (repr(e),))
    if vs is not None:
        vsver = vs.getVersionValue('FileVersion')
        if vsver is not None and len(vsver):
            # add check to split seeing samples with spaces and nothing else..
            parts = vsver.split()
            if len(parts):
                vsver = vsver.split()[0]
                vw.setFileMeta(fname, 'Version', vsver)

    # Setup some va sets used by windows analysis modules
    # these will already exist for Multi-file workspaces
    vaSetNames = vw.getVaSetNames()
    if not 'Library Loads' in vaSetNames:
        vw.addVaSet("Library Loads", (("Address", VASET_ADDRESS), ("Library", VASET_STRING)))
    if not 'pe:ordinals' in vaSetNames:
        vw.addVaSet('pe:ordinals', (('Address', VASET_ADDRESS), ('Ordinal', VASET_INTEGER)))
    if not 'DelayImports' in vaSetNames:
        vw.addVaSet('DelayImports', (('Address', VASET_ADDRESS), ('DelayImport', VASET_STRING)))

    # SizeOfHeaders spoofable...
    curr_offset = pe.IMAGE_DOS_HEADER.e_lfanew + len(pe.IMAGE_NT_HEADERS)

    secsize = len(vstruct.getStructure("pe.IMAGE_SECTION_HEADER"))

    sec_offset = pe.IMAGE_DOS_HEADER.e_lfanew + 4 + len(pe.IMAGE_NT_HEADERS.FileHeader) + pe.IMAGE_NT_HEADERS.FileHeader.SizeOfOptionalHeader 

    if sec_offset != curr_offset:
        header_size = sec_offset + pe.IMAGE_NT_HEADERS.FileHeader.NumberOfSections * secsize
    else:
        header_size = pe.IMAGE_DOS_HEADER.e_lfanew + len(pe.IMAGE_NT_HEADERS) + pe.IMAGE_NT_HEADERS.FileHeader.NumberOfSections * secsize

    # Add the first page mapped in from the PE header.
    header = pe.readAtOffset(0, header_size)

    if not header:
        raise v_exc.CorruptPeFile("truncated PE header")

    secalign = pe.IMAGE_NT_HEADERS.OptionalHeader.SectionAlignment
    filealign = pe.IMAGE_NT_HEADERS.OptionalHeader.FileAlignment
    subsys_majver = pe.IMAGE_NT_HEADERS.OptionalHeader.MajorSubsystemVersion
    subsys_minver = pe.IMAGE_NT_HEADERS.OptionalHeader.MinorSubsystemVersion

    if secalign == 0:
        raise v_exc.CorruptPeFile("section alignment is zero")

    secrem = len(header) % secalign
    if secrem != 0:
        header += b'\x00' * (secalign - secrem)

    vw.addMemoryMap(baseaddr, e_const.MM_READ, fname, header)
    vw.addSegment(baseaddr, len(header), "PE_Header", fname)

    hstruct = vw.makeStructure(baseaddr, "pe.IMAGE_DOS_HEADER")
    magicaddr = hstruct.e_lfanew
    if vw.readMemory(baseaddr + magicaddr, 2) != b"PE":
        raise Exception("We only support PE exe's")

    if not vw.isLocation(baseaddr + magicaddr):
        padloc = vw.makePad(baseaddr + magicaddr, 4)

    ifhdr_va = baseaddr + magicaddr + 4
    ifstruct = vw.makeStructure(ifhdr_va, "pe.IMAGE_FILE_HEADER")
    ohstruct = vw.makeStructure(ifhdr_va + len(ifstruct), "pe.IMAGE_OPTIONAL_HEADER")
    nxcompat = ohstruct.DllCharacteristics & PE.IMAGE_DLLCHARACTERISTICS_NX_COMPAT

    # get resource data directory
    ddir = pe.getDataDirectory(PE.IMAGE_DIRECTORY_ENTRY_RESOURCE)
    loadrsrc = vw.config.viv.parsers.pe.loadresources
    carvepes = vw.config.viv.parsers.pe.carvepes

    deaddirs = [PE.IMAGE_DIRECTORY_ENTRY_EXPORT,
                PE.IMAGE_DIRECTORY_ENTRY_IMPORT,
                PE.IMAGE_DIRECTORY_ENTRY_RESOURCE,
                PE.IMAGE_DIRECTORY_ENTRY_EXCEPTION,
                PE.IMAGE_DIRECTORY_ENTRY_SECURITY,
                PE.IMAGE_DIRECTORY_ENTRY_BASERELOC,
                PE.IMAGE_DIRECTORY_ENTRY_DEBUG,
                PE.IMAGE_DIRECTORY_ENTRY_COPYRIGHT,
                PE.IMAGE_DIRECTORY_ENTRY_ARCHITECTURE,
                PE.IMAGE_DIRECTORY_ENTRY_GLOBALPTR,
                PE.IMAGE_DIRECTORY_ENTRY_LOAD_CONFIG,
                PE.IMAGE_DIRECTORY_ENTRY_BOUND_IMPORT,
                PE.IMAGE_DIRECTORY_ENTRY_IAT,
                PE.IMAGE_DIRECTORY_ENTRY_DELAY_IMPORT,
                PE.IMAGE_DIRECTORY_ENTRY_COM_DESCRIPTOR]
    deadvas = [ddir.VirtualAddress]
    for datadir in deaddirs:
        d = pe.getDataDirectory(datadir)
        if d.VirtualAddress:
            deadvas.append(d.VirtualAddress)

    for idx, sec in enumerate(pe.sections):
        mapflags = 0
        offset = sec.vsGetMeta("Offset", None)
        if offset:
            addr = baseaddr + offset
            vw.makeStructure(addr, 'pe.IMAGE_SECTION_HEADER')
        chars = sec.Characteristics
        if chars & PE.IMAGE_SCN_MEM_READ:
            mapflags |= e_const.MM_READ

            isrsrc = (sec.VirtualAddress == ddir.VirtualAddress)
            if isrsrc and not loadrsrc:
                continue

            # If it's for an older system, just about anything
            # is executable...
            # However, there is the DLLCHARACTERISTICS NXCOMPAT flag to take into account,
            # which works with the OS to prevent certain pages of memory from achieving 
            # execution unless they're marked with the execute bit
            # so we can't just blindly mark these as executable quite yet.
            if not nxcompat:
                if not vw.config.viv.parsers.pe.nx and subsys_majver < 6 and not isrsrc:
                    mapflags |= e_const.MM_EXEC

        if chars & PE.IMAGE_SCN_MEM_READ:
            mapflags |= e_const.MM_READ
        if chars & PE.IMAGE_SCN_MEM_WRITE:
            mapflags |= e_const.MM_WRITE
        if chars & PE.IMAGE_SCN_MEM_EXECUTE:
            mapflags |= e_const.MM_EXEC
        if chars & PE.IMAGE_SCN_CNT_CODE:
            mapflags |= e_const.MM_EXEC

        secrva = sec.VirtualAddress
        secvsize = sec.VirtualSize
        secfsize = sec.SizeOfRawData
        secbase = secrva + baseaddr
        secname = sec.Name.strip("\x00")
        secrvamax = secrva + secvsize

        # If the section is part of BaseOfCode->SizeOfCode
        # force execute perms...
        if secrva >= codebase and secrva < codervamax:
            mapflags |= e_const.MM_EXEC

        # If the entry point is in this section, force execute
        # permissions.
        if secrva <= entryrva and entryrva < secrvamax:
            mapflags |= e_const.MM_EXEC

        if not nxcompat:
            if not vw.config.viv.parsers.pe.nx and subsys_majver < 6 and mapflags & e_const.MM_READ:
                mapflags |= e_const.MM_EXEC

        if sec.VirtualSize == 0 or sec.SizeOfRawData == 0:
            if idx+1 >= len(pe.sections):
                continue
            # fill the gap with null bytes..
            nsec = pe.sections[idx+1]
            nbase = nsec.VirtualAddress + baseaddr

            plen = nbase - secbase
            readsize = sec.SizeOfRawData if sec.SizeOfRawData < sec.VirtualSize else sec.VirtualSize
            secoff = pe.rvaToOffset(secrva)
            secbytes = pe.readAtOffset(secoff, readsize)
            secbytes += b'\x00' * plen
            vw.addMemoryMap(secbase, mapflags, fname, secbytes)
            vw.addSegment(secbase, len(secbytes), secname, fname)

            # Mark dead data on resource and import data directories
            if sec.VirtualAddress in deadvas:
                vw.markDeadData(secbase, secbase+len(secbytes))

            #FIXME create a mask for this
            if not (chars & PE.IMAGE_SCN_CNT_CODE) and not (chars & PE.IMAGE_SCN_MEM_EXECUTE) and not (chars & PE.IMAGE_SCN_MEM_WRITE):
                vw.markDeadData(secbase, secbase+len(secbytes))
            continue

        # if SizeOfRawData is greater than VirtualSize we'll end up using VS in our read..
        if sec.SizeOfRawData < sec.VirtualSize:
            if sec.SizeOfRawData > pe.filesize:
                continue

        #plen = sec.VirtualSize - sec.SizeOfRawData

        try:
            # According to http://code.google.com/p/corkami/wiki/PE#section_table if SizeOfRawData is larger than VirtualSize, VS is used..
            readsize = sec.SizeOfRawData if sec.SizeOfRawData < sec.VirtualSize else sec.VirtualSize

            secoff = pe.rvaToOffset(secrva)
            secbytes = pe.readAtOffset(secoff, readsize, shortok=True)
            slen = len(secbytes)
            secbytes += b'\x00' * (sec.VirtualSize - slen)

            slen = vw.addMemoryMap(secbase, mapflags, fname, secbytes, align=filealign)
            vw.addSegment(secbase, slen, secname, fname)

            # Mark dead data on resource and import data directories
            if sec.VirtualAddress in deadvas:
                vw.markDeadData(secbase, secbase+len(secbytes))

            # FIXME create a mask for this
            if not (chars & PE.IMAGE_SCN_CNT_CODE) and not (chars & PE.IMAGE_SCN_MEM_EXECUTE) and not (chars & PE.IMAGE_SCN_MEM_WRITE):
                vw.markDeadData(secbase, secbase+len(secbytes))

        except Exception as e:
            logger.warning("Error Loading Section (%s size:%d rva:%.8x offset: %d): %s", secname, secfsize, secrva, secoff, e)

    vw.addExport(entry, EXP_FUNCTION, '__entry', fname)
    vw.addEntryPoint(entry)

    # store the actual reloc section virtual address
    reloc_va = pe.getDataDirectory(PE.IMAGE_DIRECTORY_ENTRY_BASERELOC).VirtualAddress
    if reloc_va:
        reloc_va += baseaddr
    vw.setFileMeta(fname, "reloc_va", reloc_va)

    for rva, rtype in pe.getRelocations():

        # map PE reloc to VIV reloc ( or dont... )
        vtypedata = relmap.get(rtype)
        if vtypedata is None:
            logger.info('Skipping PE Relocation type: %d at %d (no handler)', rtype, rva)
            continue

        vtype, vtsize = vtypedata

        try:
            vtfmt = e_bits.getFormat(vtsize)    # for PowerPC, will need to get Endianness
            mapoffset = vw.readMemoryFormat(rva + baseaddr, vtfmt)[0] - imagebase
        except Exception as e:
            # the target address of the relocation is not accessible.
            # for example, it's not mapped, or split across sections, etc.
            # technically, the PE is corrupt.
            # by continuing on here, we are a bit more robust (but maybe incorrect)
            # than the Windows loader.
            #
            # discussed in:
            # https://github.com/vivisect/vivisect/issues/346
            logger.warning('Skipping invalid PE relocation: %d (%r)', rva, e)
            continue
        else:
            logger.info('PE relocation: 0x%x -> %r+0x%x', baseaddr+rva, fname, mapoffset)
            vw.addRelocation(rva + baseaddr, vtype, mapoffset)

    for rva, lname, iname in pe.getImports():
        if vw.probeMemory(rva + baseaddr, 4, e_const.MM_READ):
            vw.makeImport(rva + baseaddr, lname, iname)

    for rva, lname, iname in pe.getDelayImports():
        if vw.probeMemory(rva + baseaddr, 4, e_const.MM_READ):
            vw.makeImport(rva + baseaddr, lname, iname)
            if lname != '*':
                lname = vw.normFileName(lname)
            vw.setVaSetRow('DelayImports', (rva + baseaddr, lname + '.' + iname))

    # Tell vivisect about ntdll functions that don't exit...
    vw.addNoReturnApi("ntdll.RtlExitUserThread")
    vw.addNoReturnApi("kernel32.ExitProcess")
    vw.addNoReturnApi("kernel32.ExitThread")
    vw.addNoReturnApi("kernel32.FatalExit")
    vw.addNoReturnApiRegex(r"^msvcr.*\._CxxThrowException$")
    vw.addNoReturnApiRegex(r"^msvcr.*\.abort$")
    vw.addNoReturnApiRegex(r"^msvcr.*\.exit$")
    vw.addNoReturnApiRegex(r"^msvcr.*\._exit$")
    vw.addNoReturnApiRegex(r"^msvcr.*\.quick_exit$")
    vw.addNoReturnApiRegex(r"^api_ms_win_crt_runtime_.*\._invalid_parameter_noinfo_noreturn$")
    vw.addNoReturnApiRegex(r"^api_ms_win_crt_runtime_.*\.exit$")
    vw.addNoReturnApiRegex(r"^api_ms_win_crt_runtime_.*\._exit$")
    # https://docs.microsoft.com/en-us/cpp/c-runtime-library/reference/invalid-parameter-functions?view=vs-2019
    # TODO: Again, there's a couple in there that have conditional termination that we should check for
    #vw.addNoReturnApiRegex("vcruntime140.__std_terminate")
    # TODO: we should add abort and terminate on the conditions that there are no signal handlers
    # registered
    # https://docs.microsoft.com/en-us/cpp/c-runtime-library/reference/cexit-c-exit?view=vs-2019
    # vw.addNoReturnApiRegex("^msvcr.*\._cexit$")
    # vw.addNoReturnApiRegex("^msvcr.*\._c_exit$")
    vw.addNoReturnApi("ntoskrnl.KeBugCheckEx")


    exports = pe.getExports()
    for rva, ord, name in exports:
        eva = rva + baseaddr

        # Functions exported by ordinal only have no name
        if not name:
            name = "Ordinal_" + str(ord)

        try:
            vw.setVaSetRow('pe:ordinals', (eva, ord))
            vw.addExport(eva, EXP_UNTYPED, name, fname)
            if vw.probeMemory(eva, 1, e_const.MM_EXEC):
                vw.addEntryPoint(eva)
        except Exception as e:
            vw.vprint('addExport Failed: %s.%s (0x%.8x): %s' % (fname, name, eva, e))

    # Save off the ordinals...
    vw.setFileMeta(fname, 'ordinals', exports)

    fwds = pe.getForwarders()
    for rva, name, forwardname in fwds:
        vw.makeName(rva+baseaddr, "forwarder_%s.%s" % (fname, name))
        vw.makeString(rva+baseaddr)

    vw.setFileMeta(fname, 'forwarders', fwds)

    # Check For SafeSEH list...
    if pe.IMAGE_LOAD_CONFIG is not None:

        vw.setFileMeta(fname, "SafeSEH", True)

        va = pe.IMAGE_LOAD_CONFIG.SEHandlerTable
        if va != 0:
            vw.makeName(va, "%s.SEHandlerTable" % fname)
            count = pe.IMAGE_LOAD_CONFIG.SEHandlerCount
            # RP BUG FIX - sanity check the count
            if count * 4 < pe.filesize and vw.isValidPointer(va):
                # XXX - CHEAP HACK for some reason we have binaries still thorwing issues.. 

                try:
                    # Just cheat and use the workspace with memory maps in it already
                    for h in vw.readMemoryFormat(va, "<%dP" % count):
                        sehva = baseaddr + h
                        vw.addEntryPoint(sehva)
                        #vw.hintFunction(sehva, meta={'SafeSEH':True})
                except:
                    vw.vprint("SEHandlerTable parse error")

    # Last but not least, see if we have symbol support and use it if we do
    if vt_win32.dbghelp and filename:

        s = vt_win32.Win32SymbolParser(-1, filename, baseaddr)

        # We don't want exports or whatever because we already have them
        s.symopts |= vt_win32.SYMOPT_EXACT_SYMBOLS
        s.parse()

        # Add names for any symbols which are missing them
        for symname, symva, size, flags in s.symbols:

            if not vw.isValidPointer(symva):
                continue

            try:

                if vw.getName(symva) is None:
                    vw.makeName(symva, symname, filelocal=True)

            except Exception as e:
                vw.vprint("Symbol Load Error: %s" % e)

        # Also, lets set the locals/args name hints if we found any
        vw.setFileMeta(fname, 'PELocalHints', s._sym_locals)

    # if it has an EXCEPTION directory parse if it has the pdata
    edir = pe.getDataDirectory(PE.IMAGE_DIRECTORY_ENTRY_EXCEPTION)
    if edir.VirtualAddress and arch == 'amd64':
        va = edir.VirtualAddress + baseaddr
        vamax = va + edir.Size
        while va < vamax:
            try:
                f = vw.makeStructure(va, 'pe.IMAGE_RUNTIME_FUNCTION_ENTRY')
            except e_exc.SegmentationViolation as e:
                logger.warning('Invalid exception entry at 0x%x (error: %s)' % (va, str(e)))
                break

            if not vw.isValidPointer(baseaddr + f.UnwindInfoAddress):
                break

            # FIXME UNWIND_INFO *requires* DWORD alignment, how is it enforced?
            fva = f.BeginAddress + baseaddr
            uiva = baseaddr + f.UnwindInfoAddress
            # Possible method 1...
            #uiva = baseaddr + (f.UnwindInfoAddress & 0xfffffffc )

            # Possible method 2...
            #uirem = f.UnwindInfoAddress % 4
            #if uirem:
                #uiva += ( 4 - uirem )
            uinfo = vw.getStructure(uiva, 'pe.UNWIND_INFO')
            ver = uinfo.VerFlags & 0x7
            if ver != 1:
                vw.vprint('Unwind Info Version: %d (bailing on .pdata)' % ver)
                break

            flags = uinfo.VerFlags >> 3
            # Check if it's a function *block* rather than a function *entry*
            if not (flags & PE.UNW_FLAG_CHAININFO):
                vw.addEntryPoint(fva)

            va += len(f)

    # auto-mark embedded PEs as "dead data" to prevent code flow...
    if carvepes:
        pe.fd.seek(0)
        fbytes = pe.fd.read()
        for offset, i in pe_carve.carve(fbytes, 1):
            try:
                # ensure sub-pe can be parsed
                subpe = pe_carve.CarvedPE(fbytes, offset, [i])
            except vivisect.exc.CorruptPeFile:
                logger.warning("could not parse carved PE at offset 0x%x, XOR key: 0x%x", offset, i)
                continue

            pebytes = subpe.readAtOffset(0, subpe.getFileSize())
            rva = pe.offsetToRva(offset) + baseaddr
            vw.markDeadData(rva, rva+len(pebytes))

<<<<<<< HEAD
    coffstrs = 0
    symoff = pe.IMAGE_NT_HEADERS.FileHeader.PointerToSymbolTable
    if symoff:
        entries = pe.IMAGE_NT_HEADERS.FileHeader.NumberOfSymbols
        elems = vstruct.VArray(elems=[pe_coff.IMAGE_COFF_SYMBOL() for i in range(entries)])
        coffstrs = symoff + len(elems)
        strtab = pe.readAtOffset(coffstrs, 128)
        names = strtab.split(b'\x00')
        if b'.debug_info' in names and b'.debug_abbrev' in names:
            dwarf = v_p_dwarf.parseDwarf(vw, pe, strtab)
            v_p_dwarf.addDwarfToWorkspace(vw, dwarf)

    return fname
=======
    return fname

def getMemBaseAndSize(vw, pe, baseaddr=None):
    '''
    Returns the default baseaddr and memory size required to load the file
    '''
    savebase = baseaddr

    if baseaddr is None:
        baseaddr = pe.IMAGE_NT_HEADERS.OptionalHeader.ImageBase

    memmaps = [(baseaddr, e_const.MM_READ, '', 0x1000)]
    codesize = pe.IMAGE_NT_HEADERS.OptionalHeader.SizeOfCode
    for idx, sec in enumerate(pe.sections):
        secrva = sec.VirtualAddress
        secvsize = sec.VirtualSize
        secfsize = sec.SizeOfRawData
        secbase = secrva + baseaddr
        secname = sec.Name.strip("\x00")
        secrvamax = secrva + secvsize

        if sec.VirtualSize == 0 or sec.SizeOfRawData == 0:
            if idx+1 >= len(pe.sections):
                continue
            # fill the gap with null bytes..
            nsec = pe.sections[idx+1]
            nbase = nsec.VirtualAddress + baseaddr

            mlen = nbase - secbase
            memmaps.append((secbase, 7, '', mlen))
            continue

        if sec.SizeOfRawData < sec.VirtualSize:
            if sec.SizeOfRawData > pe.filesize:
                continue

        mlen = sec.VirtualSize
        memmaps.append((secbase, 0, '', mlen))

    baseaddr = 0xffffffffffffffffffffffff
    topmem = 0

    for mapva, mperms, mname, lenbytes in memmaps:
        if mapva < baseaddr:
            baseaddr = mapva
        endva = mapva + lenbytes
        if endva > topmem:
            topmem = endva

    size = topmem - baseaddr

    if baseaddr == 0:
        baseaddr = vw.config.viv.parsers.pe.baseaddr

    if savebase:
        # if we provided a baseaddr, override what the file wants
        baseaddr = savebase
        
    return baseaddr, size
>>>>>>> f81abdc8
<|MERGE_RESOLUTION|>--- conflicted
+++ resolved
@@ -564,7 +564,6 @@
             rva = pe.offsetToRva(offset) + baseaddr
             vw.markDeadData(rva, rva+len(pebytes))
 
-<<<<<<< HEAD
     coffstrs = 0
     symoff = pe.IMAGE_NT_HEADERS.FileHeader.PointerToSymbolTable
     if symoff:
@@ -578,8 +577,6 @@
             v_p_dwarf.addDwarfToWorkspace(vw, dwarf)
 
     return fname
-=======
-    return fname
 
 def getMemBaseAndSize(vw, pe, baseaddr=None):
     '''
@@ -638,4 +635,3 @@
         baseaddr = savebase
         
     return baseaddr, size
->>>>>>> f81abdc8
