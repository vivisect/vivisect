--- conflicted
+++ resolved
@@ -11,18 +11,13 @@
 import vtrace  # needed only for setting the logging level
 import vtrace.platforms.win32 as vt_win32
 
-<<<<<<< HEAD
-import envi.common as e_common
-=======
 import envi.exc as e_exc
->>>>>>> b46509ba
 import envi.memory as e_mem
 import envi.symstore.symcache as e_symcache
 
 from vivisect.const import *
 
 logger = logging.getLogger(__name__)
-e_common.setLogging(logger, 'INFO')
 
 for mod in (PE, vtrace):
     olog = logging.getLogger(mod.__name__)
@@ -355,23 +350,12 @@
         if vw.probeMemory(rva + baseaddr, 4, e_mem.MM_READ):
             vw.makeImport(rva + baseaddr, lname, iname)
 
-<<<<<<< HEAD
-    # Delay imports typically point to a function inside of the current binary that actually
-    # does the loading of it via LoadLibrary and all that
-    # so we should probaly hunt those down
-    for rva, lname, iname in pe.getDelayImports():
-        eva = rva + baseaddr
-        if vw.probeMemory(eva, 4, e_mem.MM_READ):
-            vw.makeImport(eva, 'delayed.' + lname, iname)
-            vw.addEntryPoint(vw.readMemoryPtr(eva))
-=======
     for rva, lname, iname in pe.getDelayImports():
         if vw.probeMemory(rva + baseaddr, 4, e_mem.MM_READ):
             vw.makeImport(rva + baseaddr, lname, iname)
             if lname != '*':
                 lname = vw.normFileName(lname)
             vw.setVaSetRow('DelayImports', (rva + baseaddr, lname + '.' + iname))
->>>>>>> b46509ba
 
     # Tell vivisect about ntdll functions that don't exit...
     vw.addNoReturnApi("ntdll.RtlExitUserThread")
