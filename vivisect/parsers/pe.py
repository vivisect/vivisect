--- conflicted
+++ resolved
@@ -131,13 +131,10 @@
     codesize = pe.IMAGE_NT_HEADERS.OptionalHeader.SizeOfCode
     codervamax = codebase+codesize
 
-<<<<<<< HEAD
-=======
     logger.info("PE Imagebase: 0x%x\tentry: 0x%x\tcodebase: 0x%x\tcodesize: 0x%x", \
             imagebase, entry, codebase, codesize)
     # grab the file bytes for hashing
     pe.fd.seek(0)
->>>>>>> ff87de99
     fhash = v_parsers.md5Bytes(byts)
     sha256 = v_parsers.sha256Bytes(byts)
 
