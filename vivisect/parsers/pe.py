--- conflicted
+++ resolved
@@ -565,15 +565,12 @@
             rva = pe.offsetToRva(offset) + baseaddr
             vw.markDeadData(rva, rva+len(pebytes))
 
-<<<<<<< HEAD
     comdesc = pe.getDataDirectory(PE.IMAGE_DIRECTORY_ENTRY_COM_DESCRIPTOR)
     if comdesc.VirtualAddress and comdesc.Size:
         # TODO: maybe just in case, also parse the entry point and make sure it's a jump
         # to CorExeMain?
         v_p_clr.loadCLRIntoWorkspace(vw, pe)
 
-    return fname
-=======
     return fname
 
 def getMemBaseAndSize(vw, pe, baseaddr=None):
@@ -633,4 +630,3 @@
         baseaddr = savebase
         
     return baseaddr, size
->>>>>>> 5531bdae
