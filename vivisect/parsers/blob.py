import envi
import vivisect.exc as v_exc
import vivisect.parsers as v_parsers
from vivisect.const import *


archcalls = {
    'i386': 'cdecl',
    'amd64': 'sysvamd64call',
    'arm': 'armcall',
    'thumb': 'armcall',
    'thumb16': 'armcall',
}


def parseFd(vw, fd, filename=None, baseaddr=None):
    fd.seek(0)
    arch = vw.config.viv.parsers.blob.arch
    bigend = vw.config.viv.parsers.blob.bigend
    if baseaddr is None:
        baseaddr = vw.config.viv.parsers.blob.baseaddr
    try:
        envi.getArchModule(arch)
    except Exception:
        raise v_exc.BlobArchException()

    if filename is None:
        filename = 'blob_%.8x' % baseaddr

    vw.setMeta('Architecture', arch)
    vw.setMeta('Platform', 'unknown')
    vw.setMeta('Format', 'blob')

    vw.setMeta('bigend', bigend)
    vw.setMeta('DefaultCall', archcalls.get(arch, 'unknown'))

    bytez = fd.read()
    vw.addMemoryMap(baseaddr, 7, filename, bytez)
<<<<<<< HEAD
    vw.addSegment(baseaddr, len(bytez), '%.8x' % baseaddr, 'blob')

=======
    vw.addSegment( baseaddr, len(bytez), '%.8x' % baseaddr, 'blob' )
    fname = vw.addFile(filename, baseaddr, v_parsers.md5Bytes(bytez))
    vw.setFileMeta(fname, 'sha256', v_parsers.sha256Bytes(bytez))
>>>>>>> da331309

def parseFile(vw, filename, baseaddr=None):

    arch = vw.config.viv.parsers.blob.arch
    bigend = vw.config.viv.parsers.blob.bigend
    if baseaddr is None:
        baseaddr = vw.config.viv.parsers.blob.baseaddr

    try:
        envi.getArchModule(arch)
    except Exception:
        raise v_exc.BlobArchException()

    vw.setMeta('Architecture', arch)
    vw.setMeta('Platform', 'unknown')
    vw.setMeta('Format', 'blob')

    vw.setMeta('bigend', bigend)
    vw.setMeta('DefaultCall', archcalls.get(arch, 'unknown'))

<<<<<<< HEAD
    vw.addFile(filename, baseaddr, v_parsers.md5File(filename))
    with open(filename, 'rb') as fd:
        bytez = fd.read()
=======
    bytez =  file(filename, "rb").read()
    fname = vw.addFile(filename, baseaddr, v_parsers.md5File(filename))
    vw.setFileMeta(fname, 'sha256', v_parsers.sha256Bytes(bytez))
>>>>>>> da331309
    vw.addMemoryMap(baseaddr, 7, filename, bytez)
    vw.addSegment(baseaddr, len(bytez), '%.8x' % baseaddr, 'blob')


def parseMemory(vw, memobj, baseaddr):
    va, size, perms, fname = memobj.getMemoryMap(baseaddr)
    if not fname:
        fname = 'map_%.8x' % baseaddr
<<<<<<< HEAD
    bytes = memobj.readMemory(va, size)
    fname = vw.addFile(fname, baseaddr, v_parsers.md5Bytes(bytes))
    vw.addMemoryMap(va, perms, fname, bytes)
    vw.setMeta('DefaultCall', archcalls.get(arch, 'unknown'))
=======

    bytez = memobj.readMemory(va, size)
    fname = vw.addFile(fname, baseaddr, v_parsers.md5Bytes(bytez))
    vw.setFileMeta(fname, 'sha256', v_parsers.sha256Bytes(bytez))
    vw.addMemoryMap(va, perms, fname, bytez)
    vw.setMeta('DefaultCall', archcalls.get(arch,'unknown'))
>>>>>>> da331309
<|MERGE_RESOLUTION|>--- conflicted
+++ resolved
@@ -36,14 +36,9 @@
 
     bytez = fd.read()
     vw.addMemoryMap(baseaddr, 7, filename, bytez)
-<<<<<<< HEAD
     vw.addSegment(baseaddr, len(bytez), '%.8x' % baseaddr, 'blob')
-
-=======
-    vw.addSegment( baseaddr, len(bytez), '%.8x' % baseaddr, 'blob' )
     fname = vw.addFile(filename, baseaddr, v_parsers.md5Bytes(bytez))
     vw.setFileMeta(fname, 'sha256', v_parsers.sha256Bytes(bytez))
->>>>>>> da331309
 
 def parseFile(vw, filename, baseaddr=None):
 
@@ -64,15 +59,10 @@
     vw.setMeta('bigend', bigend)
     vw.setMeta('DefaultCall', archcalls.get(arch, 'unknown'))
 
-<<<<<<< HEAD
-    vw.addFile(filename, baseaddr, v_parsers.md5File(filename))
-    with open(filename, 'rb') as fd:
-        bytez = fd.read()
-=======
-    bytez =  file(filename, "rb").read()
+    with open(filename, 'rb') as f:
+        bytez = f.read()
     fname = vw.addFile(filename, baseaddr, v_parsers.md5File(filename))
     vw.setFileMeta(fname, 'sha256', v_parsers.sha256Bytes(bytez))
->>>>>>> da331309
     vw.addMemoryMap(baseaddr, 7, filename, bytez)
     vw.addSegment(baseaddr, len(bytez), '%.8x' % baseaddr, 'blob')
 
@@ -81,16 +71,9 @@
     va, size, perms, fname = memobj.getMemoryMap(baseaddr)
     if not fname:
         fname = 'map_%.8x' % baseaddr
-<<<<<<< HEAD
-    bytes = memobj.readMemory(va, size)
-    fname = vw.addFile(fname, baseaddr, v_parsers.md5Bytes(bytes))
-    vw.addMemoryMap(va, perms, fname, bytes)
-    vw.setMeta('DefaultCall', archcalls.get(arch, 'unknown'))
-=======
 
     bytez = memobj.readMemory(va, size)
     fname = vw.addFile(fname, baseaddr, v_parsers.md5Bytes(bytez))
     vw.setFileMeta(fname, 'sha256', v_parsers.sha256Bytes(bytez))
     vw.addMemoryMap(va, perms, fname, bytez)
-    vw.setMeta('DefaultCall', archcalls.get(arch,'unknown'))
->>>>>>> da331309
+    vw.setMeta('DefaultCall', archcalls.get(arch,'unknown'))