
'''
Some glue code to do workspace related things based on visgraph
'''

import sys
import time
import envi
import vivisect
import threading
import collections
from operator import itemgetter
import visgraph.pathcore as vg_pathcore
import visgraph.graphcore as vg_graphcore

xrskip = envi.BR_PROC | envi.BR_DEREF

def getNodeWeightHisto(g):
    '''
    Takes a graph and returns the following tuple:
        (weights_to_node, nodes_to_weight, leaves)

    where:
        weights_to_node - dict using weight as key
        nodes_to_weight - dict using nodes as key
        leaves          - dict of nodes without refs from
    '''
    nodeweights = g.getHierNodeWeights()
    leaves = collections.defaultdict(list)
    weights_to_cb = collections.defaultdict(list)

    # create default dict
    for cb, weight in sorted(nodeweights.items(), lambda x,y: cmp(y[1], x[1]) ):
        if not len(g.getRefsFromByNid(cb)):
            # leaves is a tuple of (cb, current path, visited nodes)
            # these are our leaf nodes
            leaves[weight].append( (cb, list(), set()) ) 

<<<<<<< HEAD
        # create FFT
=======
        # create histogram
>>>>>>> 94008440
        weights_to_cb[weight].append( (cb, list(), set()) )

    return weights_to_cb, nodeweights, leaves

def getLongPath(g, maxpath=1000):
    '''
    Returns a list of list tuples (node id, edge id) representing the longest path
    '''

    weights_to_cb, cb_to_weights, todo = getNodeWeightHisto(g)

    # unique root node code blocks
    rootnodes = set([cb for cb,nprops in g.getHierRootNodes()]) 
    leafmax = 0
    if len(todo):
        leafmax = max( todo.keys() )

    invalidret = False
    # if the weight of the longest path to a leaf node
    # is not the highest weight then we need to fix our
    # path choices by taking the longer path 
    weightmax = max( weights_to_cb.keys() )
    if leafmax != weightmax:
        todo = weights_to_cb 
        leafmax = weightmax 
        invalidret = True 

    pcnt = 0
    rpaths = []
    fva = g.getMeta('fva')
    # this is our loop that we want to yield out of..
    # start at the bottom of the graph and work our way back up
    for weight in xrange(leafmax, -1, -1):
        # the todo is a a list of codeblocks a specific level 
        codeblocks = todo.get(weight)
        if not codeblocks: 
            continue

        for cbva, paths, visited in codeblocks:
            tleafs = collections.defaultdict(list)
            if not paths:
                paths = [(cbva, None)]
            # work is a tuple of (cbva, weight, current path, visited)
            work = [(cbva, weight, paths, visited) ]
            while work:
                cbva, weight, cpath, visited = work.pop()
                for eid, fromid, toid, einfo in g.getRefsToByNid(cbva):
                    #print '0x%08x in [%s]' % (fromid, ' '.join(['0x%08x' % va for va in visited])) 
                    if fromid in visited: 
                        continue
                    
                    nweight = cb_to_weights.get(fromid)
                    #print 'cbva: 0x%08x nweight: %d weght: %d fromid: 0x%08x' % (cbva, nweight, weight, 
                    if nweight == weight-1:
                        # we've moved back one level
                        newcpath = list(cpath)
                        newcpath[-1] = (cbva, eid)
                        newcpath.append( (fromid, None) )
                        newvisited = set(visited)
                        newvisited.add(fromid)
                        work.append( (fromid, weight-1, newcpath, newvisited) ) 
                    else:
                        newcpath = list(cpath)
                        newcpath[-1] = (cbva, eid)
                        newcpath.append( (fromid, None) )
                        newvisited = set(visited)
                        newvisited.add(fromid)
                        t = (fromid, newcpath, newvisited) 
                        if t not in tleafs[nweight]:
                            tleafs[ nweight ].append( t )

                if cbva in rootnodes: 
                    l = list(cpath)
                    l.reverse()
                    yield l

            # update our todo with our new paths to resume from 
            for nw, l in tleafs.items():
                todo[nw].extend( l )

def _nodeedge(tnode):
    nid = vg_pathcore.getNodeProp(tnode, 'nid')
    eid = vg_pathcore.getNodeProp(tnode, 'eid')
    return nid,eid

def _nodeedgeloop(tnode):
    nid = vg_pathcore.getNodeProp(tnode, 'nid')
    eid = vg_pathcore.getNodeProp(tnode, 'eid')
    loop = vg_pathcore.getNodeProp(tnode, 'loops')
    return nid,eid,loop

def getCoveragePaths(fgraph, maxpath=None):
    '''
    Get a set of paths which will cover every block, but will
    *end* on branches which re-merge with previously traversed
    paths.  This allows a full coverage of the graph with as
    little work as possible, but *will* omit possible states.

    Returns: yield based path generator ( where path is list if (nid,edge) tuples )
    '''
    pathcnt = 0
    nodedone = {}

    for root in fgraph.getHierRootNodes():

        proot = vg_pathcore.newPathNode(nid=root[0], eid=None)
        todo = [(root,proot), ]

        while todo:

            node,cpath = todo.pop()
            refsfrom = fgraph.getRefsFrom(node)

            # Record that we have visited this node...
            nodedone[node[0]] = True

            # This is a leaf node!
            if not refsfrom:
                path = vg_pathcore.getPathToNode(cpath)
                yield [ _nodeedge(n) for n in path ]

                pathcnt += 1
                if maxpath != None and pathcnt >= maxpath:
                    return

            for eid, fromid, toid, einfo in refsfrom:

                # If we're branching to a visited node, return the path as is
                if nodedone.get(toid):
                    path = vg_pathcore.getPathToNode(cpath)
                    yield [ _nodeedge(n) for n in path ]

                    # Check if that was the last path we should yield
                    pathcnt += 1
                    if maxpath != None and pathcnt >= maxpath:
                        return

                    # If we're at a completed node, take no further branches
                    continue

                npath = vg_pathcore.newPathNode(parent=cpath, nid=toid, eid=eid)
                tonode = fgraph.getNode(toid)
                todo.append((tonode,npath))

def getCodePathsThru(fgraph, tgtcbva, loopcnt=0, maxpath=None):
    '''
    Yields all the paths through the hierarchical graph which pass through
    the target codeblock "tgtcb".  Each "root" node is traced to the target, 
    and all paths are traversed from there to the end.  Specify a loopcnt
    to allow loop paths to be generated with the given "loop iteration count"

    Example:
        for path in getCodePathsThru(fgraph, tgtcb):
            for node,edge in path:
                ...etc...
    '''    
    cnt = 0
    for pathto in getCodePathsTo(fgraph, tgtcbva, loopcnt=loopcnt, maxpath=maxpath):
        for pathfrom in getCodePathsFrom(fgraph, tgtcbva, loopcnt=loopcnt, maxpath=maxpath):
            yield pathto + pathfrom[1:]
            cnt += 1
            if maxpath != None and cnt >= maxpath:
                return

def getCodePathsTo(fgraph, tocbva, loopcnt=0, maxpath=None):
    '''
    Yields all the paths through the hierarchical graph starting at the 
    "root nodes" and ending at tocbva.  Specify a loopcnt to allow loop 
    paths to be generated with the given "loop iteration count"

    Example:
        for path in getCodePathsTo(fgraph, tocbva):
            for node,edge in path:
                ...etc...
    '''
    pathcnt = 0
    looptrack = []
    pnode = vg_pathcore.newPathNode(nid=tocbva, eid=None)

    node = fgraph.getNode(tocbva)
    todo = [(node,pnode), ]

    while todo:

        node,cpath = todo.pop()

        refsto = fgraph.getRefsTo(node)

        # Is this is the root node?
        if node[1].get('rootnode'):
            path = vg_pathcore.getPathToNode(cpath)
            path.reverse()
            yield [ _nodeedge(n) for n in path ]
            vg_pathcore.trimPath(cpath)

            pathcnt += 1
            if maxpath and pathcnt >= maxpath:
                return

        for eid, n1, n2, einfo in refsto:
            # Skip loops if they are "deeper" than we are allowed
            loops = vg_pathcore.getPathLoopCount(cpath, 'nid', n1)
            if loops > loopcnt:
                continue

            vg_pathcore.setNodeProp(cpath, 'eid', eid)
            npath = vg_pathcore.newPathNode(parent=cpath, nid=n1, eid=None)
            nid1,node1 = fgraph.getNode(n1)
            todo.append(((nid1,node1),npath))

def getCodePathsFrom(fgraph, fromcbva, loopcnt=0, maxpath=None):
    '''
    Yields all the paths through the hierarchical graph beginning with 
    "fromcbva", which is traced to all terminating points.  Specify a loopcnt
    to allow loop paths to be generated with the given "loop iteration count"

    Example:
        for path in getCodePathsFrom(fgraph, fromcbva):
            for node,edge in path:
                ...etc...
    '''
    pathcnt = 0
    proot = vg_pathcore.newPathNode(nid=fromcbva, eid=None)

    cbnid,cbnode = fgraph.getNode(fromcbva)
    todo = [(cbnid,proot), ]

    while todo:

        nid,cpath = todo.pop()

        refsfrom = fgraph.getRefsFromByNid(nid)

        # This is a leaf node!
        if not refsfrom:
            path = vg_pathcore.getPathToNode(cpath)
            yield [ _nodeedge(n) for n in path ]
            vg_pathcore.trimPath(cpath)

            pathcnt += 1
            if maxpath and pathcnt >= maxpath:
                return

        for eid, fromid, n2, einfo in refsfrom:
            # Skip loops if they are "deeper" than we are allowed
            loops = vg_pathcore.getPathLoopCount(cpath, 'nid', n2)
            if loops > loopcnt:
                continue

            npath = vg_pathcore.newPathNode(parent=cpath, nid=n2, eid=eid)
            todo.append((n2,npath))

def getCodePaths(fgraph, loopcnt=0, maxpath=None):
    '''
    Yields all the paths through the hierarchical graph.  Each
    "root" node is traced to all terminating points.  Specify a loopcnt
    to allow loop paths to be generated with the given "loop iteration count"

    Example:
        for path in getCodePaths(fgraph):
            for node,edge in path:
                ...etc...
    '''
    pathcnt = 0
    for root in fgraph.getHierRootNodes():
        proot = vg_pathcore.newPathNode(nid=root[0], eid=None)
        todo = [(root,proot), ]

        while todo:

            node,cpath = todo.pop()

            refsfrom = fgraph.getRefsFrom(node)

            # This is a leaf node!
            if not refsfrom:
                path = vg_pathcore.getPathToNode(cpath)
                yield [ _nodeedge(n) for n in path ]
                vg_pathcore.trimPath(cpath)

                pathcnt += 1
                if maxpath and pathcnt >= maxpath:
                    return

            for eid, fromid, toid, einfo in refsfrom:
                # Skip loops if they are "deeper" than we are allowed
                if vg_pathcore.getPathLoopCount(cpath, 'nid', toid) > loopcnt:
                    continue

                npath = vg_pathcore.newPathNode(parent=cpath, nid=toid, eid=eid)
                tonode = fgraph.getNode(toid)
                todo.append((tonode,npath))

def walkCodePaths(fgraph, callback, loopcnt=0, maxpath=None):
    '''
    walkCodePaths is a path generator which uses a callback function to determine the 
    viability of each particular path.  This approach allows the calling function 
    (eg. walkSymbolikPaths) to do in-generator checks/processing and trim paths which
    are simply not possible/desireable.

    Callbacks will receive the current path, the current edge, and the new path node.
    For root nodes, the current path and edge will be None types.  
    '''
    pathcnt = 0
    for root in fgraph.getHierRootNodes():
        proot = vg_pathcore.newPathNode(nid=root[0], eid=None)

        # Fire callback once to init the dest "path node"
        callback(None, None, proot)

        todo = [(root,proot), ]

        while todo:

            node,cpath = todo.pop()
            refsfrom = fgraph.getRefsFrom(node)

            # This is a leaf node!
            if not refsfrom:
                #path = vg_pathcore.getPathToNode(cpath)
                #yield [ _nodeedge(n) for n in path ]

                # let the callback know we've reached one...
                #if callback(cpath, None, None):
                yield cpath

                vg_pathcore.trimPath(cpath)

                pathcnt += 1
                if maxpath and pathcnt >= maxpath:
                    return

            for eid, fromid, toid, einfo in refsfrom:
                # Skip loops if they are "deeper" than we are allowed
                if vg_pathcore.getPathLoopCount(cpath, 'nid', toid) > loopcnt:
                    continue

                edge = (eid,fromid,toid,einfo)

                npath = vg_pathcore.newPathNode(parent=cpath, nid=toid, eid=eid)

                if not callback(cpath, edge, npath):
                    vg_pathcore.trimPath(npath)
                    continue

                todo.append((fgraph.getNode(toid),npath))

def getLoopPaths(fgraph):
    '''
    Similar to getCodePaths(), however, getLoopPaths() will return path lists
    which loop.  The last element in the (node,edge) list will be the first
    "looped" block.
    '''
    for root in fgraph.getHierRootNodes():
        proot = vg_pathcore.newPathNode(nid=root[0], eid=None)
        todo = [ (root[0],proot,0), ]

        while todo:
            node,cpath,loopcnt = todo.pop()

            count = 0
            free = []
            if loopcnt == 1:
                yield [ _nodeedge(n) for n in vg_pathcore.getPathToNode(npath) ]

            else:
                for eid, fromid, toid, einfo in fgraph.getRefsFromByNid(node):

                    loopcnt = vg_pathcore.getPathLoopCount(cpath, 'nid', toid)
                    if loopcnt > 1:
                        continue

                    count += 1
                    npath = vg_pathcore.newPathNode(parent=cpath, nid=toid, eid=eid)
                    todo.append((toid,npath,loopcnt))

            if not count:
                vg_pathcore.trimPath(cpath)

def getOpsFromPath(vw, fgraph, path):
    '''
    Retrieve the opcodes for a given path.

    #FIXME cache opcodes in function graph for replay speed
    '''
    ret = []
    for nid,eid in path:
        node = fgraph.getNode(nid)
        cbva = node[1].get('cbva')
        cbmax = cbva + node[1].get('cbsize')
        while cbva < cbmax:
            op = vw.parseOpcode(cbva)
            ret.append(op)
            cbva += op.size
    return ret

def buildFunctionGraph(vw, fva, revloop=False, g=None):
    '''
    Build a visgraph HierGraph for the specified function.
    '''

    if g == None:
        g = vg_graphcore.HierGraph()
        g.setMeta('fva', fva)

    colors = vw.getFunctionMeta(fva, 'BlockColors', default={})
    fcb = vw.getCodeBlock(fva)
    if fcb == None:
        t = (fva, vw.isFunction(fva))
        raise Exception('Invalid initial code block for 0x%.8x isfunc: %s' % t)

    todo = [ (fcb, []), ]

    fcbva, fcbsize, fcbfunc = fcb

    # Add the root node...
    bcolor = colors.get(fva, '#0f0')
    g.addNode(nid=fva, rootnode=True, cbva=fva, cbsize=fcbsize, color=bcolor)

    while todo:

        (cbva,cbsize,cbfunc),path = todo.pop()

        path.append(cbva)

        # If the code block va doesn't have a node yet, make one
        if not g.hasNode(cbva):
            bcolor = colors.get(cbva, '#0f0')
            g.addNode(nid=cbva, cbva=cbva, cbsize=cbsize, color=bcolor)

        # Grab the location for the last instruction in the block
        lva, lsize, ltype, linfo = vw.getLocation(cbva+cbsize-1)

        for xrfrom, xrto, xrtype, xrflags in vw.getXrefsFrom(lva, vivisect.REF_CODE):

            # For now, the graph doesn't cross function boundaries
            # or indirects.
            if xrflags & xrskip:
                continue

            if not g.hasNode(xrto):
                cblock = vw.getCodeBlock(xrto)
                if cblock == None:
                    print 'CB == None in graph building?!?! (0x%x)' % xrto
                    print '(fva: 0x%.8x cbva: 0x%.8x)' % (fva, xrto)
                    continue

                tova, tosize, tofunc = cblock
                if tova != xrto:
                    print 'CBVA != XREFTO in graph building!?'
                    print '(cbva: 0x%.8x xrto: 0x%.8x)' % (tova, xrto)
                    continue

                # Since we haven't seen this node, lets add it to todo
                # and build a new node for it.
                todo.append( ((tova,tosize,tofunc), list(path)) )
                bcolor = colors.get(tova, '#0f0')
                g.addNode(nid=tova, cbva=tova, cbsize=tosize, color=bcolor)

            # If they want it, reverse "loop" edges (graph layout...)
            if revloop and xrto in path:
                g.addEdgeByNids(xrto, cbva, reverse=True)
            else:
                g.addEdgeByNids(cbva, xrto)
                
        if ltype == vivisect.LOC_OP and linfo & envi.IF_NOFALL:
            continue

        # If this codeblock can fall through into another, add it to
        # todo!
        fallva = lva + lsize
        if not g.hasNode(fallva):
            fallblock = vw.getCodeBlock(fallva)
            if fallblock == None:
                print 'FB == None in graph building!??!'
                print '(fva: 0x%.8x  fallva: 0x%.8x' % (fva, fallva)
            elif fallva != fallblock[0]:
                print 'FALLVA != CBVA in graph building!??!'
                print '(fallva: 0x%.8x CBVA: 0x%.8x' % (fallva, fallblock[0])
            else:
                fbva, fbsize, fbfunc = fallblock
                #if fbfunc != fva and fbva not in blocks:
                #    continue

                todo.append( ((fbva,fbsize,fbfunc), list(path)) )
                bcolor = colors.get(fallva, '#0f0')
                g.addNode(nid=fallva, cbva=fallva, cbsize=fbsize, color=bcolor)

        # If we ended up with a destination node, make the edge
        if g.hasNode(fallva):
            # If they want it, reverse "loop" edges (graph layout...)
            if revloop and fallva in path:
                g.addEdgeByNids(fallva, cbva, reverse=True)
            else:
                g.addEdgeByNids(cbva, fallva)

    return g

def getGraphNodeByVa(fgraph, va):
    '''
    Returns graph node a given VA falls within.
    Similar to VivWorkspace.getCodeBlock(va).  
    
    Because this involves the concept of CodeBlocks, it does not fit in the 
    GraphCore.

    DEPRECATED as soon as visi's new CodeGraph gains this functionality inherently
    '''
    for nva, ninfo in fgraph.nodes.values():
        nvamax = ninfo.get('cbsize')
        if nvamax == None: 
            raise Exception('getGraphNodeByVa() called on graph with non-codeblock nodes')

        nvamax += nva
        if va >= nva and va < nvamax:
            return nva
    return None

def findRemergeDown(graph, va):
    '''
    starting at a given va, figure out the nodes connecting va to the next place something remerges
    '''
    startnid = getGraphNodeByVa(graph, va)

    # paint down graph, 
    preRouteGraphDown(graph, startnid, mark='hit', loop=False)

<<<<<<< HEAD
    fft, nodewts, leaves = getNodeWeightHisto(graph)
=======
    histo, nodewts, leaves = getNodeWeightHisto(graph)
>>>>>>> 94008440
    startnode = graph.getNode(startnid)
    startweight = nodewts.get(startnid)

    for node in graph.getNodesByProp('hit'):
        # skip the starting node
        if node[0] == startnid: 
            continue

        if node[1].get('hit') == None: 
            continue

        for eid, frva, tova, einfo in graph.getRefsTo(node):
            frnode = graph.getNode(frva)
            if frnode[1].get('hit') == None:
                # clear from here down
                clearMarkDown(graph, tova, mark='hit')
                break

# path routing through a graph.  reduces aimless wandering when we know where we want to be
def preRouteGraph(graph, fromva, tova):
    '''
    Package it all together
    '''
    graph.delNodesProps(('up','down'))
    preRouteGraphUp(graph, tova)
    preRouteGraphDown(graph, fromva)

<<<<<<< HEAD
def clearGraphRouting(graph, marks=['up','down']):
    '''
    clear all nodes of routing entries
    '''
    for node in graph.getNodes():
        for mark in marks:
            graph.delNodeProp(node, mark)

=======
>>>>>>> 94008440
def preRouteGraphUp(graph, tova, loop=True, mark='down'):
    '''
    paint a route from our destination, 'up' the graph
    '''

    tonid = getGraphNodeByVa(graph, tova)
    if tonid == None:
        raise Exception("tova not in graph 0x%x" % tova)

    tonode = graph.getNode(tonid)
    nwlist = graph.getHierNodeWeights()
    todo = [ (tonode) ]
    while todo:
        curnode = todo.pop()
        graph.setNodeProp(curnode, mark, True)
        for eid, fr, to, einfo in graph.getRefsTo(curnode):
            if graph.getNodeProps(fr).get(mark) == True:
                continue
            if not loop and nwlist.get(fr) <= nwlist.get(to):
                continue
            frnode = graph.getNode(fr)
            todo.append(frnode)
   
def preRouteGraphDown(graph, fromva, loop=False, mark='up'):
    '''
    paint a route from our starting point, 'down' the graph
    '''
    fromnode = getGraphNodeByVa(graph, fromva)
    if fromnode == None:
        raise Exception("fromva not in graph 0x%x" % fromva)

    nwlist = graph.getHierNodeWeights()
    todo = [ graph.getNode(fromnode) ]
    while todo:
        curnode = todo.pop()
        curnodeva, curninfo = curnode
        graph.setNodeProp(curnode, mark, True)
        for eid, fr, to, einfo in graph.getRefsFrom(curnode):
            if graph.getNodeProps(to).get(mark) == True:
                continue
            if not loop and nwlist.get(fr) >= nwlist.get(to):
<<<<<<< HEAD
                continue

            todo.append(graph.getNode(to))

def clearMarkDown(graph, fromva, loop=False, mark='up'):
    '''
    clear a route from our starting point, 'down' the graph.
    ie. remove the mark
    '''
    fromnode = getGraphNodeByVa(graph, fromva)
    if fromnode == None:
        raise Exception("fromva not in graph 0x%x" % fromva)

    nwlist = graph.getHierNodeWeights()
    todo = [ graph.getNode(fromnode) ]
    while len(todo):
        curnode = todo.pop()
        curnodeva, curninfo = curnode

        # actually delete the node property, not just remove value
        graph.delNodeProp(curnode, mark)

        for eid, fr, to, einfo in graph.getRefsFrom(curnode):
            if graph.getNodeProps(to).get(mark) == True:
                continue
            if not loop and nwlist.get(fr) >= nwlist.get(to):
                continue

            todo.append(graph.getNode(to))

=======
                continue

            todo.append(graph.getNode(to))

def clearMarkDown(graph, fromva, loop=False, mark='up'):
    '''
    clear a route from our starting point, 'down' the graph.
    ie. remove the mark
    '''
    fromnode = getGraphNodeByVa(graph, fromva)
    if fromnode == None:
        raise Exception("fromva not in graph 0x%x" % fromva)

    nwlist = graph.getHierNodeWeights()
    todo = [ graph.getNode(fromnode) ]
    while len(todo):
        curnode = todo.pop()
        curnodeva, curninfo = curnode

        # actually delete the node property, not just remove value
        graph.delNodeProp(curnode, mark)

        for eid, fr, to, einfo in graph.getRefsFrom(curnode):
            if graph.getNodeProps(to).get(mark) == True:
                continue
            if not loop and nwlist.get(fr) >= nwlist.get(to):
                continue

            todo.append(graph.getNode(to))

>>>>>>> 94008440
def reduceGraph(graph, props=('up','down')):
    '''
    trims all nodes that don't have all the props in the props list
    '''
    for node in graph.getNodes():
        for prop in props:
            if node[1].get(prop) == None:
                graph.delNode(node)
                break


class PathForceQuitException(Exception):
    def __repr__(self):
        return "Path Generator forced to stop seeking a new path.  Possibly Timeout."

'''
eventually, routing will include the ability to 'source-route', picking N specific points a path must go through
'''
class PathGenerator:
    __go__ = None
    __steplock = threading.Lock()

    def __init__(self, graph):
        self.graph = graph

    def stop(self):
        '''
        stops path generation.  used by watchdog, but could be used by path processing code
        '''
        self.__go__ = False

    def watchdog(self, time):
        # FIXME: make this use one thread, not N
        '''
        set a watchdog timer for path generation (if it takes too long to get another path)
        '''
        self.wdt = threading.Thread(target=self.__wd, args=[time])
        self.wdt.setDaemon = True
        self.wdt.start()

    def __wd(self, maxsec):
        # FIXME: make this use one thread, not N
        maxsec *=10
        count = 0
        while self.__go__:
            time.sleep(.1)
            self.__steplock.acquire()
            try:
                if not self.__update:
                    count += 1
                    if count > maxsec:
                        self.stop()
                        break
            finally:
                self.__steplock.release()

            self.__update = False
                

    def getFuncCbRoutedPaths_genback(self, fromva, tova, loopcnt=0, maxpath=None, maxsec=None):
        '''
        Yields all the paths through the hierarchical graph starting at the 
        "root nodes" and ending at tocbva.  Specify a loopcnt to allow loop 
        paths to be generated with the given "loop iteration count"

        Example:
            for path in getCodePathsTo(fgraph, tocbva):
                for node,edge in path:
                    ...etc...
        '''
        fgraph = self.graph
        self.__update = 0
        self.__go__ = True
        pathcnt = 0
        tocbva = getGraphNodeByVa(fgraph, tova)
        frcbva = getGraphNodeByVa(fgraph, fromva)

        preRouteGraph(fgraph, fromva, tova)
        
        pnode = vg_pathcore.newPathNode(nid=tocbva, eid=None)

        todo = [(tocbva,pnode), ]

        if maxsec:
            self.watchdog(maxsec)

        while todo:
            if not self.__go__:
                raise PathForceQuitException()

            nodeid,cpath = todo.pop()

            refsto = fgraph.getRefsTo((nodeid, None))

            # This is the root node!
            if nodeid == frcbva:
                path = vg_pathcore.getPathToNode(cpath)
                path.reverse()
                self.__steplock.acquire()
                yield [ viv_graph._nodeedge(n) for n in path ]
                vg_pathcore.trimPath(cpath)

                pathcnt += 1
                self.__update = 1
                self.__steplock.release()
                if maxpath and pathcnt >= maxpath:
                    return

            for eid, fromid, toid, einfo in refsto:
                if fgraph.getNodeProps(fromid).get('up') != True:
                    # TODO: drop the bad edges from graph in preprocessing? instead of "if" here
                    vg_pathcore.trimPath(cpath)
                    continue

                # Skip loops if they are "deeper" than we are allowed
                loops = vg_pathcore.getPathLoopCount(cpath, 'nid', fromid)
                if loops > loopcnt:
                    continue

                vg_pathcore.setNodeProp(cpath, 'eid', eid)
                npath = vg_pathcore.newPathNode(parent=cpath, nid=fromid, eid=None)
                todo.append((fromid,npath))

    def getFuncCbRoutedPaths(self, fromva, tova, loopcnt=0, maxpath=None, maxsec=None):
        '''
        Yields all the paths through the hierarchical graph starting at the 
        "root nodes" and ending at tocbva.  Specify a loopcnt to allow loop 
        paths to be generated with the given "loop iteration count"

        Example:
            for path in getCodePathsTo(fgraph, tocbva):
                for node,edge in path:
                    ...etc...
        '''
        fgraph = self.graph
        self.__update = 0
        self.__go__ = True
        pathcnt = 0
        tocbva = getGraphNodeByVa(fgraph, tova)
        frcbva = getGraphNodeByVa(fgraph, fromva)

        preRouteGraph(fgraph, fromva, tova)
        
        pnode = vg_pathcore.newPathNode(nid=frcbva, eid=None)

        todo = [(frcbva, pnode), ]

        if maxsec:
            self.watchdog(maxsec)

        while todo:
            if not self.__go__:
                raise PathForceQuitException()

            nodeid,cpath = todo.pop()

            refsfrom = fgraph.getRefsFrom((nodeid, None))

            # This is the root node!
            if nodeid == tocbva:
                path = vg_pathcore.getPathToNode(cpath)
                yield [ _nodeedge(n) for n in path ]
                vg_pathcore.trimPath(cpath)

                pathcnt += 1
                self.__update = 1
                if maxpath and pathcnt >= maxpath:
                    return

            for eid, fromid, toid, einfo in refsfrom:
                if fgraph.getNodeProps(fromid).get('down') != True:
                    #sys.stderr.write('.')
                    # TODO: drop the bad edges from graph in preprocessing? instead of "if" here
                    continue

                # Skip loops if they are "deeper" than we are allowed
                loops = vg_pathcore.getPathLoopCount(cpath, 'nid', fromid)
                if loops > loopcnt:
                    vg_pathcore.trimPath(cpath)
                    #sys.stderr.write('o')

                    # as long as we have at least one path, we count loops as paths, lest we die.
                    if pathcnt: 
                        pathcnt += 1
                    continue

                npath = vg_pathcore.newPathNode(parent=cpath, nid=toid, eid=eid)
                todo.append((toid,npath))

            vg_pathcore.trimPath(cpath)<|MERGE_RESOLUTION|>--- conflicted
+++ resolved
@@ -36,11 +36,7 @@
             # these are our leaf nodes
             leaves[weight].append( (cb, list(), set()) ) 
 
-<<<<<<< HEAD
-        # create FFT
-=======
         # create histogram
->>>>>>> 94008440
         weights_to_cb[weight].append( (cb, list(), set()) )
 
     return weights_to_cb, nodeweights, leaves
@@ -568,11 +564,7 @@
     # paint down graph, 
     preRouteGraphDown(graph, startnid, mark='hit', loop=False)
 
-<<<<<<< HEAD
-    fft, nodewts, leaves = getNodeWeightHisto(graph)
-=======
     histo, nodewts, leaves = getNodeWeightHisto(graph)
->>>>>>> 94008440
     startnode = graph.getNode(startnid)
     startweight = nodewts.get(startnid)
 
@@ -600,17 +592,6 @@
     preRouteGraphUp(graph, tova)
     preRouteGraphDown(graph, fromva)
 
-<<<<<<< HEAD
-def clearGraphRouting(graph, marks=['up','down']):
-    '''
-    clear all nodes of routing entries
-    '''
-    for node in graph.getNodes():
-        for mark in marks:
-            graph.delNodeProp(node, mark)
-
-=======
->>>>>>> 94008440
 def preRouteGraphUp(graph, tova, loop=True, mark='down'):
     '''
     paint a route from our destination, 'up' the graph
@@ -652,7 +633,6 @@
             if graph.getNodeProps(to).get(mark) == True:
                 continue
             if not loop and nwlist.get(fr) >= nwlist.get(to):
-<<<<<<< HEAD
                 continue
 
             todo.append(graph.getNode(to))
@@ -683,38 +663,6 @@
 
             todo.append(graph.getNode(to))
 
-=======
-                continue
-
-            todo.append(graph.getNode(to))
-
-def clearMarkDown(graph, fromva, loop=False, mark='up'):
-    '''
-    clear a route from our starting point, 'down' the graph.
-    ie. remove the mark
-    '''
-    fromnode = getGraphNodeByVa(graph, fromva)
-    if fromnode == None:
-        raise Exception("fromva not in graph 0x%x" % fromva)
-
-    nwlist = graph.getHierNodeWeights()
-    todo = [ graph.getNode(fromnode) ]
-    while len(todo):
-        curnode = todo.pop()
-        curnodeva, curninfo = curnode
-
-        # actually delete the node property, not just remove value
-        graph.delNodeProp(curnode, mark)
-
-        for eid, fr, to, einfo in graph.getRefsFrom(curnode):
-            if graph.getNodeProps(to).get(mark) == True:
-                continue
-            if not loop and nwlist.get(fr) >= nwlist.get(to):
-                continue
-
-            todo.append(graph.getNode(to))
-
->>>>>>> 94008440
 def reduceGraph(graph, props=('up','down')):
     '''
     trims all nodes that don't have all the props in the props list
