import envi
import logging
import envi.archs.arm as e_arm

<<<<<<< HEAD
=======
import vivisect.exc as v_exc
>>>>>>> da331309
import vivisect.impemu.emulator as v_i_emulator

import visgraph.pathcore as vg_path
from envi.archs.arm.regs import *

logger = logging.getLogger(__name__)


class ArmWorkspaceEmulator(v_i_emulator.WorkspaceEmulator, e_arm.ArmEmulator):

    taintregs = [x for x in range(13)]

    def __init__(self, vw, logwrite=False, logread=False):
        e_arm.ArmEmulator.__init__(self)
        v_i_emulator.WorkspaceEmulator.__init__(self, vw, logwrite=logwrite, logread=logread)
        self.setMemArchitecture(envi.ARCH_ARMV7)

    def setThumbMode(self, thumb=1):
        self.opcache = {}
        e_arm.ArmEmulator.setThumbMode(self, thumb)

    def setArmMode(self, arm=1):
        self.opcache = {}
        e_arm.ArmEmulator.setArmMode(self, arm)

    def parseOpcode(self, va, arch=envi.ARCH_DEFAULT):
        '''
        Caching version.

        We can make an opcode *faster* with the workspace because of
        getByteDef etc... use it.

        Made for ARM, because envi.Emulator doesn't understand the Thumb flag
        '''
        op = self.opcache.get(va)

        if op is None:
            tmode = self.getFlag(PSR_T_bit)
            if arch == envi.ARCH_DEFAULT:
                arch = (envi.ARCH_ARMV7, envi.ARCH_THUMB)[tmode]

            op = envi.archs.arm.emu.ArmEmulator.parseOpcode(self, va, arch=arch)
            self.opcache[va] = op
        return op

    def stepi(self):
        # NOTE: when we step, we *always* want to be stepping over calls
        # (and possibly import emulate them)
        starteip = self.getProgramCounter()

        # parse out an opcode
        tmode = self.getFlag(PSR_T_bit)
        # logger.debug("tmode: %x", tmode)
        op = self.parseOpcode(starteip | tmode)
        if self.emumon:
            self.emumon.prehook(self, op, starteip)

        # Execute the opcode
        self.executeOpcode(op)
        vg_path.getNodeProp(self.curpath, 'valist').append(starteip)

        endeip = self.getProgramCounter()

        if self.emumon:
            self.emumon.posthook(self, op, endeip)

        if not self.checkCall(starteip, endeip, op):
            self.checkBranches(starteip, endeip, op)

    def _prep(self, funcva, tmode=None):
        if tmode is not None:
            # we're forcing thumb or arm mode... update the flag
            self.setFlag(PSR_T_bit, tmode)
            logger.debug("funcva thumb==%d  (forced):  0x%x", tmode, funcva)

        elif funcva & 3:
            # if the va isn't 4-byte aligned, it's gotta be thumb
            self.setFlag(PSR_T_bit, 1)
            funcva &= -2
            logger.debug("funcva is THUMB(addr):  0x%x", funcva)

        else:
            loc = self.vw.getLocation(funcva)
            if loc is not None:
                # if we have a opcode location, use it's iflags to determine mode
                lva, lsz, lt, lti = loc
                if (lti & envi.ARCH_MASK) == envi.ARCH_THUMB:
                    self.setFlag(PSR_T_bit, 1)
                    logger.debug("funcva is THUMB(loc):  0x%x", funcva)
                else:
                    logger.debug("funcva is ARM(loc):  0x%x", funcva)

            else:
                # otherwise, let's use some heuristics to guess.
                armthumb = 0
                armop  = None
                thumbop = None
                try:
                    thumbop = self.parseOpcode(funcva | 1)
                    armthumb -= 1
                    if thumbop.mnem == 'push':
                        armthumb -= 5
                    elif thumbop.mnem == 'ldr':
                        armthumb -= 2

                except InvalidInstruction as e:
                    logger.debug("  heuristics: decoding ARM: %r", e)


                try:
                    armop = self.parseOpcode(funcva)
                    armthumb += 1
                    if armop.mnem == 'push':
                        armthumb += 5
                    elif armop.mnem == 'ldr':
                        armthumb += 2

                except InvalidInstruction as e:
                    logger.debug("  heuristics: decoding THUMB: %r", e)


                if armop is None and thumbop is None:
                    # we didn't have a single push in either direction
                    logger.warn("TOTAL FAILURE TO DETERMINE THUMB MODE")
                    raise Exception("Neither architecture parsed the first opcode")

                elif armthumb < 0:
                        self.setFlag(PSR_T_bit, 1)
                        logger.debug("ArmWorkspaceEmulator: Heuristically Determined funcva is THUMB:  0x%x", funcva)
                else:
                    self.setFlag(PSR_T_bit, 0)
                    logger.debug("ArmWorkspaceEmulator: Heuristically Determined funcva is ARM:  0x%x", funcva)


        self.funcva = funcva
        return funcva


    def runFunction(self, funcva, stopva=None, maxhit=None, maxloop=None, tmode=None):
        """
        This is a utility function specific to WorkspaceEmulation (and impemu) that
        will emulate, but only inside the given function.  You may specify a stopva
        to return once that location is hit.
        """
        logger.debug('=== emu.runFunction(0x%x, stopva=%r, maxhit=%r, maxloop=%r, tmode=%r)', funcva, stopva, maxhit, maxloop, tmode)
        funcva = self._prep(funcva, tmode)


        # Let the current (should be base also) path know where we are starting
        vg_path.setNodeProp(self.curpath, 'bva', funcva)

        hits = {}
        todo = [(funcva, self.getEmuSnap(), self.path)]
        vw = self.vw    # Save a dereference many many times

        while len(todo):
            va, esnap, self.curpath = todo.pop()

            self.setEmuSnap(esnap)

            self.setProgramCounter(va)
            tmode = self.getFlag(PSR_T_bit)

            # Check if we are beyond our loop max...
            if maxloop is not None:
                lcount = vg_path.getPathLoopCount(self.curpath, 'bva', va)
                if lcount > maxloop:
                    continue

            while True:

                starteip = self.getProgramCounter()

                if not vw.isValidPointer(starteip):
                    break

                if starteip == stopva:
                    return

                # Check straight hit count...
                if maxhit is not None:
                    h = hits.get(starteip, 0)
                    h += 1
                    if h > maxhit:
                        break
                    hits[starteip] = h

                # If we ran out of path (branches that went
                # somewhere that we couldn't follow?
                if self.curpath is None:
                    break

                try:

                    # FIXME unify with stepi code...
                    op = self.parseOpcode(starteip | tmode)

                    self.op = op
                    if self.emumon:
                        try:
                            self.emumon.prehook(self, op, starteip)
                        except v_exc.BadOpBytes as e:
                            logger.debug(repr(e))
                        except Exception as e:
                            if not self.getMeta('silent'):
                                logger.warn("funcva: 0x%x opva: 0x%x:  %r   (%r) (in emumon prehook: %r)", funcva, starteip, op, e, self.emumon)

                        if self.emustop:
                            return 

                    # Execute the opcode
                    self.executeOpcode(op)
                    vg_path.getNodeProp(self.curpath, 'valist').append(starteip)

                    endeip = self.getProgramCounter()

                    if self.emumon:
                        try:
                            self.emumon.posthook(self, op, endeip)
                        except Exception as e:
                            if not self.getMeta('silent'):
                                logger.warn("funcva: 0x%x opva: 0x%x:  %r   (%r) (in emumon posthook: %r)", funcva, starteip, op, e, self.emumon)
                        if self.emustop:
                            return 

                    iscall = self.checkCall(starteip, endeip, op)
                    if self.emustop:
                        return

                    # If it wasn't a call, check for branches, if so, add them to
                    # the todo list and go around again...
                    if not iscall:
                        blist = self.checkBranches(starteip, endeip, op)
                        if len(blist):
                            # pc in the snap will be wrong, but over-ridden at restore
                            esnap = self.getEmuSnap()
                            for bva, bpath in blist:
                                todo.append((bva, esnap, bpath))
                            break

                    else:
                        # check if we've blx'd to a different thumb state.  if so,
                        # be sure to return to the original tmode before continuing emulation pass
                        newtmode = self.getFlag(PSR_T_bit)
                        if newtmode != tmode:
                            self.setFlag(PSR_T_bit, tmode)

                    # If we enounter a procedure exit, it doesn't
                    # matter what EIP is, we're done here.
                    if op.iflags & envi.IF_RET:
                        vg_path.setNodeProp(self.curpath, 'cleanret', True)
                        break

                except envi.UnsupportedInstruction as e:
                    if self.strictops:
                        logger.debug('runFunction breaking after unsupported instruction: 0x%08x %s', e.op.va, e.op.mnem)
                        raise e
                    else:
                        logger.debug('runFunction continuing after unsupported instruction: 0x%08x %s', e.op.va, e.op.mnem)
                        self.setProgramCounter(e.op.va+ e.op.size)
                except Exception as e:
                    if self.emumon is not None:
                        self.emumon.logAnomaly(self, starteip, str(e))

<<<<<<< HEAD
                    logger.warning('runFunction breaking after exception (fva: 0x%x): %s', funcva, e)
=======
                    logger.debug('runFunction breaking after exception (fva: 0x%x): %s', funcva, e)
                    #logger.exception('')
>>>>>>> da331309
                    break # If we exc during execution, this branch is dead.

class ThumbWorkspaceEmulator(ArmWorkspaceEmulator):
    def __init__(self, vw, logwrite=False, logread=False):
        ArmWorkspaceEmulator.__init__(self, vw, logwrite, logread)
        self.setThumbMode()
        self.setMemArchitecture(envi.ARCH_THUMB)

    def runFunction(self, funcva, stopva=None, maxhit=None, maxloop=None, tmode=None):
        return ArmWorkspaceEmulator.runFunction(self, funcva, stopva, maxhit, maxloop, tmode=1)

class Thumb16WorkspaceEmulator(ArmWorkspaceEmulator):
    def __init__(self, vw, logwrite=False, logread=False):
        ArmWorkspaceEmulator.__init__(self, vw, logwrite, logread)
        self.setThumbMode()
        self.setMemArchitecture(envi.ARCH_THUMB16)

    def runFunction(self, funcva, stopva=None, maxhit=None, maxloop=None, tmode=None):
        return ArmWorkspaceEmulator.runFunction(self, funcva, stopva, maxhit, maxloop, tmode=1)
'''
st0len gratuitously from wikipedia:

    ARM[edit]
    The standard ARM calling convention allocates the 16 ARM registers as:
    r15 is the program counter.
    r14 is the link register. (The BL instruction, used in a subroutine call, stores the return address in this register).
    r13 is the stack pointer. (The Push/Pop instructions in "Thumb" operating mode use this register only).
    r12 is the Intra-Procedure-call scratch register.
    r4 to r11: used to hold local variables.
    r0 to r3: used to hold argument values passed to a subroutine, and also hold results returned from a subroutine.

    If the type of value returned is too large to fit in r0 to r3, or whose size cannot be determined statically at compile time, then the caller must allocate space for that value at run time, and pass a pointer to that space in r0.
    
    Subroutines must preserve the contents of r4 to r11 and the stack pointer. (Perhaps by saving them to the stack in the function prologue, then using them as scratch space, then restoring them from the stack in the function epilogue). In particular, subroutines that call other subroutines *must* save the return address in the link register r14 to the stack before calling those other subroutines. However, such subroutines do not need to return that value to r14-they merely need to load that value into r15, the program counter, to return.

    The ARM stack is full-descending.[3]
    
    This calling convention causes a "typical" ARM subroutine to
    * In the prolog, push r4 to r11 to the stack, and push the return address in r14, to the stack. (This can be done with a single STM instruction).
    * copy any passed arguments (in r0 to r3) to the local scratch registers (r4 to r11).
    * allocate other local variables to the remaining local scratch registers (r4 to r11).
    * do calculations and call other subroutines as necessary using BL, assuming r0 to r3, r12 and r14 will not be preserved.
    * put the result in r0
    * In the epilog, pull r4 to r11 from the stack, and pulls the return address to the program counter r15. (This can be done with a single LDM instruction).
'''<|MERGE_RESOLUTION|>--- conflicted
+++ resolved
@@ -2,10 +2,7 @@
 import logging
 import envi.archs.arm as e_arm
 
-<<<<<<< HEAD
-=======
 import vivisect.exc as v_exc
->>>>>>> da331309
 import vivisect.impemu.emulator as v_i_emulator
 
 import visgraph.pathcore as vg_path
@@ -214,7 +211,7 @@
                                 logger.warn("funcva: 0x%x opva: 0x%x:  %r   (%r) (in emumon prehook: %r)", funcva, starteip, op, e, self.emumon)
 
                         if self.emustop:
-                            return 
+                            return
 
                     # Execute the opcode
                     self.executeOpcode(op)
@@ -229,7 +226,7 @@
                             if not self.getMeta('silent'):
                                 logger.warn("funcva: 0x%x opva: 0x%x:  %r   (%r) (in emumon posthook: %r)", funcva, starteip, op, e, self.emumon)
                         if self.emustop:
-                            return 
+                            return
 
                     iscall = self.checkCall(starteip, endeip, op)
                     if self.emustop:
@@ -269,13 +266,7 @@
                 except Exception as e:
                     if self.emumon is not None:
                         self.emumon.logAnomaly(self, starteip, str(e))
-
-<<<<<<< HEAD
-                    logger.warning('runFunction breaking after exception (fva: 0x%x): %s', funcva, e)
-=======
                     logger.debug('runFunction breaking after exception (fva: 0x%x): %s', funcva, e)
-                    #logger.exception('')
->>>>>>> da331309
                     break # If we exc during execution, this branch is dead.
 
 class ThumbWorkspaceEmulator(ArmWorkspaceEmulator):
