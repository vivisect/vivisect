--- conflicted
+++ resolved
@@ -408,11 +408,7 @@
                         break
                 except envi.UnsupportedInstruction as e:
                     if self.strictops:
-<<<<<<< HEAD
-                        if self.vw.verbose: print('runFunction failed: unsupported instruction: 0x%08x %s' % (e.op.va, e.op.mnem))
-=======
                         logger.debug('runFunction failed: unsupported instruction: 0x%08x %s', e.op.va, e.op.mnem)
->>>>>>> cdfbb1e2
                         break
                     else:
                         logger.debug('runFunction continuing after unsupported instruction: 0x%08x %s', e.op.va, e.op.mnem)
