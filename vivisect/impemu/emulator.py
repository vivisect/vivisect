--- conflicted
+++ resolved
@@ -56,12 +56,10 @@
         self._safe_mem = True   # Should we be forgiving about memory accesses?
         self._func_only = True  # is this emulator meant to stay in one function scope?
 
-<<<<<<< HEAD
         # Map in a memory map for the stack
         self.addMemoryMap(self.stack_map_base, 6, "[stack]", init_stack_map)
-=======
-        self.strictops = True   # shoudl we bail on emulation if unsupported instruction encountered
->>>>>>> 9c102ab2
+
+        self.strictops = True   # should we bail on emulation if unsupported instruction encountered
 
         # Map in all the memory associated with the workspace
         for va, size, perms, fname in vw.getMemoryMaps():
