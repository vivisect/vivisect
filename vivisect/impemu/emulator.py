import struct
import traceback
import itertools

import envi
import envi.bits as e_bits
import envi.memory as e_mem
import envi.registers as e_reg

import visgraph.pathcore as vg_path

from vivisect.const import *

import logging
logger = logging.getLogger(__name__)

# Pre-initialize a default stack size
init_stack_size = 0x8000
init_stack_map = b'\xfe' * init_stack_size

def imphook(impname):

    def imptemp(f):
        f.__imphook__ = impname
        return f

    return imptemp

class WorkspaceEmulator:

    taintregs = []

    def __init__(self, vw, logwrite=False, logread=False):

        self.vw = vw
        self.funcva = None # Set if using runFunction
        self.emustop = False

        self.hooks = {}
        self.taints = {}
        self.taintva = itertools.count(0x41560000, 8192)

        self.uninit_use = {}
        self.logwrite = logwrite
        self.logread = logread
        self.path = self.newCodePathNode()
        self.curpath = self.path
        self.op = None
        self.opcache = {}
        self.emumon = None
        self.psize = self.getPointerSize()

        # Possibly need an "options" API?
        self._safe_mem = True   # Should we be forgiving about memory accesses?
        self._func_only = True  # is this emulator meant to stay in one function scope?

        self.strictops = True   # should we bail on emulation if unsupported instruction encountered

        # Map in all the memory associated with the workspace
        for va, size, perms, fname in vw.getMemoryMaps():
            offset, bytes = vw.getByteDef(va)
            self.addMemoryMap(va, perms, fname, bytes)

        for regidx in self.taintregs:
            rname = self.getRegisterName(regidx)
            regval = self.setVivTaint( 'uninitreg', regidx )
            self.setRegister(regidx, regval)

        for name in dir(self):
            val = getattr(self, name, None)
            if val == None:
                continue

            impname = getattr(val, '__imphook__',None)
            if impname == None:
                continue

            self.hooks[impname] = val

        self.stack_map_mask = None
        self.stack_map_base = None
        self.stack_map_top = None
        self.stack_pointer = None
        self.initStackMemory()

    def initStackMemory(self, stacksize=init_stack_size):
        '''
        Setup and initialize stack memory.
        You may call this prior to emulating instructions.
        '''
        if self.stack_map_base is None:
            self.stack_map_mask = e_bits.sign_extend(0xfff00000, 4, self.vw.psize)
            self.stack_map_base = e_bits.sign_extend(0xbfb00000, 4, self.vw.psize)
            self.stack_map_top = self.stack_map_base + stacksize
            self.stack_pointer = self.stack_map_top

            stack_map = init_stack_map
            if stacksize != init_stack_size:
                stack_map = b'\xfe' * stacksize

            # Map in a memory map for the stack

            self.addMemoryMap(self.stack_map_base, 6, "[stack]", stack_map)
            self.setStackCounter(self.stack_pointer)

            # Create some pre-made taints for positive stack indexes
            # NOTE: This is *ugly* for speed....
            taints = [ self.setVivTaint('funcstack', i * self.psize) for i in xrange(20) ]
            taintbytes = ''.join([ e_bits.buildbytes(taint,self.psize) for taint in taints ])

            self.writeMemory(self.stack_pointer, taintbytes)
        else:
            existing_map_size = self.stack_map_top - self.stack_map_base
            new_map_size = stacksize - existing_map_size
            if new_map_size < 0:
                raise RuntimeError('cannot shrink stack')

            new_map_top = self.stack_map_base
            new_map_base = new_map_top - new_map_size

            stack_map = ''.join([struct.pack('<I', new_map_base+(i*4))
                                    for i in xrange(new_map_size)])

            self.addMemoryMap(new_map_base, 6, "[stack]", stack_map)
            self.stack_map_base = new_map_base

            # no need to do tainting here, since SP will always be in the
            #   first map

    def stopEmu(self):
        '''
        This is called by monitor to stop emulation
        '''
        self.emustop = True

    def getPathProp(self, key):
        '''
        Retrieve a named value from the current code path context.
        '''
        return vg_path.getNodeProp(self.curpath, key)

    def setPathProp(self, key, value):
        """
        Set a named value which is only relevant for the current code path.
        """
        return vg_path.setNodeProp(self.curpath, key, value)

    def setEmulationMonitor(self, emumon):
        """
        Snap in an emulation monitor. (see EmulationMonitor doc from vivisect.impemu)
        """
        self.emumon = emumon

    def parseOpcode(self, va, arch=envi.ARCH_DEFAULT):
        # We can make an opcode *faster* with the workspace because of
        # getByteDef etc... use it.
        op = self.opcache.get(va)
        if op is None:
            op = envi.Emulator.parseOpcode(self, va, arch=arch)
            self.opcache[va] = op
        return op

    def checkCall(self, starteip, endeip, op):
        """
        Check if this was a call, and if so, do the required
        import emulation and such...
        """
        iscall = bool(op.iflags & envi.IF_CALL)
        if iscall:
            api = self.getCallApi(endeip)
            rtype, rname, convname, callname, funcargs = api
            callconv = self.getCallingConvention(convname)
            argv = callconv.getCallArgs(self, len(funcargs))

            ret = None
            if self.emumon is not None:
                try:
                    ret = self.emumon.apicall(self, op, endeip, api, argv)
                except Exception as e:
                    self.emumon.logAnomaly(self, endeip, "%s.apicall failed: %s" % (self.emumon.__class__.__name__, e))

            hook = self.hooks.get(callname)
            if ret is None and hook:
                hook(self, callconv, api, argv)
            else:
                if ret is None:
                    ret = self.setVivTaint('apicall', (op, endeip, api, argv))
                callconv.execCallReturn(self, ret, len(funcargs))

            # Either way, if it's a call PC goes to next instruction
            if self._func_only:
                self.setProgramCounter(starteip+len(op))

        return iscall

    def newCodePathNode(self, parent=None, bva=None):
        '''
        NOTE: Right now, this is only called from the actual branch state which
        needs it.  it must stay that way for now (register context is being copied
        for symbolic emulator...)
        '''
        props = {
            'bva':bva,    # the entry virtual address for this branch
            'valist':[],  # the virtual addresses in this node in order
            'calllog':[], # FIXME is this even used?
            'readlog':[], # a log of all memory reads from this block
            'writelog':[],# a log of all memory writes from this block
        }
        ret = vg_path.newPathNode(parent=parent, **props)
        return ret

    def getBranchNode(self, node, bva):
        '''
        If a node exists already for the specified branch, return it. Otherwise,
        create a new one and return that...
        '''
        for knode in vg_path.getNodeKids(node):
            if vg_path.getNodeProp(knode, 'bva') == bva:
                return knode
        return self.newCodePathNode(node, bva)

    def checkBranches(self, starteip, endeip, op):
        """
        This routine gets the current branch list for this opcode, adds branch
        entries to the current path, and updates current path as needed
        (returns a list of (va, CodePath) tuples.
        """

        ret = []
        # Add all the known branches to the list
        blist = op.getBranches(emu=self)

        # FIXME this should actually check for conditional...
        # If there is more than one branch target, we need a new code block
        if len(blist) > 1:
<<<<<<< HEAD
            for bva,bflags in blist:
                if bva == None:
                    logger.warn("Unresolved branch even WITH an emulator?")
=======
            for bva, bflags in blist:
                if bva is None:
                    print("Unresolved branch even WITH an emulator?")
>>>>>>> 4e383afb
                    continue

                bpath = self.getBranchNode(self.curpath, bva)
                ret.append((bva, bpath))

        return ret

    def stepi(self):
        # NOTE: when we step, we *always* want to be stepping over calls
        # (and possibly import emulate them)
        starteip = self.getProgramCounter()

        # parse out an opcode
        op = self.parseOpcode(starteip)
        if self.emumon:
            self.emumon.prehook(self, op, starteip)

        # Execute the opcode
        self.executeOpcode(op)
        vg_path.getNodeProp(self.curpath, 'valist').append(starteip)

        endeip = self.getProgramCounter()

        if self.emumon:
            self.emumon.posthook(self, op, endeip)

        if not self.checkCall(starteip, endeip, op):
            self.checkBranches(starteip, endeip, op)

    def runFunction(self, funcva, stopva=None, maxhit=None, maxloop=None):
        """
        This is a utility function specific to WorkspaceEmulation (and impemu) that
        will emulate, but only inside the given function.  You may specify a stopva
        to return once that location is hit.
        """

        self.funcva = funcva

        # Let the current (should be base also) path know where we are starting
        vg_path.setNodeProp(self.curpath, 'bva', funcva)

        hits = {}
        todo = [(funcva, self.getEmuSnap(), self.path)]
        vw = self.vw  # Save a dereference many many times

        while len(todo):

            va, esnap, self.curpath = todo.pop()

            self.setEmuSnap(esnap)

            self.setProgramCounter(va)

            # Check if we are beyond our loop max...
            if maxloop is not None:
                lcount = vg_path.getPathLoopCount(self.curpath, 'bva', va)
                if lcount > maxloop:
                    continue

            while True:

                starteip = self.getProgramCounter()

                if not vw.isValidPointer(starteip):
                    break

                if starteip == stopva:
                    return

                # Check straight hit count...
                if maxhit is not None:
                    h = hits.get(starteip, 0)
                    h += 1
                    if h > maxhit:
                        break
                    hits[starteip] = h

                # If we ran out of path (branches that went
                # somewhere that we couldn't follow?
                if self.curpath is None:
                    break

                try:

                    # FIXME unify with stepi code...
                    op = self.parseOpcode(starteip)
                    self.op = op
                    if self.emumon:
                        try:
                            self.emumon.prehook(self, op, starteip)
                        except Exception, e:
                            print("funcva: 0x%x opva: 0x%x:  %r   %r (in emumon prehook)" % (funcva, starteip, op, e))


                        if self.emustop:
                            return

                    # Execute the opcode
                    self.executeOpcode(op)
                    vg_path.getNodeProp(self.curpath, 'valist').append(starteip)

                    endeip = self.getProgramCounter()

                    if self.emumon:
                        try:
                            self.emumon.posthook(self, op, endeip)
                        except Exception, e:
                            print("funcva: 0x%x opva: 0x%x:  %r   %r (in emumon posthook)" % (funcva, starteip, op, e))

                        if self.emustop:
                            return

                    iscall = self.checkCall(starteip, endeip, op)
                    if self.emustop:
                        return

                    # If it wasn't a call, check for branches, if so, add them to
                    # the todo list and go around again...
                    if not iscall:
                        blist = self.checkBranches(starteip, endeip, op)
                        if len(blist):
                            # pc in the snap will be wrong, but over-ridden at restore
                            esnap = self.getEmuSnap()
                            for bva, bpath in blist:
                                todo.append((bva, esnap, bpath))
                            break

                    # If we enounter a procedure exit, it doesn't
                    # matter what EIP is, we're done here.
                    if op.iflags & envi.IF_RET:
                        vg_path.setNodeProp(self.curpath, 'cleanret', True)
                        break
<<<<<<< HEAD

                except envi.UnsupportedInstruction, e:
=======
                except envi.UnsupportedInstruction as e:
>>>>>>> 4e383afb
                    if self.strictops:
                        logger.debug('runFunction failed: unsupported instruction: 0x%08x %s', e.op.va, e.op.mnem)
                        break
                    else:
<<<<<<< HEAD
                        logger.debug('runFunction continuing after unsupported instruction: 0x%08x %s' % (e.op.va, e.op.mnem))
                        self.setProgramCounter(e.op.va+ e.op.size)
                except Exception, e:
                    #traceback.print_exc()
                    if self.emumon != None:
=======
                        print('runFunction continuing after unsupported instruction: 0x%08x %s' % (e.op.va, e.op.mnem))
                        self.setProgramCounter(e.op.va + e.op.size)
                except Exception as e:
                    # traceback.print_exc()
                    if self.emumon is not None:
>>>>>>> 4e383afb
                        self.emumon.logAnomaly(self, starteip, str(e))

                    break  # If we exc during execution, this branch is dead.

    def getCallApi(self, va):
        '''
        Retrieve an API definition from either the vivisect workspace
        ( if the call target is a function within the workspace ) or
        the impapi definition subsystem ( if the call target is a known
        import definition )
        '''
        vw = self.vw
        ret = None

        if vw.isFunction(va):
            ret = vw.getFunctionApi(va)
            if ret != None:
                return ret

        else:

            taint = self.getVivTaint(va)
            if taint:
                tva,ttype,tinfo = taint

                if ttype == 'import':
                    lva,lsize,ltype,linfo = tinfo
                    ret = vw.getImpApi( linfo )

                elif ttype == 'dynfunc':
                    libname,funcname = tinfo
                    ret = vw.getImpApi('%s.%s' % (libname,funcname))

                if ret:
                    return ret

        defcall = vw.getMeta("DefaultCall")
        return ('int', None, defcall, 'UnknownApi', () )

    def nextVivTaint(self):
        # One page into the new taint range
        return self.taintva.next() + 4096

    def setVivTaint(self, typename, taint):
        '''
        Set a taint in the emulator.  Returns the new value for
        the created taint.
        '''
        va = self.nextVivTaint()
        self.taints[ va & 0xffffe000 ] = (va,typename,taint)
        return va

    def getVivTaint(self, va):
        '''
        Retrieve a previously registered taint ( this will automagically
        mask values down and allow you to retrieve "near taint" values.)
        '''
        return self.taints.get( va & 0xffffe000 )

    def reprVivTaint(self, taint):
        '''
        For the base "known" taint types, return a humon readable string
        to represent the value of the taint.
        '''
        va,ttype,tinfo = taint
        if ttype == 'uninitreg':
            return self.getRegisterName(tinfo)

        if ttype == 'import':
            lva,lsize,ltype,linfo = tinfo
            return linfo

        if ttype == 'dynlib':
            libname = tinfo
            return libname

        if ttype == 'dynfunc':
            libname,funcname = tinfo
            return '%s.%s' % (libname,funcname)

        if ttype == 'funcstack':
            stackoff = tinfo
            if self.funcva:
                flocal = self.vw.getFunctionLocal(self.funcva, stackoff)
                if flocal != None:
                    typename,argname = flocal
                    return argname

            o = '+'
            if stackoff < 0:
                o = '-'

            return 'sp%s%d' % (o, abs(stackoff))

        if ttype == 'apicall':
            op,pc,api,argv = tinfo
            rettype,retname,callconv,callname,callargs = api
            callstr = self.reprVivValue( pc )
            argsstr = ','.join([ self.reprVivValue( x ) for x in argv])
            return '%s(%s)' % (callstr,argsstr)

        return 'taint: 0x%.8x %s %r' % (va, ttype, tinfo)

    def reprVivValue(self, val):
        '''
        Return a humon readable string which is the best description for
        the given value ( given knowledge of the workspace, emu,
        and taint subsystems ).
        '''
        if self.vw.isFunction(val):
            thunk = self.vw.getFunctionMeta(val,'Thunk')
            if thunk:
                return thunk

        vivname = self.vw.getName(val)
        if vivname:
            return vivname

        taint = self.getVivTaint(val)
        if taint:
            # NOTE we need to prevent infinite recursion due to args being
            # tainted and then referencing the same api call 
            va,ttype,tinfo = taint
            if ttype == 'apicall':
                op,pc,api,argv = tinfo
                rettype,retname,callconv,callname,callargs = api
                if val not in argv:
                    return self.reprVivTaint(taint)

        stackoff = self.getStackOffset(val)
        if stackoff != None:
            funclocal = self.vw.getFunctionLocal(self.funcva, stackoff)
            if funclocal != None:
                typename,varname = funclocal
                return varname

        if val < 4096:
            return str(val)

        return '0x%.8x' % val

    def _useVirtAddr(self, va):
        taint = self.getVivTaint(va)
        if taint == None:
            return

        tva,ttype,tinfo = taint

        if ttype == 'uninitreg':
            self.logUninitRegUse(tinfo)

    def writeMemory(self, va, bytes):
        """
        Try to write the bytes to the memory object, otherwise, dont'
        complain...
        """
        if self.logwrite:
            wlog = vg_path.getNodeProp(self.curpath, 'writelog')
            wlog.append((self.getProgramCounter(),va,bytes))

        self._useVirtAddr( va )

        # It's totally ok to write to invalid memory during the
        # emulation pass (as long as safe_mem is true...)
        probeok = self.probeMemory(va, len(bytes), e_mem.MM_WRITE)
        if self._safe_mem and not probeok:
            return

        return e_mem.MemoryObject.writeMemory(self, va, bytes)

    def logUninitRegUse(self, regid):
        self.uninit_use[regid] = True

    def getUninitRegUse(self):
        return self.uninit_use.keys()

    def readMemory(self, va, size):
        if self.logread:
            rlog = vg_path.getNodeProp(self.curpath, 'readlog')
            rlog.append((self.getProgramCounter(),va,size))

        # If they read an import entry, start a taint...
        loc = self.vw.getLocation(va)
        if loc != None:
            lva, lsize, ltype, ltinfo = loc
            if ltype == LOC_IMPORT and lsize == size: # They just read an import.
                ret = self.setVivTaint('import', loc)
                return e_bits.buildbytes(ret, lsize)

        self._useVirtAddr(va)

        # Read from the emulator's pages if we havent resolved it yet
        probeok = self.probeMemory(va, size, e_mem.MM_READ)
        if self._safe_mem and not probeok:
            return 'A' * size

        return e_mem.MemoryObject.readMemory(self, va, size)

    # Some APIs for telling if pointers are in runtime memory regions

    def isUninitStack(self, val):
        """
        If val is a numerical value in the same memory page
        as the un-initialized stack values return True
        """
        #NOTE: If uninit_stack_byte changes, so must this!
        if (val & 0xfffff000) == 0xfefef000:
            return True
        return False

    def isStackPointer(self, va):
        return (va & self.stack_map_mask) == self.stack_map_base

    def getStackOffset(self, va):
        if (va & self.stack_map_mask) == self.stack_map_base:
            return va - self.stack_pointer
<|MERGE_RESOLUTION|>--- conflicted
+++ resolved
@@ -233,15 +233,9 @@
         # FIXME this should actually check for conditional...
         # If there is more than one branch target, we need a new code block
         if len(blist) > 1:
-<<<<<<< HEAD
-            for bva,bflags in blist:
-                if bva == None:
-                    logger.warn("Unresolved branch even WITH an emulator?")
-=======
             for bva, bflags in blist:
                 if bva is None:
-                    print("Unresolved branch even WITH an emulator?")
->>>>>>> 4e383afb
+                    logger.warn("Unresolved branch even WITH an emulator?")
                     continue
 
                 bpath = self.getBranchNode(self.curpath, bva)
@@ -374,29 +368,16 @@
                     if op.iflags & envi.IF_RET:
                         vg_path.setNodeProp(self.curpath, 'cleanret', True)
                         break
-<<<<<<< HEAD
-
-                except envi.UnsupportedInstruction, e:
-=======
                 except envi.UnsupportedInstruction as e:
->>>>>>> 4e383afb
                     if self.strictops:
                         logger.debug('runFunction failed: unsupported instruction: 0x%08x %s', e.op.va, e.op.mnem)
                         break
                     else:
-<<<<<<< HEAD
-                        logger.debug('runFunction continuing after unsupported instruction: 0x%08x %s' % (e.op.va, e.op.mnem))
-                        self.setProgramCounter(e.op.va+ e.op.size)
-                except Exception, e:
-                    #traceback.print_exc()
-                    if self.emumon != None:
-=======
-                        print('runFunction continuing after unsupported instruction: 0x%08x %s' % (e.op.va, e.op.mnem))
+                        logger.debug('runFunction continuing after unsupported instruction: 0x%08x %s', e.op.va, e.op.mnem)
                         self.setProgramCounter(e.op.va + e.op.size)
                 except Exception as e:
                     # traceback.print_exc()
                     if self.emumon is not None:
->>>>>>> 4e383afb
                         self.emumon.logAnomaly(self, starteip, str(e))
 
                     break  # If we exc during execution, this branch is dead.
