import sys
import envi
import envi.bits as e_bits

import logging

from vivisect.const import *

logger = logging.getLogger(__name__)


BRANCH_FLAGS = envi.IF_BRANCH | envi.IF_CALL
class EmulationMonitor:
    """
    Emulation monitors may be passed into functions like
    runFunction() to track and hook the emulator.
    """
    def __init__(self):
        # FIXME make this a dict and re-plumb for VaSet
        self.emuanom = [] # A list of emulation anomalies (in va,msg tuples)
        self.retvals = [] # A list of the return values seen

    def logAnomaly(self, emu, va, msg):
        self.emuanom.append((va,msg))

    def getAnomalies(self):
        return list(self.emuanom)

    def prehook(self, emu, op, starteip):
        """
        This monitor hook gets called back prior to the execution of
        each instruction in the emulator.
        """
        pass

    def posthook(self, emu, op, endeip):
        """
        This monitor hook gets called back following the execution of
        each instruction in the emulator. During this callback, the
        emulator's curpath variable remains on the previous instruction.
        """
        pass

    def apicall(self, emu, op, pc, api, argv):
        '''
        This monitor hook gets called when the workspace emulator has
        encountered a call to another subroutine.  The API definition
        ( see vivisect/impapi ) as well as the parsed arguments are
        provided.

        Return a value other than None to to set the return value for
        the called API.
        '''
        pass

class AnalysisMonitor(EmulationMonitor):
    '''
    A shared class for the various arch emulation implementations
    which contains utility functions for some standard enumeration.
    '''
    def __init__(self, vw, fva):
        EmulationMonitor.__init__(self)
        self.vw = vw
        self.fva = fva
        self.onceop = {}
        self.stackmax = 0
        self.stackargs = {}
        self.operrefs = []
        self.callcomments = []
        self._dynamic_branch_handlers = []

    def addAnalysisResults(self, vw, emu):
        '''
        Do any post-run annotation that the base analysis emulator knows
        how to do...
        '''
        # Add emulation anomalies
        for row in self.getAnomalies():
            va,msg = row
            vw.setVaSetRow("Emulation Anomalies", row)
            vw.setComment(va, 'Emu Anomaly: %s' % (msg,),check=True)

        # Go through the evaluated dereference operands and add operand refs
        deltadone = {}
        for va,idx,val,tsize,spdelta,discrete in self.operrefs:

            if spdelta:

                vw.addFref(self.fva, va, idx, spdelta)

                if deltadone.get(spdelta):
                    continue

                deltadone[spdelta] = True
                if spdelta <= 0: # add function locals
                    vw.setFunctionLocal(self.fva, spdelta, LSYM_NAME, ('int','local%d' % abs(spdelta)))

                continue

            # Only infer things about the workspace based on discrete operands
            if vw.isValidPointer(val) and discrete:

                vw.addXref(va, val, REF_DATA)
                if vw.getLocation(val) != None:
                    continue

                offset, bytes = vw.getByteDef(val)
                pval = e_bits.parsebytes(bytes, offset, tsize)
                if (vw.psize == tsize and vw.isValidPointer(pval)):
                    vw.makePointer(val, tova=pval)
                else:
                    vw.makeNumber(val, tsize)

        for va, callname, argv in self.callcomments:
            reprargs = [ emu.reprVivValue(val) for val in argv ]
            self.vw.setComment(va, '%s(%s)' % (callname, ','.join(reprargs)))

    def addDynamicBranchHandler(self, cb):
        '''
        Add a callback handler for dynamic branches the code-flow resolver
        doesn't know what to do with
        '''
        if cb in self._dynamic_branch_handlers:
            raise Exception("Already have this handler (%s) for dynamic branches" % repr(cb))

        self._dynamic_branch_handlers.append(cb)


    def logAnomaly(self, emu, eip, msg):
        self.vw.verbprint("EmuAnom: 0x%.8x (f:0x%.8x) %s" % (eip, self.fva, msg))
        return EmulationMonitor.logAnomaly(self, self, eip, msg)

    def prehook(self, emu, op, starteip):

        if not self.onceop.get(starteip):
            self.onceop[starteip] = True
            for i,o in enumerate(op.opers):
                if o.isDeref():
                    discrete = o.isDiscrete()
                    operva = o.getOperAddr(op, emu)
                    # keep track of the max here, but save it for later too...
                    stackoff = emu.getStackOffset( operva )
                    if stackoff >= 0: # None is not >= 0 ;)
                        self.stackmax = max( self.stackmax, stackoff )
                        self.stackargs[stackoff] = True

                    self.operrefs.append((starteip,i,operva,o.tsize,stackoff,discrete))

<<<<<<< HEAD
        if op.iflags & BRANCH_FLAGS:  # handle "branch to inherent register" such as bctr (ppc)
            for tgt, bflags in op.getBranches():    # ignoring emu, so we correctly identify the dynamic branch
                if tgt is None:
                    for cb in self._dynamic_branch_handlers:
                        logger.debug("dynamic branch cb: %r", cb)
                        try:
                            cb(self, emu, op, starteip)
                        except Exception, e:
                            logger.info('error in dynamic handler cb (%r): %r', cb, e)
                            sys.excepthook(*sys.exc_info())
=======
        if op.iflags & BRANCH_FLAGS:
            oper = op.opers[0]
            if oper.isDeref() or oper.isReg():
                for cb in self._dynamic_branch_handlers:
                    try:
                        cb(self, emu, op, starteip)
                    except:
                        logger.exception('error with dyn branch handler (%r)', repr(cb))

>>>>>>> cdfbb1e2

    def apicall(self, emu, op, pc, api, argv):

        rettype,retname,convname,callname,callargs = api
        if self.vw.getComment(op.va) == None:
            if callname == None:
                callname = self.vw.getName( pc )

            self.callcomments.append( (op.va, callname, argv) )

        # Record uninitialized register use
        for i,arg in enumerate(argv):

            # Check for taints first because it's faster...
            taint = emu.getVivTaint(arg)
            if taint:
                tva,ttype,tinfo = taint
                if ttype == 'uninitreg':
                    emu.logUninitRegUse(tinfo)
                continue

            # Lets see if the API def has type info for us...
            if self.vw.isValidPointer(arg):
                argtype,argname = callargs[i]
                self.vw.setComment(arg, argtype, check=True)
                if not self.vw.isLocation(arg):
                    if argname == 'funcptr':
                        logger.debug('discovered new function: 0x%x', arg)
                        self.vw.makeFunction(arg)

                    # FIXME make an API for this? ( the name parsing )
                    # Normalize and guess about the structure...
                    typeguess = argtype.strip().strip('*').split()
                    if typeguess[0] == 'struct' and len(typeguess) >= 2:
                        vs = self.vw.getStructure(arg, typeguess[1])
                        if vs != None:
                            self.vw.makeStructure(arg, typeguess[1], vs=vs)

                continue

        # From here down, we are only checking for instances where the
        # emulator detected a call, and managed to resolve some code flow
        # that we failed to recognize statically...
        if pc == self.fva:
            self.vw.setFunctionMeta(self.fva, 'Recursive', True)
            return

        if self.vw.isFunction(pc):
            return

        # Ditch "call 0" constructs...
        if pc == op.va + len(op):
            return

        if not self.vw.isExecutable(pc):
            return

        # WOOT - we have found a runtime resolved function!
        self.vw.verbprint('0x%.8x: Emulation Found 0x%.8x (from func: 0x%.8x) via %s' % (op.va, pc, self.fva, repr(op)))
        self.vw.makeFunction(pc, arch=op.iflags & envi.ARCH_MASK)
        self.vw.addXref(op.va, pc, REF_CODE, envi.BR_PROC)
<|MERGE_RESOLUTION|>--- conflicted
+++ resolved
@@ -146,7 +146,6 @@
 
                     self.operrefs.append((starteip,i,operva,o.tsize,stackoff,discrete))
 
-<<<<<<< HEAD
         if op.iflags & BRANCH_FLAGS:  # handle "branch to inherent register" such as bctr (ppc)
             for tgt, bflags in op.getBranches():    # ignoring emu, so we correctly identify the dynamic branch
                 if tgt is None:
@@ -154,20 +153,8 @@
                         logger.debug("dynamic branch cb: %r", cb)
                         try:
                             cb(self, emu, op, starteip)
-                        except Exception, e:
-                            logger.info('error in dynamic handler cb (%r): %r', cb, e)
-                            sys.excepthook(*sys.exc_info())
-=======
-        if op.iflags & BRANCH_FLAGS:
-            oper = op.opers[0]
-            if oper.isDeref() or oper.isReg():
-                for cb in self._dynamic_branch_handlers:
-                    try:
-                        cb(self, emu, op, starteip)
-                    except:
-                        logger.exception('error with dyn branch handler (%r)', repr(cb))
-
->>>>>>> cdfbb1e2
+                        except Exception:
+                            logger.exception('error with dyn branch handler (%r)', repr(cb))
 
     def apicall(self, emu, op, pc, api, argv):
 
@@ -195,7 +182,7 @@
                 self.vw.setComment(arg, argtype, check=True)
                 if not self.vw.isLocation(arg):
                     if argname == 'funcptr':
-                        logger.debug('discovered new function: 0x%x', arg)
+                        logger.debug('discovered new function (apicall): 0x%x', arg)
                         self.vw.makeFunction(arg)
 
                     # FIXME make an API for this? ( the name parsing )
