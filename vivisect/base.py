--- conflicted
+++ resolved
@@ -720,13 +720,9 @@
         if defcall:
             self.setMeta('DefaultCall', defcall)
 
-<<<<<<< HEAD
         self.arch.archMarkupVW(self)
 
-        self._load_event.set()
-=======
         self.notifyLoadEvent()
->>>>>>> c47e66a4
 
     def _mcb_bigend(self, name, value):
         self.setEndian(bool(value))
