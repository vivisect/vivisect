import queue
import base64
import logging
import traceback
import threading
import contextlib
import collections

import envi
import envi.bits as e_bits
import envi.memory as e_mem
import envi.pagelookup as e_page
import envi.codeflow as e_codeflow

import vstruct.cparse as vs_cparse
import vstruct.builder as vs_builder
import vstruct.constants as vs_const

import vivisect.const as viv_const
import vivisect.impapi as viv_impapi
import vivisect.parsers as viv_parsers
import vivisect.analysis as viv_analysis
import vivisect.codegraph as viv_codegraph

from envi.threads import firethread

from vivisect.exc import *
from vivisect.const import *

logger = logging.getLogger(__name__)

"""
Mostly this is a place to scuttle away some of the inner workings
of a workspace, so the outer facing API is a little cleaner.
"""
class VivEventCore(object):
    '''
    A class to facilitate event monitoring in the viv workspace.
    '''

    def __init__(self, vw=None, **kwargs):
        self._ve_vw = vw
        self._ve_ehand = [None for x in range(VWE_MAX)]
        self._ve_thand = [None for x in range(VTE_MAX)]
        self._ve_lock = threading.Lock()

        # Find and put handler functions into the list
        for name in dir(self):
            if name.startswith('VWE_'):
                idx = getattr(viv_const, name, None)
                self._ve_ehand[idx] = getattr(self, name)
            if name.startswith('VTE_'):
                idx = getattr(viv_const, name, None)
                self._ve_thand[idx] = getattr(self, name)

    def _ve_fireEvent(self, event, edata):
        hlist = self._ve_ehand
        if event & VTE_MASK:
            event ^= VTE_MASK
            hlist = self._ve_thand

        h = hlist[event]
        if h is not None:
            try:
                h(self._ve_vw, event, edata)
            except Exception as e:
                logger.error(traceback.format_exc())

    @firethread
    def _ve_fireListener(self):
        chanid = self._ve_vw.createEventChannel()
        try:
            etup = self._ve_vw.waitForEvent(chanid)
            while etup is not None:
                self._ve_lock.acquire()
                self._ve_lock.release()

                self._ve_fireEvent(*etup)

                etup = self._ve_vw.waitForEvent(chanid)

        finally:
            self._ve_vw.deleteEventChannel(chanid)

    def _ve_freezeEvents(self):
        self._ve_lock.acquire()

    def _ve_thawEvents(self):
        self._ve_lock.release()

vaset_xlate = {
    int:VASET_ADDRESS,
    str:VASET_STRING,
}

class VivEventDist(VivEventCore):
    '''
    Similar to an event core, but does optimized distribution
    to a set of sub eventcore objects (think GUI windows...)
    '''
    def __init__(self, vw=None, **kwargs):
        if vw is None:
            raise Exception("VivEventDist requires a vw argument")

        VivEventCore.__init__(self, vw)
        self._ve_subs = [ [] for x in range(VWE_MAX) ]
        self._ve_tsubs = [ [] for x in range(VTE_MAX) ]

        self.addEventCore(self)

        # event distributors pretty much always need a thread
        self._ve_fireListener()

    def addEventCore(self, core):
        for i in range(VWE_MAX):
            h = core._ve_ehand[i]
            if h is not None:
                self._ve_subs[i].append(h)

        for i in range(VTE_MAX):
            h = core._ve_thand[i]
            if h is not None:
                self._ve_tsubs[i].append(h)

    def delEventCore(self, core):
        for i in range(VWE_MAX):
            h = core._ve_ehand[i]
            if h is not None:
                self._ve_subs[i].remove(h)

        for i in range(VTE_MAX):
            h = core._ve_thand[i]
            if h is not None:
                self._ve_tsubs[i].remove(h)

    def _ve_fireEvent(self, event, edata):
        '''
        We don't have events of our own, we just hand them down.
        '''
        subs = self._ve_subs
        if event & VTE_MASK:
            event ^= VTE_MASK
            subs = self._ve_tsubs

        hlist = subs[event]
        for h in hlist:
            try:
                h(self._ve_vw, event, edata)
            except Exception:
                logger.error(traceback.format_exc())

        VivEventCore._ve_fireEvent(self, event, edata)


def ddict():
    return collections.defaultdict(dict)


class VivWorkspaceCore(viv_impapi.ImportApi):
    '''
    A base class that the VivWorkspace inherits from that defines a lot of the event handlers
    for things like the creation of the various location types.
    '''
    def __init__(self):
        viv_impapi.ImportApi.__init__(self)
        self.loclist = []
        self.bigend = False
        self.locmap = e_page.MapLookup()
        self.blockmap = e_page.MapLookup()
        self._mods_loaded = False
        self.parsedbin = None

        # Storage for function local symbols
        self.localsyms = ddict()

        self._call_graph = viv_codegraph.CallGraph()
        # Just in case of the GUI... :)
        self._call_graph.setMeta('bgcolor', '#000')
        self._call_graph.setMeta('nodecolor', '#00ff00')
        self._call_graph.setMeta('edgecolor', '#00802b')

        self._event_list = []
        self._event_saved = 0 # The index of the last "save" event...

        # Give ourself a structure namespace!
        self.vsbuilder = vs_builder.VStructBuilder()
        self.vsconsts  = vs_const.VSConstResolver()

    def _snapInAnalysisModules(self):
        '''
        Snap in the analysis modules which are appropriate for the
        format/architecture/platform of this workspace by calling
        '''
        if self._mods_loaded:
            return

        viv_analysis.addAnalysisModules(self)
        self._mods_loaded = True

    def _createSaveMark(self):
        '''
        Update the index of the most recent saved event to the current
        length of the event list (called after successful save)..
        '''
        self._event_saved = len(self._event_list)

    @contextlib.contextmanager
    def getAdminRights(self):
        self._supervisor = True
        yield
        self._supervisor = False

    def _handleADDLOCATION(self, loc):
        lva, lsize, ltype, linfo = loc
        self.locmap.setMapLookup(lva, lsize, loc)
        self.loclist.append(loc)

        # A few special handling cases...
        if ltype == LOC_IMPORT:
            # Check if the import is registered in NoReturnApis
            if self.getMeta('NoReturnApis', {}).get(linfo.lower()):
                self.cfctx.addNoReturnAddr( lva )

    def _handleDELLOCATION(self, loc):
        # FIXME delete xrefs
        lva, lsize, ltype, linfo = loc
        self.locmap.setMapLookup(lva, lsize, None)
        self.loclist.remove(loc)

    def _handleADDSEGMENT(self, einfo):
        self.segments.append(einfo)

    def _handleADDRELOC(self, einfo):
        fname, ptroff, rtype, data = einfo
        imgbase = self.getFileMeta(fname, 'imagebase')
        rva = imgbase + ptroff

        self.reloc_by_va[rva] = rtype
        self.relocations.append(einfo)

        # RTYPE_BASERELOC assumes the memory is already accurate (eg. PE's unless rebased)

        if rtype in REBASE_TYPES:
            # add imgbase and offset to pointer in memory
            # 'data' arg must be 'offset' number
            ptr = imgbase + data
            if ptr != (ptr & e_bits.u_maxes[self.psize]):
                logger.warning('Relocations calculated a bad pointer: 0x%x (imgbase: 0x%x) (relocation: %d)', ptr, imgbase, rtype)

            # writes are costly, especially on larger binaries
            if ptr != self.readMemoryPtr(rva):
                with self.getAdminRights():
                    self.writeMemoryPtr(rva, ptr)

        if rtype == RTYPE_BASEPTR:
            # make it like a pointer (but one that could move with each load)
            #   self.addXref(va, tova, REF_PTR)
            #   ploc = self.addLocation(va, psize, LOC_POINTER)
            #   don't follow.  handle it later, once "known code" is analyzed
            ptr, reftype, rflags = self.arch.archModifyXrefAddr(ptr, None, None)
            self._handleADDXREF((rva, ptr, REF_PTR, 0))
            self._handleADDLOCATION((rva, self.psize, LOC_POINTER, ptr))

    def _handleDELRELOC(self, einfo):
        fname, rva, rtyp, full = einfo
        imgbase = self.getFileMeta(fname, 'imagebase')
        ptroff = rva - imgbase

        self.reloc_by_va.pop(rva, None)
        delidx = -1

        for idx, (fn, off, typ, data) in enumerate(self.relocations):
            if fn == fname and off == ptroff and typ == rtyp:
                delidx = idx
                break

        if delidx >= 0:
            self.relocations.pop(delidx)

        if full:
            if rtyp == RTYPE_BASEPTR:
                ptr = imgbase + data
                ptr, reftype, rflags = self.arch.archModifyXrefAddr(ptr, None, None)
                self._handleDELXREF((rva, ptr, REF_PTR, 0))
                self._handleDELLOCATION((rva, self.psize, LOC_POINTER, ptr))

    def _handleADDMODULE(self, einfo):
        logger.warning('DEPRECATED (ADDMODULE) ignored: %s', einfo)

    def _handleDELMODULE(self, einfo):
        logger.warning('DEPRECATED (DELMODULE) ignored: %s', einfo)

    def _handleADDFMODULE(self, einfo):
        logger.warning('DEPRECATED (ADDFMODULE) ignored: %s', einfo)

    def _handleDELFMODULE(self, einfo):
        logger.warning('DEPRECATED (DELFMODULE) ignored: %s', einfo)

    def _handleADDFUNCTION(self, einfo):
        va, meta = einfo
        self._initFunction(va)

        # node = self._call_graph.addNode( nid=va, repr=self.getName( va ) ) #, color='#00ff00' )
        # node = self._call_graph.getFunctionNode(va, repr=self.getName( va ) )
        node = self._call_graph.getFunctionNode(va)
        self._call_graph.setNodeProp(node, 'repr', self.getName(va))

        # Tell the codeflow subsystem about this one!
        calls_from = meta.get('CallsFrom')
        self.cfctx.addFunctionDef(va, calls_from)

        self.funcmeta[va] = meta

        for name, value in meta.items():
            mcbname = "_fmcb_%s" % name.split(':')[0]
            mcb = getattr(self, mcbname, None)
            if mcb is not None:
                mcb(va, name, value)

    def _handleDELFUNCTION(self, einfo):
        # clear funcmeta, func_args, codeblocks_by_funcva, update codeblocks, blockgraph, locations, etc...
        fva = einfo

        # not every codeblock identifying as this function is stored in funcmeta
        for cb in self.getCodeBlocks():
            if cb[CB_FUNCVA] == fva:
                self._handleDELCODEBLOCK(cb)

        self.funcmeta.pop(fva)
        self.func_args.pop(fva, None)
        self.codeblocks_by_funcva.pop(fva)
        node = self._call_graph.getNode(fva)
        self._call_graph.delNode(node)
        self.cfctx.flushFunction(fva)

        # FIXME: do we want to now seek the function we *should* be in?
        # if xrefs_to, look for non-PROC code xrefs and take their function
        # if the previous instruction falls through, take its function
        # run codeblock analysis on that function to reassociate the blocks
        # with that function

    def _handleSETFUNCMETA(self, einfo):
        funcva, name, value = einfo
        m = self.funcmeta.get(funcva)
        if m is not None:
            m[name] = value
        mcbname = "_fmcb_%s" % name.split(':')[0]
        mcb = getattr(self, mcbname, None)
        if mcb is not None:
            mcb(funcva, name, value)

    def _handleADDCODEBLOCK(self, einfo):
        va,size,funcva = einfo
        self.blockmap.setMapLookup(va, size, einfo)
        self.codeblocks_by_funcva.get(funcva).append(einfo)
        self.codeblocks.append(einfo)

    def _handleDELCODEBLOCK(self, cb):
        va,size,funcva = cb
        self.codeblocks.remove(cb)
        self.codeblocks_by_funcva.get(cb[CB_FUNCVA]).remove(cb)
        self.blockmap.setMapLookup(va, size, None)

    def _handleADDXREF(self, einfo):
        fromva, tova, reftype, rflags = einfo
        xr_to = self.xrefs_by_to.get(tova, None)
        xr_from = self.xrefs_by_from.get(fromva, None)
        if xr_to is None:
            xr_to = []
            self.xrefs_by_to[tova] = xr_to

        if xr_from is None:
            xr_from = []
            self.xrefs_by_from[fromva] = xr_from

        if einfo not in xr_to:  # Just check one for now
            xr_to.append(einfo)
            xr_from.append(einfo)
            self.xrefs.append(einfo)

    def _handleDELXREF(self, einfo):
        fromva, tova, reftype, refflags = einfo
        self.xrefs_by_to[tova].remove(einfo)
        self.xrefs_by_from[fromva].remove(einfo)

    def _handleSETNAME(self, einfo):
        va, name = einfo
        if name is None:
            oldname = self.name_by_va.pop(va, None)
            self.va_by_name.pop(oldname, None)

        else:
            curname = self.name_by_va.get(va)
            if curname is not None:
                logger.debug('replacing 0x%x: %r -> %r', va, curname, name)
                self.va_by_name.pop(curname)

            self.va_by_name[name] = va
            self.name_by_va[va] = name

        if self.isFunction(va):
            fnode = self._call_graph.getFunctionNode(va)
            if name is None:
                self._call_graph.delNodeProp(fnode, 'repr')
            else:
                self._call_graph.setNodeProp(fnode, 'repr', name)

    def _handleADDMMAP(self, einfo):
        if len(einfo) == 5:
            # new "alignment-friendly" event
            va, perms, fname, mbytes, align = einfo
        else:
            # DEPRECATED (21-09-13) - old event style, to support older .viv's
            va, perms, fname, mbytes = einfo
            align = None

        blen = e_mem.MemoryObject.addMemoryMap(self, va, perms, fname, mbytes, align)

        self.locmap.initMapLookup(va, blen)
        self.blockmap.initMapLookup(va, blen)

        # On loading a new memory map, we need to crush a few
        # transmeta items...
        self.transmeta.pop('findPointers',None)

    def _handleDELMMAP(self, mapva):
        e_mem.MemoryObject.delMemoryMap(self, mapva)
        self.locmap.delMapLookup(mapva)
        self.blockmap.delMapLookup(mapva)

    def _handleADDEXPORT(self, einfo):
        va, etype, name, filename = einfo
        self.exports.append(einfo)
        self.exports_by_va[va] = einfo

    def _handleSETMETA(self, einfo):
        name,value = einfo
        # See if there's a callback handler for this meta set.
        # For "meta namespaces" use the first part to find the
        # callback name....
        mcbname = "_mcb_%s" % name.split(':')[0]
        mcb = getattr(self, mcbname, None)
        if mcb is not None:
            mcb(name, value)
        self.metadata[name] = value

    def _handleCOMMENT(self, einfo):
        va,comment = einfo
        if comment is None:
            self.comments.pop(va, None)
        else:
            self.comments[va] = comment

    def _handleENDIAN(self, einfo):
        self._doSetEndian(einfo)

    def _handleADDFILE(self, einfo):
        normname, imagebase, md5sum = einfo
        self.filemeta[normname] = {"md5sum":md5sum,"imagebase":imagebase}

    def _handleSETFILEMETA(self, einfo):
        fname, key, value = einfo
        self.filemeta.get(fname)[key] = value

    def _handleADDCOLOR(self, coltup):
        mapname, colmap = coltup
        self.colormaps[mapname] = colmap

    def _handleDELCOLOR(self, mapname):
        self.colormaps.pop(mapname)

    def _handleADDVASET(self, argtup):
        name, defs, rows = argtup
        # NOTE: legacy translation for vaset column types...
        defs = [ (cname,vaset_xlate.get(ctype,ctype)) for (cname,ctype) in defs ]
        self.vasetdefs[name] = defs
        vals = {}
        for row in rows:
            vals[row[0]] = row
        self.vasets[name] = vals

    def _handleDELVASET(self, setname):
        self.vasetdefs.pop(setname)
        self.vasets.pop(setname)

    def _handleADDFREF(self, frtup):
        va, idx, val = frtup
        self.frefs[(va,idx)] = val

    def _handleDELFREF(self, frtup):
        va, idx, val = frtup
        self.frefs.pop((va,idx), None)

    def _handleSETVASETROW(self, argtup):
        name, row = argtup
        self.vasets[name][row[0]] = row

    def _handleDELVASETROW(self, argtup):
        name, va = argtup
        self.vasets[name].pop(va, None)

    def _handleADDFSIG(self, einfo):
        raise NotImplementedError("FSIG is deprecated and should not be used")

    def _handleFOLLOWME(self, va):
        pass

    def _handleCHAT(self, msgtup):
        # FIXME make a GUI window for this...
        user, msg = msgtup
        self.vprint('%s: %s' % (user, msg))

    def _handleSYMHINT(self, msgtup):
        va, idx, hint = msgtup
        if hint is None:
            self.symhints.pop((va,idx), None)
        else:
            self.symhints[(va,idx)] = hint

    def _handleSETFUNCARGS(self, einfo):
        fva, args = einfo
        self.func_args[fva] = args

    def _handleAUTOANALFIN(self, einfo):
        '''
        This event is more for the storage subsystem than anything else.  It
        marks the end of autoanalysis.  Any event beyond this is due to the
        end user or analysis modules they've executed.
        '''
        pass

    def _initEventHandlers(self):
        self.ehand = [None for x in range(VWE_MAX)]
        self.ehand[VWE_ADDLOCATION] = self._handleADDLOCATION
        self.ehand[VWE_DELLOCATION] = self._handleDELLOCATION
        self.ehand[VWE_ADDSEGMENT] = self._handleADDSEGMENT
        self.ehand[VWE_DELSEGMENT] = None
        self.ehand[VWE_ADDRELOC] = self._handleADDRELOC
        self.ehand[VWE_DELRELOC] = self._handleDELRELOC
        self.ehand[VWE_ADDMODULE] = self._handleADDMODULE
        self.ehand[VWE_DELMODULE] = self._handleDELMODULE
        self.ehand[VWE_ADDFMODULE] = self._handleADDFMODULE
        self.ehand[VWE_DELFMODULE] = self._handleDELFMODULE
        self.ehand[VWE_ADDFUNCTION] = self._handleADDFUNCTION
        self.ehand[VWE_DELFUNCTION] = self._handleDELFUNCTION
        self.ehand[VWE_SETFUNCARGS] = self._handleSETFUNCARGS
        self.ehand[VWE_SETFUNCMETA] = self._handleSETFUNCMETA
        self.ehand[VWE_ADDCODEBLOCK] = self._handleADDCODEBLOCK
        self.ehand[VWE_DELCODEBLOCK] = self._handleDELCODEBLOCK
        self.ehand[VWE_ADDXREF] = self._handleADDXREF
        self.ehand[VWE_DELXREF] = self._handleDELXREF
        self.ehand[VWE_SETNAME] = self._handleSETNAME
        self.ehand[VWE_ADDMMAP] = self._handleADDMMAP
        self.ehand[VWE_DELMMAP] = self._handleDELMMAP
        self.ehand[VWE_ADDEXPORT] = self._handleADDEXPORT
        self.ehand[VWE_DELEXPORT] = None
        self.ehand[VWE_SETMETA] = self._handleSETMETA
        self.ehand[VWE_COMMENT] = self._handleCOMMENT
        self.ehand[VWE_ADDFILE] = self._handleADDFILE
        self.ehand[VWE_DELFILE] = None
        self.ehand[VWE_SETFILEMETA] = self._handleSETFILEMETA
        self.ehand[VWE_ADDCOLOR] = self._handleADDCOLOR
        self.ehand[VWE_DELCOLOR] = self._handleDELCOLOR
        self.ehand[VWE_ADDVASET] = self._handleADDVASET
        self.ehand[VWE_DELVASET] = self._handleDELVASET
        self.ehand[VWE_SETVASETROW] = self._handleSETVASETROW
        self.ehand[VWE_DELVASETROW] = self._handleDELVASETROW
        self.ehand[VWE_ADDFSIG] = self._handleADDFSIG
        self.ehand[VWE_ADDFREF] = self._handleADDFREF
        self.ehand[VWE_DELFREF] = self._handleDELFREF
        self.ehand[VWE_FOLLOWME] = self._handleFOLLOWME
        self.ehand[VWE_CHAT]     = self._handleCHAT
        self.ehand[VWE_SYMHINT]  = self._handleSYMHINT
        self.ehand[VWE_AUTOANALFIN] = self._handleAUTOANALFIN
        self.ehand[VWE_ENDIAN] = self._handleENDIAN

        self.thand = [None for x in range(VTE_MAX)]
        self.thand[VTE_IAMLEADER] = self._handleIAMLEADER
        self.thand[VTE_FOLLOWME] = self._handleFOLLOWME

    def _handleIAMLEADER(self, event, einfo):
        user,follow = einfo
        self.vprint('*%s invites everyone to follow "%s"' % (user,follow))

    def _handleFOLLOWME(self, event, einfo):
        # workspace has nothing to do...
        pass

    def _fireEvent(self, event, einfo, local=False, skip=None):
        '''
        Fire an event down the hole.  "local" specifies that this is
        being called on a client (self.server is not None) but we got it
        from the server in the first place so no need to send it back.

        skip is used to tell the server to bypass our channelid when
        putting the event into channel queues (we took care of our own).
        '''

        try:
            if event & VTE_MASK:
                return self._fireTransEvent(event, einfo)

            # Do our main event processing
            self.ehand[event](einfo)

            # If we're supposed to call a server, do that.
            if self.server is not None and local == False:
                self.server._fireEvent(event, einfo, skip=self.rchan)

            # FIXME perhaps we should only process events *via* our server
            # if we have one? Just to confirm it works before we apply it...
            self._event_list.append((event, einfo))

            for id, q in self.chan_lookup.items():
                if id == skip:
                    continue
                try:
                    q.put_nowait((event, einfo))
                except queue.Full as e:
                    logger.warning('Queue is full!')

        except Exception as e:
            logger.error(traceback.format_exc())

    def _fireTransEvent(self, event, einfo):
        for q in self.chan_lookup.values():
            q.put((event, einfo))
        return self.thand[event ^ VTE_MASK](event,einfo)

    def _initFunction(self, funcva):
        # Internal function to initialize all datastructures necessary for
        # a function, but only if they haven't been done already.
        if self.funcmeta.get(funcva) is None:
            self.funcmeta[funcva] = {} # His metadata
            self.codeblocks_by_funcva[funcva] = [] # Init code block list

    #def _loadImportApi(self, apidict):
        #self._imp_api.update( apidict )

<<<<<<< HEAD
    def getEndian(self):
        return self.bigend

    def _doSetEndian(self, endian):
        self.bigend = endian
        for arch in self.imem_archs:
            arch.setEndian(self.bigend)

        if self.arch is not None:
            self.arch.setEndian(self.bigend)

=======
>>>>>>> b0bd4e04

#################################################################
#
#  setMeta key callbacks
#
    def _mcb_Architecture(self, name, value):
        # This is for legacy stuff...
        self.arch = envi.getArchModule(value)
        self.psize = self.arch.getPointerSize()

        archid = envi.getArchByName(value)
        self.setMemArchitecture(archid)

        # Default calling convention for architecture
        # This will be superceded by Platform and Parser settings
        defcall = self.arch.getArchDefaultCall()
        if defcall:
            self.setMeta('DefaultCall', defcall)

    def _mcb_bigend(self, name, value):
        self.setEndian(bool(value))

    def _mcb_Platform(self, name, value):
        # Default calling convention for platform
        # This supercedes Architecture's setting and should make
        # parser settings obsolete
        defcall = self.arch.getPlatDefaultCall(value)
        if defcall:
            self.setMeta('DefaultCall', defcall)

    def _mcb_FileBytes(self, name, value):
        if not self.parsedbin:
            byts = viv_parsers.uncompressBytes(value)
            fmt = viv_parsers.guessFormat(byts)
            parser = viv_parsers.getBytesParser(fmt)
            if parser:
                self.parsedbin = parser(byts)

    def _mcb_ustruct(self, name, ssrc):
        # All meta values in the "ustruct" namespace are user defined
        # structure defintions in C.
        sname = name.split(':')[1]
        ctor = vs_cparse.ctorFromCSource( ssrc )
        self.vsbuilder.addVStructCtor( sname, ctor )

    def _mcb_WorkspaceServer(self, name, wshost):
        self.vprint('Workspace was Saved to Server: %s' % wshost)
        self.vprint('(You must close this local copy and work from the server to stay in sync.)')

    def _fmcb_Thunk(self, funcva, th, thunkname):
        # If the function being made a thunk is registered
        # in NoReturnApis, update codeflow...
        if self.getMeta('NoReturnApis').get( thunkname.lower() ):
            self.cfctx.addNoReturnAddr( funcva )

    def _fmcb_CallsFrom(self, funcva, th, callsfrom):
        for va in callsfrom:
            f2va = self.getFunction( va )
            if f2va is not None:
                self._call_graph.getCallEdge( funcva, f2va )

    def _fmcb_LocalSymbol(self, fva, mname, locsym):
        fva,spdelta,symtype,syminfo = locsym
        self.localsyms[fva][spdelta] = locsym

def trackDynBranches(cfctx, op, vw, bflags, branches):
    '''
    track dynamic branches
    '''
    # FIXME: do we want to filter anything out?  
    #  jmp edx
    #  jmp dword [ebx + 68]
    #  call eax
    #  call dword [ebx + eax * 4 - 228]

    # if we have any xrefs from here, we have already been analyzed.  nevermind.
    if len(vw.getXrefsFrom(op.va)):
        return

    logger.info("0x%x: Dynamic Branch found:  %s" % (op.va, op))
    vw.setVaSetRow('DynamicBranches', (op.va, repr(op), bflags))

class VivCodeFlowContext(e_codeflow.CodeFlowContext):
    def __init__(self, mem, persist=False, exptable=True, recurse=True):
        e_codeflow.CodeFlowContext.__init__(self, mem, persist=persist, exptable=exptable, recurse=recurse)
        self.addDynamicBranchHandler(trackDynBranches)

    def _cb_noflow(self, srcva, dstva):
        vw = self._mem
        loc = vw.getLocation( srcva )
        if loc is None:
            return

        lva,lsize,ltype,linfo = loc
        if ltype != LOC_OP:
            return

        # Update the location def for NOFALL bit
        vw.delLocation(lva)
        vw.addLocation(lva, lsize, ltype, linfo | envi.IF_NOFALL)

        vw.setVaSetRow('NoReturnCalls', (lva,))

    # NOTE: self._mem is the viv workspace...
    def _cb_opcode(self, va, op, branches):
        '''
        callback for each OPCODE in codeflow analysis
        must return list of branches, modified for our purposes
        '''
        loc = self._mem.getLocation(va)
        if loc is None:

            # dont code flow through import calls
            branches = [br for br in branches if not self._mem.isLocType(br[0], LOC_IMPORT)]

            self._mem.makeOpcode(op.va, op=op)
            # TODO: future home of makeOpcode branch/xref analysis
            return branches

        elif loc[L_LTYPE] != LOC_OP:
            locrepr = self._mem.reprLocation(loc)
            logger.warning("_cb_opcode(0x%x): LOCATION ALREADY EXISTS: loc: %r", va, locrepr)
        return ()

    def _cb_function(self, fva, fmeta):

        vw = self._mem
        if vw.isFunction(fva):
            return

        # This may be possible if an export/symbol was mistaken for
        # a function...
        if not vw.isLocType(fva, LOC_OP):
            return

        # If the function doesn't have a name, make one
        if vw.getName(fva) is None:
            vw.makeName(fva, "sub_%.8x" % fva)

        vw._fireEvent(VWE_ADDFUNCTION, (fva,fmeta))

        # Go through the function analysis modules in order
        vw.analyzeFunction(fva)

        fname = vw.getName( fva )
        if vw.getMeta('NoReturnApis').get( fname.lower() ):
            self._cf_noret[ fva ] = True

        if len( vw.getFunctionBlocks( fva )) == 1:
            return

        fmeta = vw.getFunctionMetaDict(fva)
        for lva in vw.getVaSetRows('NoReturnCalls'):
            va = lva[0]
            ctup = vw.getCodeBlock(va)
            if ctup and fva == ctup[2] and vw.getFunctionMeta(fva, 'BlockCount', default=0) == 1:
                self._cf_noret[ fva ] = True
                break

    def _cb_branchtable(self, tablebase, tableva, destva):

        if tablebase != tableva and self._mem.getXrefsTo(tableva):
            return False

        if self._mem.getLocation(tableva) is None:
            self._mem.makePointer(tableva, tova=destva, follow=False)

        return True
<|MERGE_RESOLUTION|>--- conflicted
+++ resolved
@@ -637,20 +637,6 @@
     #def _loadImportApi(self, apidict):
         #self._imp_api.update( apidict )
 
-<<<<<<< HEAD
-    def getEndian(self):
-        return self.bigend
-
-    def _doSetEndian(self, endian):
-        self.bigend = endian
-        for arch in self.imem_archs:
-            arch.setEndian(self.bigend)
-
-        if self.arch is not None:
-            self.arch.setEndian(self.bigend)
-
-=======
->>>>>>> b0bd4e04
 
 #################################################################
 #
