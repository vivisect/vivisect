--- conflicted
+++ resolved
@@ -585,11 +585,8 @@
         self.ehand[VWE_CHAT]     = self._handleCHAT
         self.ehand[VWE_SYMHINT]  = self._handleSYMHINT
         self.ehand[VWE_AUTOANALFIN] = self._handleAUTOANALFIN
-<<<<<<< HEAD
         self.ehand[VWE_ENDIAN] = self._handleENDIAN
-=======
         self.ehand[VWE_WRITEMEM] = self._handleWRITEMEM
->>>>>>> ff87de99
 
         self.thand = [None for x in range(VTE_MAX)]
         self.thand[VTE_IAMLEADER] = self._handleIAMLEADER
