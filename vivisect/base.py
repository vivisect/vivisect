--- conflicted
+++ resolved
@@ -187,13 +187,8 @@
         self.vsconsts  = vs_const.VSConstResolver()
 
         # Follow the Leader data
-<<<<<<< HEAD
-        self.leaders = {}
-        self.leaderloc = {}
-=======
         self.leaders = {}       # existing "leader" sessions
         self.leaderloc = {}     # last known location for each session
->>>>>>> 3b71fa8e
 
     def _snapInAnalysisModules(self):
         '''
@@ -614,10 +609,6 @@
 
     def _handleMODLEADER(self, event, einfo):
         uuid, user, fname = einfo
-<<<<<<< HEAD
-        logger.debug("_handleMODLEADER(%r, %r)", event, einfo)
-=======
->>>>>>> 3b71fa8e
         self.vprint('*%s changed leader session name to "%s" (%r)' % (user,fname,uuid))
 
         self.leaders[uuid] = einfo
