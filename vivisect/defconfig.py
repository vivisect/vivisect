--- conflicted
+++ resolved
@@ -167,9 +167,6 @@
 
         'remote':{
             'wait_for_plat_arch':'How many secs to wait for the remote server/workspace to provide a Platform or Architecture before moving on.',
-<<<<<<< HEAD
-        }
-=======
             'timeout_wait': "Timeout waiting for getNextEvent() to have more Viv events to send.",
             'timeout_aban': "Server channel timeout.  At this point, clean up and delete the channel.  The connection is dead.",
         },
@@ -177,7 +174,6 @@
         'server':{
             'queue_chunksize':"VivServer Queue Chunk Size, the largest chunk of events the server will send at a time.  This affects queue time and overall efficiency of serving large workspaces",
         },
->>>>>>> c47e66a4
     },
 
     'vdb':vdb.docconfig.get('vdb'),
