"""
All the exception types raised by workspace APIs go here.
"""


class BlobArchException(Exception):
    def __init__(self):
        Exception.__init__(self, 'Blob loader *requires* arch option (-O viv.parsers.blob.arch="<archname>")')


class BadOutInstruction(Exception):
    def __init__(self, va):
        Exception.__init__(self, 'Hit out instruction at 0x%.8x' % va)


class InvalidLocation(Exception):
    def __init__(self, va, msg=None):
        Exception.__init__(self, 'Invalid Location 0x%.8x: %s' % (va, msg))


class DuplicateName(Exception):
    def __init__(self, origva, newva, name):
        Exception.__init__(self, 'Duplicate Name: %s at 0x%.8x and 0x%.8x' % (name, origva, newva))


class InvalidVaSet(Exception):
    def __init__(self, name):
        Exception.__init__(self, 'Invalid Va Set Specified: %s' % name)


class InvalidFunction(Exception):
    def __init__(self, va):
        Exception.__init__(self, 'VA 0x%.8x is not a function' % va)


class InvalidCodeBlock(Exception):
    def __init__(self, va):
        Exception.__init__(self, 'VA 0x%.8x is not in a code block!' % va)


class BadOpBytes(Exception):
    def __init__(self, va):
        Exception.__init__(self, 'Hit known badop bytes at va 0x%.8x ' % va)


class UnknownCallingConvention(Exception):
    def __init__(self, fva, cc=None):
        Exception.__init__(self, 'Function 0x%.8x has unknown CallingConvention: %s' % (fva, cc))


class InvalidWorkspace(Exception):
    """
    Raised when a storage module is given bunk data for loading
    a workspace.
    """
    def __init__(self, nameinfo, errinfo):
        Exception.__init__(self, 'Failed to load %s: %s' % (nameinfo, errinfo))

<<<<<<< HEAD
class InvalidArchitecture(Exception):
    def __init__(self, fileformat, arch):
        Exception.__init__(self, 'Architecture %s is not supported for %s' % (arch, fileformat))
        self.fileformat = fileformat
        self.arch = arch
=======

class CorruptFile(Exception):
    def __init__(self, fileformat, message):
        super(CorruptFile, self).__init__('%s: corrupt file: %s' % (fileformat, message))
        self.fileformat = fileformat
        self.message = message


class CorruptPeFile(CorruptFile):
    def __init__(self, message):
        super(CorruptPeFile, self).__init__("PE", message)
>>>>>>> 0e788c2c
<|MERGE_RESOLUTION|>--- conflicted
+++ resolved
@@ -56,13 +56,13 @@
     def __init__(self, nameinfo, errinfo):
         Exception.__init__(self, 'Failed to load %s: %s' % (nameinfo, errinfo))
 
-<<<<<<< HEAD
+
 class InvalidArchitecture(Exception):
     def __init__(self, fileformat, arch):
         Exception.__init__(self, 'Architecture %s is not supported for %s' % (arch, fileformat))
         self.fileformat = fileformat
         self.arch = arch
-=======
+
 
 class CorruptFile(Exception):
     def __init__(self, fileformat, message):
@@ -73,5 +73,4 @@
 
 class CorruptPeFile(CorruptFile):
     def __init__(self, message):
-        super(CorruptPeFile, self).__init__("PE", message)
->>>>>>> 0e788c2c
+        super(CorruptPeFile, self).__init__("PE", message)