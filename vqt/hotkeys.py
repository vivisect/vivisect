import sys
import logging
import traceback

from PyQt5.QtWidgets import *

logger = logging.getLogger(__name__)
# logger.setLevel(logging.INFO)
if not len(logger.handlers):
    logger.addHandler(logging.StreamHandler())


QMOD_META = 0x08000000
QMOD_CTRL = 0x04000000
QMOD_SHIFT = 0x02000000

special_keys = {
    0x1000000: 'esc',
    0x1000003: 'bs',
    0x1000004: 'enter',
    0x1000012: 'left',
    0x1000013: 'up',
    0x1000014: 'right',
    0x1000015: 'down',
}

fkey_base = 0x100002f
for i in range(1,12):
    special_keys[ fkey_base + i ] = 'f%d' % i

def hotkey(targname):
    def hotkeydecor(f):
        f._vq_hotkey = targname
        return f
    return hotkeydecor

class HotKeyMixin(object):

    def __init__(self):
        self._vq_hotkeys = {}
        self._vq_hotkey_targets = {}

        for name in dir(self):
            obj = getattr(self, name, None)
            hktarg = getattr(obj, '_vq_hotkey', None)
            if hktarg:
                self.addHotKeyTarget(hktarg, obj)

    def addHotKeyTarget(self, hkname, callback, *args, **kwargs):
        '''
        Add a new hotkey "target".  This allows applications to specify what
        capabilities they'd like to expose for hotkey binding.

        w.addHotKeyTarget('go', trace.run)
        '''
        self._vq_hotkey_targets[hkname] = (callback,args,kwargs)

    def getHotKeyTargets(self):
        '''
        Retrieve a list of the known hotkey targets for this widget.

        Example:

            for tname in w.getHotKeyTargets():
                print('Found Hotkey Target: %s' % tname)

        '''
        return list(self._vq_hotkey_targets.keys())

    def isHotKeyTarget(self, targname):
        '''
        Check if the given hotkey target name is valid.
        '''
        return self._vq_hotkey_targets.get(targname) is not None

    def getHotKeys(self):
        '''
        Retrieve a list of (hotkey,target) tuples.
        '''
        return list(self._vq_hotkeys.items())

    def addHotKey(self, keystr, hktarg):
        '''
        Bind a given key sequence (by string) to the given hotkey
        target.
        '''
        self._vq_hotkeys[keystr] = hktarg

    def delHotKey(self, keystr):
        '''
        Remove a configured hotkey string.

        Example:
            w.delHotKey('ctrl+s')
        '''
        self._vq_hotkeys.pop(keystr, None)

    def loadHotKeys(self, settings):
        '''
        Load hotkey keystr/targets from the given QSettings.

        ( hotkey:<target>=<keystr> )
        '''
        for tname in self.getHotKeyTargets():

            keyobj = settings.value('hotkey:%s' % tname)

            if keyobj is not None:
                self.addHotKey(keyobj.toString(), tname)

    def getHotKeyFromEvent(self, event):
        '''
        A utility to retrieve the keystr from a QT keystroke event.
        '''
        key = event.key()

        mods = int(event.modifiers())


        keytxt = None

        if key < 255:
            keytxt = chr(key).lower()

        else:
            keytxt = special_keys.get(key)

        # Check for modifiers...
        if keytxt:

            if mods & QMOD_SHIFT:
                keytxt = keytxt.upper()

            if mods & QMOD_CTRL:
                if mods & QMOD_META:
                    keytxt = 'ctrl+meta+' + keytxt
                else:
                    keytxt = 'ctrl+' + keytxt

        return keytxt

    def eatKeyPressEvent(self, event):
        hotkey = self.getHotKeyFromEvent(event)

        target = self._vq_hotkeys.get(hotkey)
        if target is not None:
            callback, args, kwargs = self._vq_hotkey_targets.get(target)
            try:
                callback(*args, **kwargs)
<<<<<<< HEAD
            except Exception as e:
                logger.warn("error in eatKeyPressEvent(%r, %r, %r): %s", event, args, kwargs, e)
=======
            except:
                logger.warning("error in eatKeyPressEvent(%r, %r, %r)", event, args, kwargs)
>>>>>>> 43fca2f3
                logger.debug(''.join(traceback.format_exception(*sys.exc_info())))

            event.accept()
            return True

        return False

    def keyPressEvent(self, event):
        if not self.eatKeyPressEvent(event):
            # is this a bug?  do we call the super?  or the parent?
            return super(HotKeyMixin, self).keyPressEvent(event)

            #parent = self.parent()
            #if parent is not None:
            #    return parent.keyPressEvent(event)

import vqt.tree

class HotKeyEditor(vqt.tree.VQTreeView):

    def __init__(self, hotkeyobj, settings=None, parent=None):
        self._hk_settings = settings
        self._hk_hotkeyobj = hotkeyobj
        vqt.tree.VQTreeView.__init__(self, parent=parent, cols=('Hot Target', 'Hot Key'))

        model = self.model()

        lookup = dict([(targname, keystr) for (keystr, targname) in self.getHotKeys()])
        targets = self.getHotKeyTargets()
        targets.sort()

        for targname in targets:
            model.append((targname, lookup.get(targname, '')))

        self.setWindowTitle('Hotkey Editor')
<|MERGE_RESOLUTION|>--- conflicted
+++ resolved
@@ -147,13 +147,8 @@
             callback, args, kwargs = self._vq_hotkey_targets.get(target)
             try:
                 callback(*args, **kwargs)
-<<<<<<< HEAD
-            except Exception as e:
-                logger.warn("error in eatKeyPressEvent(%r, %r, %r): %s", event, args, kwargs, e)
-=======
             except:
                 logger.warning("error in eatKeyPressEvent(%r, %r, %r)", event, args, kwargs)
->>>>>>> 43fca2f3
                 logger.debug(''.join(traceback.format_exception(*sys.exc_info())))
 
             event.accept()
