--- conflicted
+++ resolved
@@ -1,4 +1,16 @@
-from PyQt4 import QtCore, QtGui
+import sys
+import logging
+import traceback
+
+logger = logging.getLogger(__name__)
+#logger.setLevel(logging.INFO)
+if not len(logger.handlers):
+    logger.addHandler(logging.StreamHandler())
+
+try:
+    from PyQt5.QtWidgets import *
+except:
+    from PyQt4.QtGui import *
 
 QMOD_META   = 0x08000000
 QMOD_CTRL   = 0x04000000
@@ -95,7 +107,7 @@
 
             keyobj = settings.value('hotkey:%s' % tname)
 
-            if not keyobj.isNull():
+            if keyobj != None:
                 self.addHotKey(keyobj.toString(),tname)
 
     def getHotKeyFromEvent(self, event):
@@ -138,7 +150,12 @@
         target = self._vq_hotkeys.get( hotkey )
         if target != None:
             callback, args, kwargs = self._vq_hotkey_targets.get( target )
-            callback(*args,**kwargs)
+            try:
+                callback(*args,**kwargs)
+            except:
+                logger.warn("error in eatKeyPressEvent(%r, %r, %r)" % (event, args, kwargs))
+                logger.debug(''.join(traceback.format_exception(*sys.exc_info())))
+
             event.accept()
             return True
 
@@ -146,16 +163,12 @@
 
     def keyPressEvent(self, event):
         if not self.eatKeyPressEvent(event):
-<<<<<<< HEAD
-            return super(HotKeyMixin, self).keyPressEvent(event)
-=======
             # is this a bug?  do we call the super?  or the parent?
             return super(HotKeyMixin, self).keyPressEvent(event)
 
             #parent = self.parent()
             #if parent != None:
             #    return parent.keyPressEvent(event)
->>>>>>> 4fa8c785
 
 import vqt.tree
 
