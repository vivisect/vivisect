--- conflicted
+++ resolved
@@ -55,11 +55,6 @@
         if pbytes[peoff:peoff + 2] == pex:
             yield (off, i)
 
-<<<<<<< HEAD
-
-
-=======
->>>>>>> 5e1f0ea1
 class CarvedPE(PE.PE):
 
     def __init__(self, fbytes, offset, xkey):
