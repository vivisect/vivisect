--- conflicted
+++ resolved
@@ -14,12 +14,10 @@
 
 from . import ordlookup
 
-<<<<<<< HEAD
 logger = logging.getLogger('vivisect')
-=======
+
 PE32_MAGIC = 0x10b
 PE32PLUS_MAGIC = 0x20b
->>>>>>> b8565c50
 
 IMAGE_FILE_RELOCS_STRIPPED = 0x0001
 IMAGE_FILE_EXECUTABLE_IMAGE = 0x0002
