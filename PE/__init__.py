--- conflicted
+++ resolved
@@ -1100,33 +1100,6 @@
         else:
             raise AttributeError
 
-<<<<<<< HEAD
-
-class MemObjFile:
-    """
-    A file like object that wraps a MemoryObject (envi) compatable
-    object with a file-like object where seek == VA.
-    """
-
-    def __init__(self, memobj, baseaddr):
-        self.baseaddr = baseaddr
-        self.offset = baseaddr
-        self.memobj = memobj
-
-    def seek(self, offset):
-        self.offset = self.baseaddr + offset
-
-    def read(self, size):
-        ret = self.memobj.readMemory(self.offset, size)
-        self.offset += size
-        return ret
-
-    def write(self, bytes):
-        self.memobj.writeMemory(self.offset, bytes)
-        self.offset += len(bytes)
-
-=======
->>>>>>> d94f4af2
 def peFromMemoryObject(memobj, baseaddr):
     fd = vstruct.MemObjFile(memobj, baseaddr)
     return PE(fd, inmem=True)
