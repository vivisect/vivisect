import os
import struct

from cStringIO import StringIO

import vstruct
import vstruct.defs.pe as vs_pe

import ordlookup

IMAGE_DLLCHARACTERISTICS_RESERVED_1      = 1
IMAGE_DLLCHARACTERISTICS_RESERVED_2      = 2
IMAGE_DLLCHARACTERISTICS_RESERVED_4      = 4
IMAGE_DLLCHARACTERISTICS_RESERVED_8      = 8
IMAGE_DLLCHARACTERISTICS_DYNAMIC_BASE    = 0x0040 # The DLL can be relocated at load time.
IMAGE_DLLCHARACTERISTICS_FORCE_INTEGRITY = 0x0080 # Code integrity checks are forced. If you set this flag and a section contains only uninitialized data, set the PointerToRawData member of IMAGE_SECTION_HEADER for that section to zero; otherwise, the image will fail to load because the digital signature cannot be verified.
IMAGE_DLLCHARACTERISTICS_NX_COMPAT       = 0x0100 # The image is compatible with data execution prevention (DEP).
IMAGE_DLLCHARACTERISTICS_NO_ISOLATION    = 0x0200 # The image is isolation aware, but should not be isolated.
IMAGE_DLLCHARACTERISTICS_NO_SEH          = 0x0400 # The image does not use structured exception handling (SEH). No handlers can be called in this image.
IMAGE_DLLCHARACTERISTICS_NO_BIND         = 0x0800 # Do not bind the image.
IMAGE_DLLCHARACTERISTICS_RESERVED_1000   = 0x1000 # Reserved
IMAGE_DLLCHARACTERISTICS_WDM_DRIVER      = 0x2000 # A WDM driver.
IMAGE_DLLCHARACTERISTICS_RESERVED_4000   = 0x4000 # Reserved
IMAGE_DLLCHARACTERISTICS_TERMINAL_SERVER_AWARE  = 0x8000

IMAGE_SUBSYSTEM_UNKNOWN             = 0 #Unknown subsystem.
IMAGE_SUBSYSTEM_NATIVE              = 1 #No subsystem required (device drivers and native system processes).
IMAGE_SUBSYSTEM_WINDOWS_GUI         = 2 #Windows graphical user interface (GUI) subsystem.
IMAGE_SUBSYSTEM_WINDOWS_CUI         = 3 #Windows character-mode user interface (CUI) subsystem.
IMAGE_SUBSYSTEM_OS2_CUI             = 5 #OS/2 CUI subsystem.
IMAGE_SUBSYSTEM_POSIX_CUI           = 7 #POSIX CUI subsystem.
IMAGE_SUBSYSTEM_WINDOWS_CE_GUI      = 9 #Windows CE system.
IMAGE_SUBSYSTEM_EFI_APPLICATION     = 10 #Extensible Firmware Interface (EFI) application.
IMAGE_SUBSYSTEM_EFI_BOOT_SERVICE_DRIVER     = 11 #EFI driver with boot services.
IMAGE_SUBSYSTEM_EFI_RUNTIME_DRIVER  = 12 #EFI driver with run-time services.
IMAGE_SUBSYSTEM_EFI_ROM             = 13 #EFI ROM image.
IMAGE_SUBSYSTEM_XBOX                = 14 #Xbox system.
IMAGE_SUBSYSTEM_WINDOWS_BOOT_APPLICATION    = 16 #Boot application.

IMAGE_FILE_MACHINE_I386  = 0x014c
IMAGE_FILE_MACHINE_IA64  = 0x0200
IMAGE_FILE_MACHINE_AMD64 = 0x8664

machine_names = {
    IMAGE_FILE_MACHINE_I386: 'i386',
    IMAGE_FILE_MACHINE_IA64: 'ia64',
    IMAGE_FILE_MACHINE_AMD64: 'amd64',
}

IMAGE_REL_BASED_ABSOLUTE              = 0
IMAGE_REL_BASED_HIGH                  = 1
IMAGE_REL_BASED_LOW                   = 2
IMAGE_REL_BASED_HIGHLOW               = 3
IMAGE_REL_BASED_HIGHADJ               = 4
IMAGE_REL_BASED_MIPS_JMPADDR          = 5
IMAGE_REL_BASED_IA64_IMM64            = 9
IMAGE_REL_BASED_DIR64                 = 10

IMAGE_DIRECTORY_ENTRY_EXPORT          =0   # Export Directory
IMAGE_DIRECTORY_ENTRY_IMPORT          =1   # Import Directory
IMAGE_DIRECTORY_ENTRY_RESOURCE        =2   # Resource Directory
IMAGE_DIRECTORY_ENTRY_EXCEPTION       =3   # Exception Directory
IMAGE_DIRECTORY_ENTRY_SECURITY        =4   # Security Directory
IMAGE_DIRECTORY_ENTRY_BASERELOC       =5   # Base Relocation Table
IMAGE_DIRECTORY_ENTRY_DEBUG           =6   # Debug Directory
IMAGE_DIRECTORY_ENTRY_COPYRIGHT       =7   # (X86 usage)
IMAGE_DIRECTORY_ENTRY_ARCHITECTURE    =7   # Architecture Specific Data
IMAGE_DIRECTORY_ENTRY_GLOBALPTR       =8   # RVA of GP
IMAGE_DIRECTORY_ENTRY_TLS             =9   # TLS Directory
IMAGE_DIRECTORY_ENTRY_LOAD_CONFIG    =10   # Load Configuration Directory
IMAGE_DIRECTORY_ENTRY_BOUND_IMPORT   =11   # Bound Import Directory in headers
IMAGE_DIRECTORY_ENTRY_IAT            =12   # Import Address Table
IMAGE_DIRECTORY_ENTRY_DELAY_IMPORT   =13   # Delay Load Import Descriptors
IMAGE_DIRECTORY_ENTRY_COM_DESCRIPTOR =14   # COM Runtime descriptor

IMAGE_DEBUG_TYPE_UNKNOWN          =0
IMAGE_DEBUG_TYPE_COFF             =1
IMAGE_DEBUG_TYPE_CODEVIEW         =2
IMAGE_DEBUG_TYPE_FPO              =3
IMAGE_DEBUG_TYPE_MISC             =4
IMAGE_DEBUG_TYPE_EXCEPTION        =5
IMAGE_DEBUG_TYPE_FIXUP            =6
IMAGE_DEBUG_TYPE_OMAP_TO_SRC      =7
IMAGE_DEBUG_TYPE_OMAP_FROM_SRC    =8
IMAGE_DEBUG_TYPE_BORLAND          =9
IMAGE_DEBUG_TYPE_RESERVED10       =10
IMAGE_DEBUG_TYPE_CLSID            =11

IMAGE_SCN_CNT_CODE                  = 0x00000020
IMAGE_SCN_CNT_INITIALIZED_DATA      = 0x00000040
IMAGE_SCN_CNT_UNINITIALIZED_DATA    = 0x00000080
IMAGE_SCN_LNK_OTHER                 = 0x00000100
IMAGE_SCN_LNK_INFO                  = 0x00000200
IMAGE_SCN_LNK_REMOVE                = 0x00000800
IMAGE_SCN_LNK_COMDAT                = 0x00001000
IMAGE_SCN_MEM_FARDATA               = 0x00008000
IMAGE_SCN_MEM_PURGEABLE             = 0x00020000
IMAGE_SCN_MEM_16BIT                 = 0x00020000
IMAGE_SCN_MEM_LOCKED                = 0x00040000
IMAGE_SCN_MEM_PRELOAD               = 0x00080000
IMAGE_SCN_ALIGN_1BYTES              = 0x00100000
IMAGE_SCN_ALIGN_2BYTES              = 0x00200000
IMAGE_SCN_ALIGN_4BYTES              = 0x00300000
IMAGE_SCN_ALIGN_8BYTES              = 0x00400000
IMAGE_SCN_ALIGN_16BYTES             = 0x00500000
IMAGE_SCN_ALIGN_32BYTES             = 0x00600000
IMAGE_SCN_ALIGN_64BYTES             = 0x00700000
IMAGE_SCN_ALIGN_128BYTES            = 0x00800000
IMAGE_SCN_ALIGN_256BYTES            = 0x00900000
IMAGE_SCN_ALIGN_512BYTES            = 0x00A00000
IMAGE_SCN_ALIGN_1024BYTES           = 0x00B00000
IMAGE_SCN_ALIGN_2048BYTES           = 0x00C00000
IMAGE_SCN_ALIGN_4096BYTES           = 0x00D00000
IMAGE_SCN_ALIGN_8192BYTES           = 0x00E00000
IMAGE_SCN_ALIGN_MASK                = 0x00F00000
IMAGE_SCN_LNK_NRELOC_OVFL           = 0x01000000
IMAGE_SCN_MEM_DISCARDABLE           = 0x02000000
IMAGE_SCN_MEM_NOT_CACHED            = 0x04000000
IMAGE_SCN_MEM_NOT_PAGED             = 0x08000000
IMAGE_SCN_MEM_SHARED                = 0x10000000
IMAGE_SCN_MEM_EXECUTE               = 0x20000000
IMAGE_SCN_MEM_READ                  = 0x40000000
IMAGE_SCN_MEM_WRITE                 = 0x80000000

# Flags for the UNWIND_INFO flags field from
# RUNTIME_FUNCTION defs
UNW_FLAG_NHANDLER   = 0x0
UNW_FLAG_EHANDLER   = 0x1
UNW_FLAG_UHANDLER   = 0x2
UNW_FLAG_CHAININFO  = 0x4

# Resource Types
RT_CURSOR           = 1
RT_BITMAP           = 2
RT_ICON             = 3
RT_MENU             = 4
RT_DIALOG           = 5
RT_STRING           = 6
RT_FONTDIR          = 7
RT_FONT             = 8
RT_ACCELERATOR      = 9
RT_RCDATA           = 10
RT_MESSAGETABLE     = 11
RT_GROUP_CURSOR     = 12
RT_GROUP_ICON       = 14
RT_VERSION          = 16
RT_DLGINCLUDE       = 17
RT_PLUGPLAY         = 19
RT_VXD              = 20
RT_ANICURSOR        = 21
RT_ANIICON          = 22
RT_HTML             = 23
RT_MANIFEST         = 24

class VS_VERSIONINFO:
    '''
    A simple (read-only) VS_VERSIONINFO parser
    '''
    def __init__(self, bytes):
        self._version_info = {}
        self._parseBytes(bytes)

    def getVersionValue(self, key, default=None):
        '''
        Retrieve a key from the VS_VERSIONINFO data.

        Example: vs.getVersionValue('FileVersion')
        '''
        return self._version_info.get(key, default)

    def getVersionKeys(self):
        '''
        Return a list of the keys in this VS_VERSIONINFO struct.

        Example: for keyname in vs.getVersionKeys(): print keyname
        '''
        return self._version_info.keys()

    def getVersionItems(self):
        '''
        Return dictionary style key,val tuples for the version keys
        in this VS_VERSIONINFO structure.

        Example: for vskey,vsdata in vs.getVersionItems(): print vskey,vsdata
        '''
        return self._version_info.items()

    def _parseBytes(self, bytes):
        offset = 0
        mysize, valsize, vstype = struct.unpack('<HHH', bytes[:6])
        offset += 6
        offset, vinfosig = self._eatStringAndAlign(bytes, offset)
        if vinfosig != 'VS_VERSION_INFO':
            Exception('Invalid VS_VERSION_INFO signature!: %s' % repr(vinfosig))

        if valsize and valsize >= len(vs_pe.VS_FIXEDFILEINFO()):
            ffinfo = vs_pe.VS_FIXEDFILEINFO()
            ffinfo.vsParse(bytes[offset:offset+valsize])

        offset += valsize
        offmod = offset % 4
        if offmod:
            offset += (4 - offmod)

        xmax = min(mysize, len(bytes))
        i = 0
        while offset < xmax and i < 2:
            offset = self._stringFileInfo(bytes, offset)
            i += 1

    def _eatStringAndAlign(self, bytes, offset):
        ret = ''
        blen = len(bytes)
        while bytes[offset:offset+2] != '\x00\x00':
            ret += bytes[offset:offset+2]
            offset += 2
            if offset >= blen:
                break
        # Add 2 for the null terminator
        offset += 2
        offmod = offset % 4
        if offmod:
            offset += (4 - offmod)
        return offset, ret.decode('utf-16le')

    def _stringFileInfo(self, bytes, offset):
        xoffset = offset
        mysize, valsize, valtype = struct.unpack('<HHH', bytes[xoffset:xoffset+6])
        xoffset += 6
        xoffset, sigstr = self._eatStringAndAlign(bytes, xoffset)
        #if sigstr not in ('VarFileInfo','StringFileInfo'):
            #raise Exception('Invalid StringFileInfo Key!: %s' % repr(sigstr))

        xmax = offset + mysize

        if sigstr == 'StringFileInfo':
            while xoffset < xmax:
                xoffset = self._stringTable(bytes, xoffset, mysize - (xoffset-offset))

        elif sigstr == 'VarFileInfo':
            while xoffset < xmax:
                xoffset = self._varTable(bytes, xoffset, mysize - (xoffset-offset))

        xmod = xoffset % 4
        if xmod:
            xoffset += (4 - xmod)

        return xoffset

    def _varTable(self, bytes, offset, size):
        xmax = offset + size
        xoffset = offset
        mysize, valsize, valtype = struct.unpack('<HHH', bytes[xoffset:xoffset+6])
        xoffset += 6
        xoffset, varname = self._eatStringAndAlign(bytes, xoffset)
        if xoffset + 4 > len(bytes):
            return offset+size
        varval = struct.unpack('<I', bytes[xoffset:xoffset+4])[0]
        xoffset += 4
        self._version_info[varname] = varval
        return offset + size

    def _stringTable(self, bytes, offset, size):
        xmax = offset + size
        xoffset = offset
        mysize, valsize, valtype = struct.unpack('<HHH', bytes[offset:offset+6])
        xoffset += 6
        xoffset, hexcpage = self._eatStringAndAlign(bytes, xoffset)
        while xoffset < xmax:
            xoffset = self._stringData(bytes, xoffset)
            if xoffset == -1:
                break

            xmod = xoffset % 4
            if xmod:
                xoffset += (4 - xmod)
        return offset + size

    def _stringData(self, bytes, offset):
        '''
        Parse out a "String" structure...
        '''
        xoffset = offset
        mysize, valsize, stype = struct.unpack('<HHH', bytes[offset:offset+6])

        if mysize == 0:
            return -1 

        xoffset += 6
        xoffset, strkey = self._eatStringAndAlign(bytes, xoffset)

        # valsize is in words...
        valsize *= 2
        value = bytes[xoffset : xoffset + valsize ]

        # Do utf16le decode if we're "textual data"
        if stype == 1:
            value = value.decode('utf-16le','ignore')
            value = value.split('\x00')[0]

        #print 'VALSIZE',valsize,'MYSIZE',mysize
        #print 'Key: ->%s<-, ->%s<-' % (strkey,repr(value))
        self._version_info[strkey] = value

        # No matter what we parse, believe the headers...
        return offset + mysize

class ResourceDirectory:
    '''
    Resources are sorted into a hierarchy which begins with
    "type" and then "name/id" which still points to another
    directory entry which has 1 child (id 1033) with data.
    '''
    def __init__(self, nameid=None):
        self._rsrc_data = []
        self._rsrc_nameid = nameid
        self._rsrc_subdirs = {}

    def addRsrcDirectory(self, nameid):
        r = ResourceDirectory(nameid=nameid)
        self._rsrc_subdirs[nameid] = r
        return r

    def addRsrcData(self, rva, size, langinfo):
        self._rsrc_data.append( (rva, size, langinfo) )

    def getDirById(self, name_id):
        return self._rsrc_subdirs.get(name_id)

    def getResourceDef(self, restype, name_id):
        '''
        This should *only* be called on the root node!
        '''
        typedir = self._rsrc_subdirs.get(restype)
        if typedir == None:
            return None

        datadir = typedir._rsrc_subdirs.get(name_id)
        if datadir == None:
            return None

        if len(datadir._rsrc_data) == 0:
            return None

        # The first entry in the datadir's data is the one
        return datadir._rsrc_data[0]

    def getDataEntries(self):
        return self._rsrc_data

class PE(object):

    def __init__(self, fd, inmem=False):
        """
        Construct a PE object.  use inmem=True if you are
        using a MemObjFile or other "memory like" image.
        """
        object.__init__(self)
        self.inmem = inmem
        self.filesize = None

        if not inmem:
            fd.seek(0, os.SEEK_END)
            self.filesize = fd.tell()
            fd.seek(0)

        self.fd = fd

        self.pe32p = False
        self.psize = 4
        self.high_bit_mask = 0x80000000

        self.IMAGE_DOS_HEADER = vstruct.getStructure("pe.IMAGE_DOS_HEADER")
        dosbytes = self.readAtOffset(0, len(self.IMAGE_DOS_HEADER))
        self.IMAGE_DOS_HEADER.vsParse(dosbytes)

        nt = self.readStructAtOffset(self.IMAGE_DOS_HEADER.e_lfanew,
                                "pe.IMAGE_NT_HEADERS")

        # Parse in a default 32 bit, and then check for 64...
        if nt.FileHeader.Machine in [ IMAGE_FILE_MACHINE_AMD64, IMAGE_FILE_MACHINE_IA64 ]:
            nt = self.readStructAtOffset(self.IMAGE_DOS_HEADER.e_lfanew,
                                "pe.IMAGE_NT_HEADERS64")
            self.pe32p = True
            self.psize = 8
            self.high_bit_mask = 0x8000000000000000

        self.IMAGE_NT_HEADERS = nt

    def getPdataEntries(self):
        sec = self.getSectionByName('.pdata')
        if sec == None:
            return ()
        ret = []
        rbytes = self.readAtRva(sec.VirtualAddress, sec.VirtualSize)
        while len(rbytes):
            f = vs_pe.IMAGE_RUNTIME_FUNCTION_ENTRY()
            f.vsParse(rbytes)
            rbytes = rbytes[len(f):]
            ret.append(f)
        return ret

    def getDllName(self):
        '''
        Return the "dll name" from the Name field of the IMAGE_EXPORT_DIRECTORY
        if one is present.  If not, return None.
        '''
        if self.IMAGE_EXPORT_DIRECTORY != None:
            rawname = self.readAtRva(self.IMAGE_EXPORT_DIRECTORY.Name, 32)
            return rawname.split('\x00')[0]
        return None

    def getImports(self):
        """
        Return the list of import tuples for this PE.  The tuples
        are in the format (rva, libname, funcname).
        """
        return self.imports

    def getExports(self):

        """
        Return the list of exports in this PE.  The list contains
        tuples in the format; (rva, ord, name).
        """
        return self.exports

    def getForwarders(self):
        """
        [ (rva, name, forwardname), ... ]
        """
        return self.forwarders

    def getSections(self):
        return self.sections
         
    def rvaToOffset(self, rva):
        if self.inmem:
            return rva
        for s in self.sections:
            sbase = s.VirtualAddress
            ssize = max(s.SizeOfRawData, s.VirtualSize)
            if rva >= sbase and rva < sbase+ssize:
                return s.PointerToRawData + (rva - sbase)
        return 0

    def offsetToRva(self, offset):
        if self.inmem:
            return offset 

        for s in self.sections:
            sbase = s.PointerToRawData
            ssize = s.SizeOfRawData
            if sbase <= offset and offset < sbase + ssize:
                return offset - s.PointerToRawData + s.VirtualAddress
        return 0



    def getSectionByName(self, name):
        for s in self.getSections():
            if s.Name.split("\x00", 1)[0] == name:
                return s
        return None

    def readStructAtRva(self, rva, structname, check=False):
        s = vstruct.getStructure(structname)
        slen = len(s)
        if check and not self.checkRva(rva, size=slen):
            return None
        bytes = self.readAtRva(rva, len(s))
        if not bytes:
            return None

        s.vsParse(bytes)
        return s

    def readStructAtOffset(self, offset, structname):
        s = vstruct.getStructure(structname)
        sbytes = self.readAtOffset(offset, len(s))
        if not sbytes:
            return None

        s.vsParse(sbytes)
        return s

    def getDataDirectory(self, idx):
        return self.IMAGE_NT_HEADERS.OptionalHeader.DataDirectory[idx]

    def getResourceDef(self, rtype, name_id):
        '''
        Get the (rva, size, (codepage,langid,sublangid)) tuple for the specified
        resource type/id combination.  Returns None if not found.
        '''
        return self.ResourceRoot.getResourceDef(rtype, name_id)

    def getResources(self):
        '''
        Get the (rtype, nameid, (rva, size, (codepage,langid,sublangid))) tuples for each
        resource in the PE.
        '''
        ret = []
        for rtype,subdir in self.ResourceRoot._rsrc_subdirs.items():
            for nameid, subsubdir in subdir._rsrc_subdirs.items():
                ret.append( (rtype, nameid, subsubdir._rsrc_data[0]) )
        return ret

    def readResource(self, rtype, name_id):
        '''
        Return the bytes which define the specified resource.  Returns
        None if not found.
        '''
        rsdef = self.getResourceDef(rtype, name_id)
        if rsdef == None:
            return None
        rsrva, rssize, rscpage = rsdef
        return self.readAtRva(rsrva, rssize)

    def getPdbPath(self):
        '''
        Parse and return the Pdb path from the Code View 4.0 data
        specified by the IMAGE_DEBUG_DIRECTORY strucutre, or None
        if a pdb path is not present.
        '''
        ddir = self.getDataDirectory(IMAGE_DIRECTORY_ENTRY_DEBUG)
        drva = ddir.VirtualAddress
        dsize = ddir.Size
        d = self.readStructAtRva(drva, 'pe.IMAGE_DEBUG_DIRECTORY', check=True)
        if d == None:
            return None

        if d.Type != IMAGE_DEBUG_TYPE_CODEVIEW:
            return None

        if not self.checkRva(d.AddressOfRawData, size=d.SizeOfData):
            return None

        cv = vs_pe.CV_INFO_PDB70()
        cv.vsParse( self.readAtRva(d.AddressOfRawData, d.SizeOfData))
        if cv.CvSignature != 0x53445352:
            return None

        return cv.PdbFileName

    def getVS_VERSIONINFO(self):
        '''
        Get a VS_VERSIONINFO object for this PE.
        (returns None if version resource is not found)
        '''
        vbytes = self.readResource(RT_VERSION, 1)
        if vbytes == None:
            return None
        return VS_VERSIONINFO(vbytes)

    def parseResources(self):

        self.ResourceRoot = ResourceDirectory()

        # RP BUG FIX - Binaries can have a .rsrc section it doesn't mean that the .rsrc section contains the resource data we think it does
        # validate .rsrc == RESOURCE Section by checking data directory entries...
        dresc = self.getDataDirectory(IMAGE_DIRECTORY_ENTRY_RESOURCE)
        if not dresc.VirtualAddress:
            return

        done = {}
        rsrc_todo = [ (dresc.VirtualAddress, self.ResourceRoot), ]

        while len(rsrc_todo):
            rsrva, rsdirobj = rsrc_todo.pop()
            rsdir = self.readStructAtRva( rsrva, 'pe.IMAGE_RESOURCE_DIRECTORY', check=True )
            if rsdir == None:
                continue

            totcount = rsdir.NumberOfIdEntries + rsdir.NumberOfNamedEntries
            # check if our to do is too many, limit borrowed from pefile
            if totcount > 4096:
                continue
            
            offset = len(rsdir)
            for i in xrange(totcount):
                dentrva = rsrva + offset

                dirent = self.readStructAtRva( dentrva, 'pe.IMAGE_RESOURCE_DIRECTORY_ENTRY', check=True )
                if dirent == None:
                    break

                # We use name/id interchangably in the python dict...
                name_id = None
                if dirent.Name & 0x80000000: # If high bit is set, it's a string!
                    namerva = dresc.VirtualAddress + (dirent.Name & 0x7fffffff)
                    namelen_bytes = self.readAtRva(namerva, 2)
                    if not namelen_bytes:
                        continue
                    namelen = struct.unpack('<H', namelen_bytes)[0]
                    name_id = self.readAtRva(namerva + 2, namelen * 2).decode('utf-16le', 'ignore')
                    if not name_id:
                        name_id = dirent.Name

                else:
                    name_id = dirent.Name
                
                # if OffsetToData & IMAGE_RESOURCE_DATA_IS_DIRECTORY then we have another directory
                if dirent.OffsetToData & 0x80000000:
                    # This points to a subdirectory
                    subdir = rsdirobj.addRsrcDirectory(name_id)
                    doffset = dirent.OffsetToData & 0x7fffffff
                    drva = dresc.VirtualAddress + doffset
                    # XXX - prevent infinite loop by making sure the RVA isnt in our list to visit
                    # and we aren't currently examining it.
                    if doffset and rsrva !=  drva and not done.get(drva):
                        rsrc_todo.append( (drva, subdir) )
                        done[drva] = 1

                else:
                    subdata = self.readStructAtRva( dresc.VirtualAddress + dirent.OffsetToData, 'pe.IMAGE_RESOURCE_DATA_ENTRY')
                    # RP BUG FIX - sanity check the subdata
                    if subdata and self.checkRva(subdata.OffsetToData, size=subdata.Size):
                        langid = name_id & 0x3ff
                        sublangid = name_id >> 10
                        langinfo = (subdata.CodePage, langid, sublangid )
                        rsdirobj.addRsrcData(subdata.OffsetToData, subdata.Size, langinfo )

                    #print 'Data %s : 0x%.8x (%d)' % (name_id, sec.VirtualAddress + subdata.OffsetToData, subdata.Size)
                    #print repr(self.readAtRva(subdata.OffsetToData, min(subdata.Size, 40) ))

                offset += len(dirent)
                #print dirent.tree()

    def parseSections(self):

        self.sections = []
        off = self.IMAGE_DOS_HEADER.e_lfanew + len(self.IMAGE_NT_HEADERS)

        secsize = len(vstruct.getStructure("pe.IMAGE_SECTION_HEADER"))

        sbytes = self.readAtOffset(off, secsize * self.IMAGE_NT_HEADERS.FileHeader.NumberOfSections)
        while sbytes:
            s = vstruct.getStructure("pe.IMAGE_SECTION_HEADER")
            s.vsParse(sbytes[:secsize])
            self.sections.append(s)
            sbytes = sbytes[secsize:]

    def readRvaFormat(self, fmt, rva):
        size = struct.calcsize(fmt)
        fbytes = self.readAtRva(rva, size)
        return struct.unpack(fmt, fbytes)

    def readAtRva(self, rva, size, shortok=False):
        offset = self.rvaToOffset(rva)
        return self.readAtOffset(offset, size, shortok)

    def readAtOffset(self, offset, size, shortok=False):
        ret = ""
        self.fd.seek(offset)
        while len(ret) != size:
            rlen = size - len(ret)
            x = self.fd.read(rlen)
            if x == "":
                if not shortok:
                    return None
                return ret
            ret += x
        return ret

    def parseLoadConfig(self):
        self.IMAGE_LOAD_CONFIG = None
        cdir = self.getDataDirectory(IMAGE_DIRECTORY_ENTRY_LOAD_CONFIG)
        rva = cdir.VirtualAddress
        # RP BUG FIX - validate config directory
        if self.checkRva(rva, size=cdir.Size):
            self.IMAGE_LOAD_CONFIG = self.readStructAtRva(rva, "pe.IMAGE_LOAD_CONFIG_DIRECTORY")

    def readPointerAtOffset(self, off):
        fmt = "<L"
        if self.psize == 8:
            fmt = "<Q"
        return struct.unpack(fmt, self.readAtOffset(off, self.psize))[0]

    def readPointerAtRva(self, rva):
        off = self.rvaToOffset(rva)
        return self.readPointerAtOffset(off)

    def getMaxRva(self):
        return self.IMAGE_NT_HEADERS.OptionalHeader.SizeOfImage

    def checkRva(self, rva, size=None):
        '''
        Make sure an RVA falls inside the valid mapped range
        for the file.  (also make sure it's not 0...)
        '''
        if rva == 0:
            return False

        isize = self.getMaxRva()

        if rva > isize:
            #raise Exception('too high! %d > %d' % (rva, isize))
            return False

        if size != None and (rva + size) > isize:
            #raise Exception('too big! %d > %d' % (rva+size, isize))
            return False
        
        return True

    def readStringAtRva(self, rva, maxsize=None):
        ret = ''
        while True:
            if maxsize and maxsize <= len(ret):
                break
            x = self.readAtRva(rva, 1)
            if x == '\x00' or x == None:
                break
            ret += x
            rva += 1
        return ret
        
    def parseImports(self):
        self.imports = []

        idir = self.getDataDirectory(IMAGE_DIRECTORY_ENTRY_IMPORT)

        # RP BUG FIX - invalid IAT entry will point of range of file
        irva = idir.VirtualAddress
        x = self.readStructAtRva(irva, 'pe.IMAGE_IMPORT_DIRECTORY', check=True)
        if x == None:
            return

        isize = len(x)
        
        while self.checkRva(x.Name):

            # RP BUG FIX - we can't assume that we have 256 bytes to read
            libname = self.readStringAtRva(x.Name, maxsize=256)
            idx = 0

            imp_by_name = x.OriginalFirstThunk
            if imp_by_name == 0:
                imp_by_name = x.FirstThunk

            if not self.checkRva(imp_by_name):
                break
                
            while True:

                arrayoff = self.psize * idx
                if self.filesize != None and arrayoff > self.filesize:
                    self.imports = [] # we probably put grabage in  here..
                    return

                ibn_rva = self.readPointerAtRva(imp_by_name+arrayoff)
                if ibn_rva == 0:
                    break

                if ibn_rva & self.high_bit_mask:
                    funcname = ordlookup.ordLookup(libname, ibn_rva & 0x7fffffff)

                elif not self.checkRva(ibn_rva):
                    break

                else:
                    # RP BUG FIX - we can't use this API on this call because we can have binaries that put their import table
                    # right at the end of the file, statically saying the imported function name is 128 will cause use to potentially
                    # over run our read and traceback...

                    diff = self.getMaxRva() - ibn_rva - 2
                    ibn = vstruct.getStructure("pe.IMAGE_IMPORT_BY_NAME")
                    ibn.vsGetField('Name').vsSetLength( min(diff, 128) )
                    bytes = self.readAtRva(ibn_rva, len(ibn), shortok=True)
                    if not bytes:
                        break
                    try: 
                        ibn.vsParse(bytes)
                    except:
                        idx+=1
                        continue

                    funcname = ibn.Name

                self.imports.append((x.FirstThunk+arrayoff,libname,funcname))

                idx += 1
                
            irva += isize

            # RP BUG FIX - if the import table is at the end of the file we can't count on the ending to be null
            if not self.checkRva(irva, size=isize):
                break

            x.vsParse(self.readAtRva(irva, isize))

    def getRelocations(self):
        """
        Return the list of RVA base-relocations in this PE.
        """
        return self.relocations

    def parseRelocations(self):
        self.relocations = []
        edir = self.getDataDirectory(IMAGE_DIRECTORY_ENTRY_BASERELOC)
        rva = edir.VirtualAddress
        rsize = edir.Size
        
        # RP BUG FIX - don't watn to read past the end of the file
        if not self.checkRva(rva):
            return
        
        reloff = self.rvaToOffset(rva)
        relbytes = self.readAtOffset(reloff, rsize)

        while relbytes:
            # bounce if we have less than 8 bytes to unpack
            if len(relbytes) < 8:
                return

            pageva, chunksize = struct.unpack("<II", relbytes[:8])
            relcnt = (chunksize - 8) / 2
            
            # if chunksize == 0 bail
            if not chunksize:
                return

            # RP BUG FIX - sometimes the chunksize is invalid we do a quick check to make sure we dont overrun the buffer
            if chunksize > len(relbytes):
                return
            
            if relcnt < 0:
                return
            
            rels = struct.unpack("<%dH" % relcnt, relbytes[8:chunksize])
            for r in rels:
                rtype = r >> 12
                roff  = r & 0xfff
                self.relocations.append((pageva+roff, rtype))
            relbytes = relbytes[chunksize:]

    def getExportName(self):
        '''
        Return the name of this file acording to it's export entry.
        (if there are no exports, return None)

        '''
        e = self.IMAGE_EXPORT_DIRECTORY
        if e == None:
            return None

        return self.readAtRva(e.Name, 128).split('\x00')[0]

    def parseExports(self):

        # Initialize our required locals.
        self.exports = []
        self.forwarders = []
        self.IMAGE_EXPORT_DIRECTORY = None

        edir = self.getDataDirectory(IMAGE_DIRECTORY_ENTRY_EXPORT)
        poff = self.rvaToOffset(edir.VirtualAddress)

        if poff == 0: # No exports...
            return

        self.IMAGE_EXPORT_DIRECTORY = self.readStructAtOffset(poff, "pe.IMAGE_EXPORT_DIRECTORY")
        if not self.IMAGE_EXPORT_DIRECTORY:
            return

        funcoff = self.rvaToOffset(self.IMAGE_EXPORT_DIRECTORY.AddressOfFunctions)
        funcsize = 4 * self.IMAGE_EXPORT_DIRECTORY.NumberOfFunctions
        nameoff = self.rvaToOffset(self.IMAGE_EXPORT_DIRECTORY.AddressOfNames)
        namesize = 4 * self.IMAGE_EXPORT_DIRECTORY.NumberOfNames
        ordoff = self.rvaToOffset(self.IMAGE_EXPORT_DIRECTORY.AddressOfOrdinals)
        ordsize = 2 * self.IMAGE_EXPORT_DIRECTORY.NumberOfNames

        # RP BUG FIX - sanity check the exports before reading
        # FH BUG FIX - ordoff and nameoff must both be set (named function exports)
        #              or both be null (unnamed function exports)
        if not funcoff or funcsize > 0x7FFF or ((ordoff > 0) ^ (nameoff > 0)):
            self.IMAGE_EXPORT_DIRECTORY = None
            return
        
<<<<<<< HEAD
        if funczise == 0:
=======
        if funcsize == 0:
>>>>>>> cae2a9df
            self.IMAGE_EXPORT_DIRECTORY = None
            return
    
        funcbytes = self.readAtOffset(funcoff, funcsize)
        funclist = struct.unpack("%dI" % (len(funcbytes) / 4), funcbytes)

        # named function exports
        if nameoff and ordoff:
            namebytes = self.readAtOffset(nameoff, namesize)
            ordbytes = self.readAtOffset(ordoff, ordsize)

            namelist = struct.unpack("%dI" % (len(namebytes) / 4), namebytes)
            ordlist = struct.unpack("%dH" % (len(ordbytes) / 2), ordbytes)

            #for i in range(len(funclist)):
            for i in range(len(namelist)):

                ord = ordlist[i]
                nameoff = self.rvaToOffset(namelist[i])
                if ord > len(funclist):
                    self.IMAGE_EXPORT_DIRECTORY = None
                    return

                funcoff = funclist[ord]
                ffoff = self.rvaToOffset(funcoff)

                name = None

                if nameoff != 0:
                    name = self.readAtOffset(nameoff, 256, shortok=True).split("\x00", 1)[0]
                else:
                    name = "ord_%.4x" % ord

                # RP BUG FIX - Export forwarding range check is done using RVA's
                if funcoff >= edir.VirtualAddress and funcoff < edir.VirtualAddress + edir.Size:
                    fwdname = self.readAtRva(funcoff, 260, shortok=True).split("\x00", 1)[0]
                    self.forwarders.append((funclist[ord],name,fwdname))
                else:
                    self.exports.append((funclist[ord], ord, name))

        # unnamed function exports
        else:
            # sanity check length of array containing export functions
            if len(funclist) != self.IMAGE_EXPORT_DIRECTORY.NumberOfFunctions:
                self.IMAGE_EXPORT_DIRECTORY = None
                return

            for i in range(len(funclist)):
                funcoff = funclist[i]

                # The function array will contain X elements, where X equals (highest
                # ordinal number - lowest ordinal number). For example, a PE with ordinal
                # exports of 0x10, 0x14, and 0x18 will contain 0x9 elements, with elements
                # 0x0, 0x4, and 0x8 containing the relative offset of the corresponding
                # exported function. An element with a value of 0 indicates the element in
                # the array is a placeholder to preserve the length of the array.
                if funcoff > 0:
                    ord = self.IMAGE_EXPORT_DIRECTORY.Base + i
                    self.exports.append((funcoff, ord, None))

    def getSignature(self):
        '''
        Returns the SignatureEntry vstruct if the pe has an embedded
        certificate, None if the magic bytes are NOT set in the security
        directory entry AND the size of the signature entry is less than 0.
        '''
        ds = self.getDataDirectory(IMAGE_DIRECTORY_ENTRY_SECURITY)

        va = ds.VirtualAddress
        size = ds.Size
        if size <= 0:
            return None

        bytez = self.readAtOffset(va, size)
        if not bytez:
            return None

        se = vstruct.getStructure('pe.SignatureEntry')
        se.vsParse(bytez)

        if se.magic != "\x00\x02\x02\x00":
            return None

        return se

    def getSignCertInfo(self):

        sig = self.getSignature()

        if sig == None:
            return ()

        # Runtime import these so they are optional dependancies
        import pyasn1.type.univ
        import pyasn1.type.namedtype
        import pyasn1.codec.der.decoder
        import pyasn1.codec.der.encoder
        import pyasn1_modules.rfc2315

        substrate = sig.pkcs7
        contentInfo, rest = pyasn1.codec.der.decoder.decode(substrate, asn1Spec=pyasn1_modules.rfc2315.ContentInfo())

        if rest: substrate = substrate[:-len(rest)]

        contentType = contentInfo.getComponentByName('contentType')

        contentInfoMap = {
            (1, 2, 840, 113549, 1, 7, 1): pyasn1_modules.rfc2315.Data(),
            (1, 2, 840, 113549, 1, 7, 2): pyasn1_modules.rfc2315.SignedData(),
            (1, 2, 840, 113549, 1, 7, 3): pyasn1_modules.rfc2315.EnvelopedData(),
            (1, 2, 840, 113549, 1, 7, 4): pyasn1_modules.rfc2315.SignedAndEnvelopedData(),
            (1, 2, 840, 113549, 1, 7, 5): pyasn1_modules.rfc2315.DigestedData(),
            (1, 2, 840, 113549, 1, 7, 6): pyasn1_modules.rfc2315.EncryptedData()
            }

        seqTypeMap = {

            (2,5,4,3):          'CN',
            (2,5,4,7):          'L',
            (2,5,4,10):         'O',
            (2,5,4,11):         'OU',
            (1,2,840,113549,1,9,1): 'E',
            (2,5,4,6):          'C',
            (2,5,4,8):          'ST',
            (2,5,4,9):          'STREET',
            (2,5,4,12):         'TITLE',
            (2,5,4,42):         'G',
            (2,5,4,43):         'I',
            (2,5,4,4):          'SN',
            (0,9,2342,19200300,100,1,25):   'DC',
        }

        content, _ = pyasn1.codec.der.decoder.decode(
            contentInfo.getComponentByName('content'),
            asn1Spec=contentInfoMap[contentType]
            )

        a = content.getComponentByName('certificates')

        certs = []
        for i in a:

            cbytes = pyasn1.codec.der.encoder.encode( i['certificate'] )

            iparts = []
            for rdnsequence in i["certificate"]["tbsCertificate"]["issuer"]:
                for rdn in rdnsequence:
                    rtype = rdn[0]["type"]
                    rvalue = rdn[0]["value"][2:]
                    iparts.append('%s=%s' % ( seqTypeMap.get( rtype, 'UNK'), rvalue))

            issuer = ','.join( iparts )

            sparts = []
            for rdnsequence in i["certificate"]["tbsCertificate"]["subject"]:
                for rdn in rdnsequence:
                    rtype = rdn[0]["type"]
                    rvalue = rdn[0]["value"][2:]
                    sparts.append('%s=%s' % ( seqTypeMap.get( rtype, 'UNK'), rvalue))

            subject = ','.join(sparts)

            serial = int(i["certificate"]["tbsCertificate"]["serialNumber"])

            cert = { 'subject':subject, 'issuer':issuer, 'serial':serial, 'bytes':cbytes }
            certs.append( cert )

        return certs

    def __getattr__(self, name):
        """
        Use a getattr over-ride to allow "on demand" parsing of particular sections.
        """
        if name == "exports":
            self.parseExports()
            return self.exports

        elif name == "IMAGE_IMPORT_DIRECTORY":
            self.parseImports()
            return self.IMAGE_IMPORT_DIRECTORY

        elif name == "imports":
            self.parseImports()
            return self.imports

        elif name == "IMAGE_EXPORT_DIRECTORY":
            self.parseExports()
            return self.IMAGE_EXPORT_DIRECTORY

        elif name == "forwarders":
            self.parseExports()
            return self.forwarders

        elif name == "sections":
            self.parseSections()
            return self.sections

        elif name == "ResourceRoot":
            self.parseResources()
            return self.ResourceRoot

        elif name == "relocations":
            self.parseRelocations()
            return self.relocations

        elif name == "IMAGE_LOAD_CONFIG":
            self.parseLoadConfig()
            return self.IMAGE_LOAD_CONFIG

        else:
            raise AttributeError


class MemObjFile:
    """
    A file like object that wraps a MemoryObject (envi) compatable
    object with a file-like object where seek == VA.
    """

    def __init__(self, memobj, baseaddr):
        self.baseaddr = baseaddr
        self.offset = baseaddr
        self.memobj = memobj

    def seek(self, offset):
        self.offset = self.baseaddr + offset

    def read(self, size):
        ret = self.memobj.readMemory(self.offset, size)
        self.offset += size
        return ret
        
    def write(self, bytes):
        self.memobj.writeMemory(self.offset, bytes)
        self.offset += len(bytes)

def peFromMemoryObject(memobj, baseaddr):
    fd = MemObjFile(memobj, baseaddr)
    return PE(fd, inmem=True)

def peFromFileName(fname):
    """
    Utility helper that assures that the file is opened in 
    binary mode which is required for proper functioning.
    """
    f = file(fname, "rb")
    return PE(f)

def peFromBytes(fbytes):
    fd = StringIO(fbytes)
    return PE(fd)
<|MERGE_RESOLUTION|>--- conflicted
+++ resolved
@@ -877,11 +877,7 @@
             self.IMAGE_EXPORT_DIRECTORY = None
             return
         
-<<<<<<< HEAD
-        if funczise == 0:
-=======
         if funcsize == 0:
->>>>>>> cae2a9df
             self.IMAGE_EXPORT_DIRECTORY = None
             return
     
