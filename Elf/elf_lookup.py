--- conflicted
+++ resolved
@@ -776,48 +776,6 @@
 dt_names = { v:k for k,v in globals().items() if k.startswith('DT_')}
 
 dt_types = {
-<<<<<<< HEAD
-    DT_NULL: "Marks end of dynamic section ",
-    DT_NEEDED: "Name of needed library ",
-    DT_PLTRELSZ: "Size in bytes of PLT relocs ",
-    DT_PLTGOT: "Processor defined value ",
-    DT_HASH: "Address of symbol hash table ",
-    DT_STRTAB: "Address of string table ",
-    DT_SYMTAB: "Address of symbol table ",
-    DT_RELA: "Address of Rela relocs ",
-    DT_RELASZ: "Total size of Rela relocs ",
-    DT_RELAENT: "Size of one Rela reloc ",
-    DT_STRSZ: "Size of string table ",
-    DT_SYMENT: "Size of one symbol table entry ",
-    DT_INIT: "Address of init function ",
-    DT_FINI: "Address of termination function ",
-    DT_SONAME: "Name of shared object ",
-    DT_RPATH: "Library search path (deprecated) ",
-    DT_SYMBOLIC: "Start symbol search here ",
-    DT_REL: "Address of Rel relocs ",
-    DT_RELSZ: "Total size of Rel relocs ",
-    DT_RELENT: "Size of one Rel reloc ",
-    DT_PLTREL: "Type of reloc in PLT ",
-    DT_DEBUG: "For debugging; unspecified ",
-    DT_TEXTREL: "Reloc might modify .text ",
-    DT_JMPREL: "Address of PLT relocs ",
-    DT_BIND_NOW: "Process relocations of object ",
-    DT_INIT_ARRAY: "Array with addresses of init fct ",
-    DT_FINI_ARRAY: "Array with addresses of fini fct ",
-    DT_INIT_ARRAYSZ: "Size in bytes of DT_INIT_ARRAY ",
-    DT_FINI_ARRAYSZ: "Size in bytes of DT_FINI_ARRAY ",
-    DT_RUNPATH: "Library search path ",
-    DT_FLAGS: "Flags for the object being loaded ",
-    DT_ENCODING: "Start of encoded range ",
-    DT_PREINIT_ARRAY: "Array with addresses of preinit fct",
-    DT_PREINIT_ARRAYSZ: "size in bytes of DT_PREINIT_ARRAY ",
-    DT_NUM: "Number used ",
-    DT_LOOS: "Start of OS-specific ",
-    DT_HIOS: "End of OS-specific ",
-    DT_LOPROC: "Start of processor-specific ",
-    DT_HIPROC: "End of processor-specific ",
-    DT_VERDEF: "Version Definition Offset ",
-=======
     DT_NULL     : "Marks end of dynamic section ",
     DT_NEEDED   : "Name of needed library ",
     DT_PLTRELSZ : "Size in bytes of PLT relocs ",
@@ -859,7 +817,6 @@
     DT_LOPROC   : "Start of processor-specific ",
     DT_HIPROC   : "End of processor-specific ",
     DT_VERDEF   : "Version Definition Offset ",
->>>>>>> 29697858
     DT_VERDEFNUM: "Version Definition Structure Count ",
     DT_VERNEED: "Required Version Offset ",
     DT_VERNEEDNUM: "Required Version Structure Count ",
@@ -867,24 +824,7 @@
     # DT_PROCNUM  : "Most used by any processor ",
 }
 
-<<<<<<< HEAD
-PT_NULL = 0
-PT_LOAD = 1
-PT_DYNAMIC = 2
-PT_INTERP = 3
-PT_NOTE = 4
-PT_SHLIB = 5
-PT_PHDR = 6
-PT_TLS = 7
-PT_NUM = 8
-PT_LOOS = 0x60000000
-PT_GNU_EH_FRAME = 0x6474e550
-PT_GNU_STACK = 0x6474e551
-PT_GNU_RELRO = 0x6474e552
-PT_LOSUNW = 0x6ffffffa
-PT_SUNWBSS = 0x6ffffffa
-=======
-DF_ORIGIN =         0x00000001        
+DF_ORIGIN =         0x00000001
 DF_SYMBOLIC =       0x00000002        
 DF_TEXTREL =        0x00000004        
 DF_BIND_NOW =       0x00000008        
@@ -916,7 +856,6 @@
 PT_GNU_RELRO  = 0x6474e552
 PT_LOSUNW   = 0x6ffffffa
 PT_SUNWBSS  = 0x6ffffffa
->>>>>>> 29697858
 PT_SUNWSTACK = 0x6ffffffb
 PT_HISUNW = 0x6fffffff
 PT_HIOS = 0x6fffffff
