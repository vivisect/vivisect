--- conflicted
+++ resolved
@@ -152,10 +152,7 @@
         mapend = mapva+mapsize
         if va+size > mapend:
             return False
-<<<<<<< HEAD
-=======
-
->>>>>>> ff87de99
+
         if mapperm & perm != perm and not self._supervisor:
             return False
 
