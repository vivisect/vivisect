--- conflicted
+++ resolved
@@ -171,12 +171,7 @@
         if len(bytes) != size:
             raise Exception("Read Gave Wrong Length At 0x%.8x (va: 0x%.8x wanted %d got %d)" % (self.getProgramCounter(),addr, size, len(bytes)))
 
-<<<<<<< HEAD
-        fmttbl = (e_bits.le_fmt_chars, e_bits.be_fmt_chars)[self.getEndian()]
-        return struct.unpack(fmttbl[size], bytes)[0]
-=======
         return e_bits.parsebytes(bytes, 0, size, False, self.getEndian())
->>>>>>> 5b8b4e96
 
     def readMemoryPtr(self, va):
         '''
