--- conflicted
+++ resolved
@@ -12,6 +12,19 @@
 memory access API used by all vtoys trace/emulators/workspaces.
 """
 
+# Memory Map Permission Flags
+# TODO: move these into envi.const
+MM_NONE = 0x0
+MM_READ = 0x4
+MM_WRITE = 0x2
+MM_EXEC = 0x1
+MM_SHARED = 0x08
+
+MM_READ_WRITE = MM_READ | MM_WRITE
+MM_READ_EXEC = MM_READ | MM_EXEC
+MM_RWX = MM_READ | MM_WRITE | MM_EXEC
+
+pnames = ['No Access', 'Execute', 'Write', None, 'Read']
 
 logger = logging.getLogger(__name__)
 
@@ -488,7 +501,6 @@
 
         raise e_exc.MapNotFoundException(mapva)
 
-<<<<<<< HEAD
     def collapseMaps(self, strict=True):
         '''
         Sort through all memory maps and collapse any which abutt.
@@ -511,8 +523,6 @@
             cmva, cmsz, cmperms, cmfname = cmmap
             self.addMemoryMap(cmva, cmperms, cmfname, cbytez)
 
-=======
->>>>>>> 9b5fc939
     def getMemorySnap(self):
         '''
         Take a memory snapshot which may be restored later.
