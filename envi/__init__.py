'''
The Envi framework allows architecture abstraction through the use of the
ArchitectureModule, Opcode, Operand, and Emulator objects.
'''
import os
import sys
import copy
import types
import struct
import logging
import platform
import contextlib
import importlib.util as imputil

from envi.exc import *

logger = logging.getLogger(__name__)

# TODO: move into const.py
# Parsed Opcode Formats
ARCH_DEFAULT     = 0 << 16   # arch 0 is whatever the mem object has as default
ARCH_I386        = 1 << 16
ARCH_AMD64       = 2 << 16
ARCH_ARMV7       = 3 << 16
ARCH_THUMB16     = 4 << 16
ARCH_THUMB       = 5 << 16
ARCH_MSP430      = 6 << 16
ARCH_H8          = 7 << 16
ARCH_A64         = 8 << 16
ARCH_RISCV32     = 9 << 16
ARCH_RISCV64     = 10 << 16
ARCH_PPC_E32     = 11 << 16
ARCH_PPC_E64     = 12 << 16
ARCH_PPC_S32     = 13 << 16
ARCH_PPC_S64     = 14 << 16
ARCH_PPCVLE      = 15 << 16
ARCH_PPC_D       = 16 << 16
ARCH_MCS51       = 17 << 16
ARCH_RXV2        = 18 << 16
ARCH_SPARC       = 19 << 16
ARCH_SPARC64     = 20 << 16
ARCH_MIPS32      = 21 << 16
ARCH_MIPS64      = 22 << 16

ARCH_MASK        = 0xffff0000   # Masked into IF_FOO and BR_FOO values

arch_defs = {
    ARCH_I386:      {
        'name':     'i386',
        'aliases':  ('i486', 'i586', 'i686', 'x86'),
        'modpath':  ('envi', 'archs', 'i386', ),
        'clsname':  'i386Module',
        },
    
    ARCH_AMD64:     {
        'name':     'amd64',
        'aliases':  ('x86_64',),
        'modpath':  ('envi', 'archs', 'amd64'),
        'clsname':  'Amd64Module',
        },
    
    ARCH_ARMV7:     {
        'name':     'arm',
        'aliases':  ('armv6l', 'armv7l', 'a32'),
        'modpath':  ('envi', 'archs', 'arm'),
        'clsname':  'ArmModule',
        },
    
    ARCH_THUMB16:   {
        'name':     'thumb16',
        'modpath':  ('envi', 'archs', 'thumb16'),
        'clsname':  'Thumb16Module',
        },
    
    ARCH_THUMB:     {
        'name':     'thumb',
        'aliases':  ('t32', 'thumb2'),
        'modpath':  ('envi', 'archs', 'thumb16'),
        'clsname':  'ThumbModule',
        },
    
    ARCH_A64:       {
        'name':     'a64',
        'aliases':  ('aarch64',),
        'modpath':  ('envi', 'archs', 'a64'),
        'clsname':  'A64Module',
        'disabled': True,
        },
    
    ARCH_MSP430:    {
        'name':     'msp430',
        'modpath':  ('envi', 'archs', 'msp430'),
        'clsname':  'Msp430Module',
        },
    
    ARCH_H8:        {
        'name':     'h8',
        'modpath':  ('envi', 'archs', 'h8'),
        'clsname':  'H8Module',
        },
    
    ARCH_MCS51:     {
        'name':     'mcs51',
        'aliases':  ('8051', '80x51'),
        'modpath':  ('envi', 'archs', 'mcs51'),
        'clsname':  'Mcs51Module',
        'disabled': True,
        },
    
    ARCH_RISCV32:   {
        'name':     'rv32',
        'aliases':  ('riscv', 'risc-v',),
        'modpath':  ('envi', 'archs', 'rv32'),
        'clsname':  'Rv32Module',
        'disabled': True,
        },
    
    ARCH_RISCV64:   {
        'name':     'rv64',
        'modpath':  ('envi', 'archs', 'rv64'),
        'clsname':  'Rv64Module',
        'disabled': True,
        },
    
    ARCH_PPC_E32:   {
        'name':     'ppc32-embedded',
        'aliases':  ('ppc32',),
        'modpath':  ('envi', 'archs', 'ppc'),
        'clsname':  'Ppc32EmbeddedModule',
        'disabled': True,
        },
    
    ARCH_PPC_E64:   {
        'name':     'ppc-embedded',
        'aliases':  ('ppc64-embedded','ppc-spe'),
        'modpath':  ('envi', 'archs', 'ppc'),
        'clsname':  'Ppc64EmbeddedModule',
        'disabled': True,
        },
    
    ARCH_PPC_S32:   {
        'name':     'ppc32-server',
        'modpath':  ('envi', 'archs', 'ppc32-server', 'Module'),
        'modpath':  ('envi', 'archs', 'ppc'),
        'clsname':  'Ppc32ServerModule',
        'disabled': True,
        },
    
    ARCH_PPC_S64:   {
        'name':     'ppc-server',
        'aliases':  ('ppc64-server','altivec', 'ppc-altivec'),
        'modpath':  ('envi', 'archs', 'ppc'),
        'clsname':  'Ppc64ServerModule',
        'disabled': True,
        },
    
    ARCH_PPCVLE:    {
        'name':     'ppc-vle',
        'aliases':  ('vle','ppc32-vle', 'ppcvle'),
        'modpath':  ('envi', 'archs', 'ppc'),
        'clsname':  'PpcVleModule',
        'disabled': True,
        },
    
    ARCH_PPC_D:     {
        'name':     'ppc-desktop',
        'modpath':  ('envi', 'archs', 'ppc'),
        'clsname':  'PpcDesktopModule',
        'disabled': True,
        },
    
    ARCH_RXV2:      {
        'name':     'rxv2',
        'aliases':  ('rxv1', 'rx'),
        'modpath':  ('envi', 'archs', 'rxv2'),
        'clsname':  'RxModule',
        'disabled': True,
        },
    
    ARCH_SPARC:     {
        'name':     'sparc',
        'modpath':  ('envi', 'archs', 'sparc'),
        'clsname':  'SparcModule',
        'disabled': True,
        },
    
    ARCH_SPARC64:   {
        'name':     'sparc64',
        'modpath':  ('envi', 'archs', 'sparc64'),
        'clsname':  'Sparc64Module',
        'disabled': True,
        },
    
    ARCH_MIPS32:    {
        'name':     'mips32',
        'aliases':  ('mips',),
        'modpath':  ('envi', 'archs', 'mips32'),
        'clsname':  'Mips32Module',
        'disabled': True,
        },
    
    ARCH_MIPS64:    {
        'name':     'mips64',
        'modpath':  ('envi', 'archs', 'mips64'),
        'clsname':  'Mips64Module',
        'disabled': True,
        },
}


# dynamically build lookup dictionaries
arch_by_name = {}
arch_by_name_and_aliases = {}

for arch, adict in arch_defs.items():
    arch_by_name[adict['name']] = arch
    arch_by_name_and_aliases[adict['name']] = arch

    for alias in adict.get('aliases', []):
        arch_by_name_and_aliases[alias] = arch


# Instruction flags (The first 8 bits are reserved for arch independant use)
IF_NOFALL = 0x01  # Set if this instruction does *not* fall through
IF_PRIV   = 0x02  # Set if this is a "privileged mode" instruction
IF_CALL   = 0x04  # Set if this instruction branches to a procedure
IF_BRANCH = 0x08  # Set if this instruction branches
IF_RET    = 0x10  # Set if this instruction terminates a procedure
IF_COND   = 0x20  # Set if this instruction is conditional
IF_REPEAT = 0x40  # set if this instruction repeats (including 0 times)

IF_BRANCH_COND = IF_COND | IF_BRANCH

# Branch flags (flags returned by the getBranches() method on an opcode)
BR_PROC  = 1<<0  # The branch target is a procedure (call <foo>)
BR_COND  = 1<<1  # The branch target is conditional (jz <foo>)
BR_DEREF = 1<<2  # the branch target is *dereferenced* into PC (call [0x41414141])
BR_TABLE = 1<<3  # The branch target is the base of a pointer array of jmp/call slots
BR_FALL  = 1<<4  # The branch is a "fall through" to the next instruction
BR_ARCH  = 1<<5  # The branch *switches opcode formats*. ( ARCH_FOO in high bits )

from envi.const import *
import envi.bits as e_bits
import envi.memory as e_mem
import envi.registers as e_reg
import envi.memcanvas as e_canvas

class ArchitectureModule:
    """
    An architecture module implementes methods to deal
    with the creation of envi objects for the specified
    architecture.
    """
    _default_call = None
    _plat_def_calls = {}
    def __init__(self, archname, maxinst=32, endian=ENDIAN_LSB):
        self._arch_id = getArchByName(archname)
        self._arch_name = archname
        self._arch_maxinst = maxinst
        self._arch_badopbytes = [b'\x00\x00\x00\x00\x00', b'\xff\xff\xff\xff\xff']
        self.setEndian(endian)
        self.badops = []

        self.initRegGroups()


    def initRegGroups(self):
        '''
        Initializes the _regGrps dictionary with all the different register 
        subsets are pertinent to a given architecture.

        This defaults to include an "all" register group, generated by the
        register context object.

        Architectures should also implement at least "general" for the most
        commonly used registers.
        '''
        self._regGrps = {}
        regctx = self.archGetRegCtx()
        allr = [rname for rname in regctx.getRegisterNames()]
        self._regGrps['all'] = allr

    def getArchId(self):
        '''
        Return the envi ARCH_FOO value for this arch.
        '''
        return self._arch_id

    def getArchName(self):
        '''
        Get the "humon" readable name for the arch implemented
        in this module.
        '''
        return self._arch_name

    def getEndian(self):
        '''
        Every architecture stores numbers either Most-Significant-Byte-first (MSB)
        or Least-Significant-Byte-first (LSB).  Most modern architectures are
        LSB, however many legacy systems still use MSB architectures.
        '''
        return self._endian

    def setEndian(self, endian):
        '''
        Set the architecture endianness.  Subclasses should make sure this is handled
        correctly in any Disasm object(s)
        '''
        self._endian = endian

    def archGetBreakInstr(self):
        """
        Return a python string of the byte sequence which corresponds to
        a breakpoint (if present) for this architecture.
        """
        raise ArchNotImplemented("archGetBreakInstr")

    def archGetNopInstr(self):
        """
        Return a python string of the byte sequence that corresponds to
        a no-op (if present) for this architecture.

        Return None if not present for this architecture.
        """
        raise ArchNotImplemented("archGetNopInstr")

    def archGetRegCtx(self):
        """
        Return an initialized register context object for the architecture.
        """
        raise ArchNotImplemented("archGetRegCtx")

    def archParseOpcode(self, bytez, offset=0, va=0, extra=None):
        '''
        Parse an architecture specific Opcode object from the given bytes.

        offset  - Offset into bytes to begin opcode parsing
        va      - Virtual address of the instruction ( for rel calcs )
        extra   - An optional dictionary of information to pass down to an
                  archmod to provide additional context.

        Example:
            a.archParseOpcode(b'\xeb\xfe', va=0x41414141, extra={'platform': 'windows'})
        '''
        raise ArchNotImplemented('archParseOpcode')

    def archGetRegisterGroups(self):
        '''
        Returns a dictionary of tuples of registers for different register groups.
        If not implemented for an architecture, returns a single group with
        all non-meta registers.

        Example:
            { 'all': ['eax', 'ebx', ...], ...}
        '''
        return copy.deepcopy(self._regGrps)

    def archGetRegisterGroup(self, name):
        '''
        Returns a tuple of registers for a named register group.  Returns
        None if requested name does not exist
        '''
        return copy.deepcopy(self._regGrps.get(name))

    def archModifyFuncAddr(self, va, info):
        '''
        Can modify the VA and context based on architecture-specific info.
        Default: return the same va, info

        This hook allows an architecture to correct VA and Architecture, such
        as is necessary for ARM/Thumb.

        "info" should be a dictionary with the {'arch': ARCH_FOO}

        eg.  for ARM, the ARM disassembler would hand in
            {'arch': ARCH_ARMV7}

        and if va is odd, that architecture's implementation would return
            (va & -2), {'arch': ARCH_THUMB}
        '''
        return va, info

    def archModifyXrefAddr(self, tova, reftype, rflags):
        '''
        Returns a potentially modified set of (tova, reftype, rflags).
        Default: return the same tova, reftype, rflags

        This hook allows an architecture to modify an Xref before it's set,
        which can be helpful for ARM/Thumb.
        '''
        return tova, reftype, rflags

    def archGetBadOps(self, byteslist=None):
        '''
        Returns a list of opcodes which are indicators of wrong disassembly.
        byteslist is None to use the architecture default, or can be a custom list.
        '''
        if byteslist is None:
            # if we've already done this exercize...
            if len(self.badops):
                return self.badops

            # otherwise, let's start with the architecture's badops list
            byteslist = self._arch_badopbytes

        self.badops = []
        for badbytes in byteslist:
            try:
                self.badops.append(self.archParseOpcode(badbytes))
            except:
                pass

        return self.badops

    def getEmulator(self):
        """
        Return a default instance of an emulator for the given arch.
        """
        raise ArchNotImplemented("getEmulator")

    def getPointerSize(self):
        """
        Get the size of a pointer in memory on this architecture.
        """
        raise ArchNotImplemented("getPointerSize")

    def pointerString(self, va):
        """
        Return a string representation for a pointer on this arch
        """
        raise ArchNotImplemented("pointerString")

    def getArchDefaultCall(self):
        return self._default_call

    def getPlatDefaultCall(self, platform):
        defcall = self._plat_def_calls.get(platform)
        return defcall

    def archGetPointerAlignment(self):
        return 1

def stealArchMethods(obj, archname):
    '''
    Used by objects which are expected to inherit from an
    architecture module but don't know which one until runtime!
    '''
    arch = getArchModule(archname)
    for name in dir(arch):
        o = getattr(arch, name, None)
        if type(o) == types.MethodType:
            setattr(obj, name, o)

class Operand:

    """
    Thses are the expected methods needed by any implemented operand object
    attached to an envi Opcode.  This does *not* have a constructor of it's
    pwn on purpose to cut down on memory use and constructor CPU cost.
    """

    def getOperValue(self, op, emu=None):
        """
        Get the current value for the operand.  If needed, use
        the given emulator/workspace/trace to resolve things like
        memory and registers.

        NOTE: This API may be passed a None emu and should return what it can
              (or None if it can't be resolved)
        """
        raise NotImplementedError("%s needs to implement getOperValue!" % self.__class__.__name__)

    def setOperValue(self, op, emu, val):
        """
        Set the current value for the operand.  If needed, use
        the given emulator/workspace/trace to assign things like
        memory and registers.
        """
        logger.warning("%s needs to implement setOperAddr!" % self.__class__.__name__)

    def isDeref(self):
        """
        If the given operand will dereference memory, this method must return True.
        """
        return False

    def isImmed(self):
        '''
        If the given operand represents an immediate value, this must return True.
        '''
        return False

    def isReg(self):
        '''
        If the given operand represents a register value, this must return True.
        '''
        return False

    def isDiscrete(self):
        '''
        If the given operand can be completly resolved without an emulator, return True.
        '''
        return False

    def getOperAddr(self, op, emu=None):
        """
        If the operand is a "dereference" operand, this method should use the
        specified op/emu to resolve the address of the dereference.

        NOTE: This API may be passed a None emu and should return what it can
              (or None if it can't be resolved)
        """
        logger.warning("%s needs to implement getOperAddr!" % self.__class__.__name__)

    def repr(self, op):
        """
        Used by the Opcode class to get a humon readable string for this operand.
        """
        return "unknown"

    def render(self, mcanv, op, idx):
        """
        Used by the opcode class when rendering to a memory canvas.
        """
        mcanv.addText(self.repr(op))

    def __ne__(self, op):
        return not op == self

    def __eq__(self, oper):
        if not isinstance(oper, self.__class__):
            return False
        #FIXME each one will need this...
        return True

class DerefOper(Operand):

    def isDeref(self):
        return True

class ImmedOper(Operand):

    def isImmed(self):
        return True

    def isDiscrete(self):
        return True

class RegisterOper(Operand):

    def isReg(self):
        return True

class Opcode:
    """
    A universal representation for an opcode
    """
    prefix_names = [] # flag->humon tuples

    def __init__(self, va, opcode, mnem, prefixes, size, operands, iflags=0):
        """
        constructor for the basic Envi Opcode object.  Arguments as follows:

        opcode   - An architecture specific numerical value for the opcode
        mnem     - A humon readable mnemonic for the opcode
        prefixes - a bitmask of architecture specific instruction prefixes
        size     - The size of the opcode in bytes
        operands - A list of Operand objects for this opcode
        iflags   - A list of Envi (architecture independant) instruction flags (see IF_FOO)
        va       - The virtual address the instruction lives at (used for PC relative immediates etc...)

        NOTE: If you want to create an architecture spcific opcode, I'd *highly* recommend you
              just copy/paste in the following simple initial code rather than calling the parent
              constructor.  The extra
        """
        self.opcode = opcode
        self.mnem = mnem
        self.prefixes = prefixes
        self.size = size
        self.opers = operands
        self.repr = None
        self.iflags = iflags
        self.va = va

    def __ne__(self, op):
        return not op == self

    def __eq__(self, op):
        if not isinstance(op, Opcode):
            return False
        if self.opcode != op.opcode:
            return False
        if self.mnem != op.mnem:
            return False
        if self.size != op.size:
            return False
        if self.iflags != op.iflags:
            return False
        if len(self.opers) != len(op.opers):
            return False
        for i in range(len(self.opers)):
            if self.opers[i] != op.opers[i]:
                return False
        return True

    def __hash__(self):
        return int(hash(self.mnem) ^ (self.size << 4))

    def __repr__(self):
        """
        Over-ride this if you want to make arch specific repr.
        """
        pfx = self.getPrefixName()
        if pfx:
            pfx = '%s: ' % pfx
        return pfx + self.mnem + " " + ",".join([o.repr(self) for o in self.opers])

    def __len__(self):
        return int(self.size)

    # NOTE: From here down is mostly things that architecture specific opcode
    #       extensions should override.
    def isCall(self):
        return bool(self.iflags & IF_CALL)

    def isReturn(self):
        return bool(self.iflags & IF_RET)

    def getTargets(self, emu=None):
        """
        Determines the targets of call/branch instructions.  Fall throughs are
        not considered as targets. Deref branches are resolved.

        Returns ((bva, bflags),...)

        addr can be None in cases where the branch target cannot be computed.
        (for example, if BR_DEREF flag is set and cannot read the memory)
        Once resolved, the BR_DEREF flag is removed from branch flags.
        """
        remote_branches = []
        for bva, bflags in self.getBranches(emu=emu):
            if bflags & BR_FALL:
                continue

            if bva and (bflags & BR_DEREF):
                if emu is not None:
                    bva = emu.readMemoryFormat(bva, '<P')[0]
                    bflags &= (~BR_DEREF)
                else:
                    bva = None

            remote_branches.append((bva, bflags))

        return remote_branches

    def getBranches(self, emu=None):
        """
        Return a list of tuples.  Each tuple contains the target VA of the
        branch, and a possible set of flags showing what type of branch it is.

        See the BR_FOO types for all the supported envi branch flags....
        Example: for bva,bflags in op.getBranches():
        """
        return ()

    def genRefOpers(self, emu=None):
        '''
        Operand generator, yielding an (oper-index, operand) tuple from this
        Opcode... but only for operands which make sense for XREF analysis.
        Override when architecture makes use of odd operands like the program
        counter, which returns a real value even without an emulator.
        '''
        for oidx, o in enumerate(self.opers):
            yield (oidx, o)

    def render(self, mcanv):
        """
        Render this opcode to the memory canvas passed in.  This is used for both
        simple printing AND more complex representations.
        """
        mcanv.addText(repr(self))

    def getPrefixName(self):
        """
        Get the name of the prefixes associated with the specified
        architecture specific prefix bitmask.
        """
        ret = []
        for byte, name in self.prefix_names:
            if self.prefixes & byte:
                ret.append(name)
        return " ".join(ret)

    def getOperValue(self, idx, emu=None):
        oper = self.opers[idx]
        return oper.getOperValue(self, emu=emu)

    def getOperands(self):
        return self.opers

class Emulator(e_reg.RegisterContext, e_mem.MemoryObject):
    """
    The Emulator class is mostly "Abstract" in the java
    Interface sense.  The emulator should be able to
    be extended for the architecutures which are included
    in the envi framework.  You *must* mix in
    an instance of your architecture abstraction module.

    (NOTE: Most users will just use an arch mod and call getEmulator())

    The intention is for "light weight" emulation to be
    implemented mostly for user-space emulation of
    protected mode execution.
    """
    def __init__(self, archmod=None):

        self.metadata = {}
        e_mem.MemoryObject.__init__(self, arch=archmod._arch_id)
        e_reg.RegisterContext.__init__(self)

        self._emu_segments = [(0, 0xffffffff)]
        self._emu_call_convs = {}
        self._emu_opts = {}
        self._emu_optdocs = {}

        # Automagically setup an instruction mnemonic handler dict
        # by finding all methods starting with i_ and assume they
        # implement an instruction by mnemonic
        self.op_methods = {}
        for name in dir(self):
            if name.startswith("i_"):
                self.op_methods[name[2:]] = getattr(self, name)

    def initEmuOpt(self, opt, defval, doc):
        '''
        Initialize an emulator option used by the emulator type.
        Arch specific options should begin with <arch>: and platform
        options should begin with <platform>:
        '''
        self._emu_opts[opt] = defval
        self._emu_optdocs[opt] = doc

    def setEmuOpt(self, opt, val):
        '''
        Set a (previously initialized) emulator option.
        '''
        if opt not in self._emu_opts:
            raise Exception('Unknown Emu Opt: %s' % opt)
        self._emu_opts[opt] = val

    def getEmuOpt(self, opt):
        '''
        Retrieve the current value of an emulator option.
        ( emu impls may directly access _emu_opts for speed )
        '''
        if opt not in self._emu_opts:
            raise Exception('Unknown Emu Opt: %s' % opt)
        return self._emu_opts.get(opt)

    def setEndian(self, endian):
        '''
        Sets Endianness for the Emulator.
        '''
        for arch in self.imem_archs:
            # imem_archs may be sparse, with gaps of None
            if not arch:
                continue
            arch.setEndian(endian)

    def getEndian(self):
        '''
        Returns the current Endianness for the emulator
        '''
        return self.imem_archs[0].getEndian()

    def getMeta(self, name, default=None):
        return self.metadata.get(name, default)

    def setMeta(self, name, value):
        """
        Set a meta key,value pair for this workspace.
        """
        self.metadata[name] = value

    def getArchModule(self):
        raise Exception('Emulators *must* implement getArchModule()!')

    def getEmuSnap(self):
        """
        Return the data needed to "snapshot" this emulator.  For most
        archs, this method will be enough (it takes the memory object,
        and register values with it)
        """
        regs = self.getRegisterSnap()
        mem = self.getMemorySnap()
        return regs,mem

    def setEmuSnap(self, snap):
        regs,mem = snap
        self.setRegisterSnap(regs)
        self.setMemorySnap(mem)

    @contextlib.contextmanager
    def snap(self):
        '''
        Utility function to try something with an emulator, and then revert it.
        If we fail to get a valid snap, we raise a base EmuException. Otherwise,
        we yield out the snap we received.

        On close, we try to rollback the emulator using the snap.
        '''
        try:
            snap = self.getEmuSnap()
        except Exception as e:
            raise EmuException(self, str(e)) from None

        try:
            yield snap
        finally:
            self.setEmuSnap(snap)

    def executeOpcode(self, opobj):
        """
        This is the core method for an emulator to do any running of instructions and
        setting of the program counter should an instruction require that.
        """
        raise ArchNotImplemented()

    def run(self, stepcount=None):
        """
        Run the emulator until "something" happens.
        (breakpoint, segv, syscall, etc...)

        Set stepcount in order to run that many instructions before pausing emulation
        """
        if stepcount is not None:
            for i in range(stepcount):
                self.stepi()
        else:
            while True:
                self.stepi()

    def stepi(self):
        pc = self.getProgramCounter()
        op = self.parseOpcode(pc)
        self.executeOpcode(op)

    def getSegmentInfo(self, op):
        idx = self.getSegmentIndex(op)
        return self._emu_segments[idx]

    def getSegmentIndex(self, op):
        """
        The *default* segmentation is none (most arch's will over-ride).
        This method may be implemented to return a segment index based on either
        emulator state or properties of the particular instruction in question.
        """
        return 0

    def setSegmentInfo(self, idx, base, size):
        '''
        Set a base and size for a given segment index.
        '''
        if len(self._emu_segments) - idx == 0:
            self._emu_segments.append( (base, size) )
            return

        self._emu_segments[idx] = (base,size)

    def getOperValue(self, op, idx):
        """
        Return the value for the operand at index idx for
        the given opcode reading memory and register states if necessary.

        In partially-defined emulation, this may return None
        """
        oper = op.opers[idx]
        return oper.getOperValue(op, self)

    def getOperAddr(self, op, idx):
        """
        Return the address that an operand which deref's memory
        would read from on getOperValue().
        """
        oper = op.opers[idx]
        return oper.getOperAddr(op, self)

    def setOperValue(self, op, idx, value):
        """
        Set the value of the target operand at index idx from
        opcode op.
        (obviously OM_IMMEDIATE *cannot* be set)
        """
        oper = op.opers[idx]
        return oper.setOperValue(op, self, value)

    def getCallArgs(self, count, cc):
        """
        Emulator implementors can implement this method to allow
        analysis modules a platform/architecture independant way
        to get stack/reg/whatever args.

        Usage: getCallArgs(3, "stdcall") -> (0, 32, 0xf00)
        """
        c = self._emu_call_convs.get(cc, None)
        if c is None:
            raise UnknownCallingConvention(cc)

        return c.getCallArgs(self, count)

    def execCallReturn(self, value, cc, argc=0):
        """
        Emulator implementors can implement this method to allow
        analysis modules a platform/architecture independant way
        to set a function return value. (this should also take
        care of any argument cleanup or other return time tasks
        for the calling convention)
        """
        c = self._emu_call_convs.get(cc, None)
        if c is None:
            raise UnknownCallingConvention(cc)

        return c.execCallReturn(self, value, argc)

    def addCallingConvention(self, name, obj):
        self._emu_call_convs[name] = obj

    def hasCallingConvention(self, name):
        if self._emu_call_convs.get(name) is not None:
            return True
        return False

    def getCallingConvention(self, name):
        return self._emu_call_convs.get(name)

    def getCallingConventions(self):
        return list(self._emu_call_convs.items())

    def readMemValue(self, addr, size):
        """
        Returns the value of the bytes at the "addr" address, given the size (currently, power of 2 only)
        """
        bytes = self.readMemory(addr, size)
        if bytes is None:
            return None
        if len(bytes) != size:
            raise Exception("Read Gave Wrong Length At 0x%.8x (va: 0x%.8x wanted %d got %d)" % (self.getProgramCounter(),addr, size, len(bytes)))

        return e_bits.parsebytes(bytes, 0, size, False, self.getEndian())

    def writeMemValue(self, addr, value, size):
        #FIXME change this (and all uses of it) to passing in format...
        #FIXME: Remove byte check and possibly half-word check.  (possibly all but word?)
        mask = e_bits.u_maxes[size]
        bytes = e_bits.buildbytes(value & mask, size, self.getEndian())

        self.writeMemory(addr, bytes)

    def readMemSignedValue(self, addr, size):
        #FIXME: Remove byte check and possibly half-word check.  (possibly all but word?)
        #FIXME: Handle endianness
        bytes = self.readMemory(addr, size)
        if bytes is None:
            return None
        fmttbl = e_bits.fmt_schars[self.getEndian()]
        return struct.unpack(fmttbl[size], bytes)[0]

    def integerSubtraction(self, op, sidx=0, midx=1):
        """
        Do the core of integer subtraction but only *return* the
        resulting value rather than assigning it.
        (allows cmp and sub to use the same code)
        """
        # Src op gets sign extended to dst
        ssize = op.opers[sidx].tsize
        msize = op.opers[midx].tsize
        subtra = self.getOperValue(op, sidx)
        minuend = self.getOperValue(op, midx)

        if subtra is None or minuend is None:
            self.undefFlags()
            return None

        return self.intSubBase(subtra, minuend, ssize, msize)

    def intSubBase(self, subtrahend, minuend, ssize, msize):
        '''
        Base for integer subtraction.
        Segmented such that order of operands can easily be overridden by
        subclasses.  Does not set flags (arch-specific), and doesn't set
        the dest operand.  That's up to the instruction implementation.

        So we can either do a BUNCH of crazyness with xor and shifting to
        get the necessary flags here, *or* we can just do both a signed and
        unsigned sub and use the results.

        Math vocab refresher: Subtrahend - Minuend = Difference
        '''
        usubtra = e_bits.unsigned(subtrahend, ssize)
        uminuend = e_bits.unsigned(minuend, msize)

        ssubtra = e_bits.signed(subtrahend, ssize)
        sminuend = e_bits.signed(minuend, msize)

        ures = usubtra - uminuend
        sres = ssubtra - sminuend

        return (ssize, msize, sres, ures, ssubtra, usubtra)

    def integerAddition(self, op):
        """
        Do the core of integer addition but only *return* the
        resulting value rather than assigning it.

        Architectures shouldn't have to override this as operand order 
        doesn't matter
        """
        src = self.getOperValue(op, 0)
        dst = self.getOperValue(op, 1)

        #FIXME PDE and flags
        if src is None:
            self.undefFlags()
            self.setOperValue(op, 1, None)
            return

        ssize = op.opers[0].tsize
        dsize = op.opers[1].tsize

        udst = e_bits.unsigned(dst, dsize)
        sdst = e_bits.signed(dst, dsize)

        usrc = e_bits.unsigned(src, dsize)
        ssrc = e_bits.signed(src, dsize)

        ures = usrc + udst
        sres = ssrc + sdst

        return (ssize, dsize, sres, ures, sdst, udst)

    def logicalAnd(self, op):
        src1 = self.getOperValue(op, 0)
        src2 = self.getOperValue(op, 1)

        # PDE
        if src1 is None or src2 is None:
            self.undefFlags()
            self.setOperValue(op, 1, None)
            return

        res = src1 & src2

        return res


class CallingConvention(object):
    '''
    Base class for all calling conventions. You must define class locals that
    define the fields below.

    All offsets defined in the constructor are relative to the stack counter at
    function entrypoint.

    Provides primitives that support the following situations:
    1. You are breakpointed at first instruction inside a function, have not
       executed that instruction, and want to modify the arguments, the return
       address, or the return value.  To modify the arguments or the return
       address, use 'setCallArgsRet'.  To modify the return value and then
       return, use 'execCallReturn'.
    2. You are breakpointed on the call to a function, have not executed the
       call instruction, and want to modify the arguments.  To modify the
       arguments use 'setPreCallArgs'.  You cannot change the return address
       from this location because once you step through the call, the processor
       will overwrite whatever you wrote at that location.
    3. You want to call a arbitrary function and return to the same location
       you are currently breakpointed at or another arbitrary location.  To
       call an arbitrary function, use 'executeCall'.

    Details:
        pad - # of bytes on stack to allocate between RET and First Stack Arg

        align - stack alignment.  as this is >= pointer size, this is used as
                the amount of space to leave for RET and Args

        delta - stack delta to apply before arguments

        flags - flags for this convention, namely Caller or Callee Cleanup

        arg_def - list of tuples indicating what each arg is.
            (CC_REG, REG_which)     - this Arg is a register, specifically
                                        REG_which
            (CC_STACK_INF, #)       - indicates the start of STACK-based Args
                                        Currently the number is ignored

        retaddr_def  - where does the function get a return address from?
            (CC_STACK, #) - on the stack, at offset 0
            (CC_REG, REG_which) - in register "REG_which", eg. REG_LR

        retval_def  - where does the function return value go?
            (CC_STACK, #) - on the stack, at offset 0
            (CC_REG, REG_which) - in register "REG_which", eg. REG_EAX

        CC_REG      - Ret, Retval or Arg use a particular register
        CC_STACK    - Ret, Retval or Arg use stack memory at offset #
        CC_STACK_INF- the rest of Args use stack memory starting at #

    '''
    pad = 0
    align = 4
    delta = 0       # FIXME: possible duplicate use with pad
    flags = 0
    arg_def = []
    retval_def = (CC_STACK, 0)
    retaddr_def = (CC_STACK, 0)

    # Examples...
    #flags = CC_CALLEE_CLEANUP
    #arg_def = [(CC_STACK_INF, 4),]
    #retaddr_def = (CC_STACK, 0)
    #retval_def = (CC_REG, REG_EAX)

    def getNumStackArgs(self, emu, argc):
        '''
        Returns the number of stack arguments.
        '''
        rargs = [ v for (t, v) in self.arg_def if t == CC_REG ]
        return max(argc - len(rargs), 0)

    def getStackArgOffset(self, emu, argc):
        '''
        Returns the number of bytes from RET to the first Stack Arg
        '''
        return self.pad + self.align

    def getPreCallArgs(self, emu, argc):
        '''
        Returns a list of the arguments passed to the function.

        Expects to be called at call/jmp to function entrypoint.
        '''
        args = []
        sp = emu.getStackCounter()
        sp += self.pad
        for arg_type, arg_val in self.arg_def:
            if argc <= 0:
                break

            if arg_type == CC_REG:
                args.append(emu.getRegister(arg_val))
                argc -= 1
            elif arg_type == CC_STACK:
                args.append(emu.readMemoryFormat(sp, '<P')[0])
                argc -= 1
                sp += self.align
            elif arg_type == CC_STACK_INF:
                values = emu.readMemoryFormat(sp, '<%dP' % argc)
                args.extend(values)
                argc -= len(values)
                if argc != 0:
                    raise Exception('wrong num of args from readMemoryFormat')
            else:
                raise Exception('unknown argument type')

        return args

    def getCallArgs(self, emu, argc):
        '''
        Returns a list of the arguments passed to the function.

        Expects to be called at the function entrypoint.
        '''
        sp = emu.getStackCounter()
        emu.setStackCounter(sp + self.align)
        args = self.getPreCallArgs(emu, argc)
        emu.setStackCounter(sp)
        return args

    def setPreCallArgs(self, emu, args):
        '''
        Writes arguments to appropriate locations.  No allocation is performed.

        Expects to be called at call/jmp to function entrypoint.
        '''
        cur_arg = 0
        argc = len(args)
        sp = emu.getStackCounter()
        sp += self.pad
        for arg_type, arg_val in self.arg_def:
            if argc <= 0:
                break

            if arg_type == CC_REG:
                emu.setRegister(arg_val, args[cur_arg])
                argc -= 1
                cur_arg += 1
            elif arg_type == CC_STACK:
                args += emu.writeMemoryFormat(sp, '<P', args[cur_arg])
                argc -= 1
                cur_arg += 1
                sp += self.align
            elif arg_type == CC_STACK_INF:
                arg_val -= self.align
                emu.writeMemoryFormat(sp, '<%dP' % argc, *args[cur_arg:])
                argc -= len(args[cur_arg:])
                if argc != 0:
                    raise Exception('wrong num of args from readMemoryFormat')
            else:
                raise Exception('unknown argument type')

    def setCallArgs(self, emu, args):
        '''
        Writes arguments to appropriate locations.  No allocation is performed.

        Expects to be called at the function entrypoint.
        '''
        emu.setStackCounter(emu.getStackCounter() + self.align)
        self.setPreCallArgs(emu, args)
        emu.setStackCounter(emu.getStackCounter() - self.align)

    def getReturnAddress(self, emu):
        '''
        Returns the return address.

        Expects to be called at the function entrypoint.
        '''
        rtype, rvalue = self.retaddr_def
        if rtype == CC_REG:
            ra = emu.getRegister(rvalue)
        elif rtype == CC_STACK:
            sp = emu.getStackCounter() + rvalue
            ra = emu.readMemoryFormat(sp, '<P')[0]
        else:
            raise Exception('unknown argument type')

        return ra

    def getReturnValue(self, emu):
        '''
        Returns the return value.

        Expects to be called after the function return.
        '''
        rtype, rvalue = self.retval_def
        if rtype == CC_REG:
            rv = emu.getRegister(rvalue)
        elif rtype == CC_STACK:
            sp = emu.getStackCounter() + rvalue
            rv = emu.readMemoryFormat(sp, '<P')[0]
        else:
            raise Exception('unknown argument type')

        return rv

    def setReturnAddress(self, emu, ra):
        '''
        Sets the return address.

        Expects to be called at the function entrypoint.
        '''
        rtype, rvalue = self.retaddr_def
        if rtype == CC_REG:
            emu.setRegister(rvalue, ra)
        elif rtype == CC_STACK:
            sp = emu.getStackCounter() + rvalue
            emu.writeMemoryFormat(sp, '<P', ra)
        else:
            raise Exception('unknown argument type')

    def setReturnValue(self, emu, rv):
        '''
        Sets the return value.
        '''
        rtype, rvalue = self.retval_def
        if rtype == CC_REG:
            emu.setRegister(rvalue, rv)
        elif rtype == CC_STACK:
            sp = emu.getStackCounter() + rvalue
            emu.writeMemoryFormat(sp, '<P', rv)
        else:
            raise Exception('unknown argument type')

    def allocateReturnAddress(self, emu):
        '''
        Allocates space on the stack for the return address.
        '''
        rtype, rvalue = self.retaddr_def
        if rtype != CC_STACK:
            return 0

        sp = emu.getStackCounter()
        sp -= self.align
        emu.setStackCounter(sp)
        return self.align

    def allocateArgSpace(self, emu, argc):
        '''
        Allocates space on the stack for arguments.
        '''
        num_stackargs = self.getNumStackArgs(emu, argc)
        sp = emu.getStackCounter()
        sp -= self.pad
        sp -= (self.align * num_stackargs)
        emu.setStackCounter(sp)

    def allocateCallSpace(self, emu, argc):
        '''
        Allocates space on the stack for arguments and the return address.
        '''
        self.allocateReturnAddress(emu)
        self.allocateArgSpace(emu, argc)

    def _dealloc(self, delta, argc):
        # Special method to allow symbolik cconv to hook...
        return delta + self.align * argc

    def deallocateCallSpace(self, emu, argc, precall=False):
        '''
        Removes space on the stack made for the arguments and the return
        address depending on the flags value of the calling convention.

        Returns the delta for the stack counter.

        Set precall=True if the calling convention has not allocated
        return address space ( ie, the "call" was not executed ).
        '''
        delta = self.delta

        rtype, rvalue = self.retaddr_def
        if rtype == CC_STACK and not precall:
            delta += self.align

        rtype, rvalue = self.retval_def
        if rtype == CC_STACK:
            delta += self.align

        if self.flags & CC_CALLEE_CLEANUP:
            for arg_type, arg_val in self.arg_def:
                if argc <= 0:
                    break
                if arg_type == CC_REG:
                    argc -= 1
                elif arg_type == CC_STACK:
                    delta += self.align
                    argc -= 1
                elif arg_type == CC_STACK_INF:
                    delta = self._dealloc(delta, argc)
                    argc = 0
                else:
                    raise Exception('unknown argument type')

        emu.setStackCounter(emu.getStackCounter() + delta)
        return delta

    def setCallArgsRet(self, emu, args=None, ra=None):
        '''
        Modifies the arguments and return address. No allocation is performed.

        If the return address is None, sets return address to instruction
        after the address currently set as the return address.

        Expects to be called at the function entrypoint.
        '''
        self.setCallArgs(emu, args)

        if ra is not None:
            self.setReturnAddress(emu, ra)

    def setupCall(self, emu, args=None, ra=None):
        '''
        Sets up a function with the given args and the specified return
        address.  Allocates space for the arguments and the return address,
        sets the args and return address.

        If the return address is None, sets return address to the current
        program counter.
        '''
        argv = []
        if args is not None:
            argv.extend(args)

        argc = len(argv)

        if ra is None:
            ra = emu.getProgramCounter()

        self.allocateCallSpace(emu, argc)
        self.setCallArgsRet(emu, args=argv, ra=ra)

    def executeCall(self, emu, va, args=None, ra=None):
        '''
        Calls setupCall and then directly sets the program counter to the
        specified address.
        '''
        self.setupCall(emu, args=args, ra=ra)
        emu.setProgramCounter(va)

    def execCallReturn(self, emu, value, argc):
        '''
        Forces a function to return the specified value.

        Reads the return address from the stack, deallocates the stack space
        allocated for the call, sets the return value, and sets the program
        counter to the previously read return address.

        Expects to be called at the function entrypoint.
        '''
        sp = emu.getStackCounter()
        ip = self.getReturnAddress(emu)
        self.deallocateCallSpace(emu, argc)

        self.setReturnValue(emu, value)
        emu.setProgramCounter(ip)

# NOTE: This mapping is needed because of inconsistancies
# in how different compilers and versions of python embed
# the machine setting.
arch_xlate_32 = {
    'i386':'i386',
    'i486':'i386',
    'i586':'i386',
    'i686':'i386',
    'x86':'i386',
    'i86pc':'i386', # Solaris
    '':'i386', # Stupid windows...
    'AMD64':'i386', # ActiveState python can say AMD64 in 32 bit install?
    # Arm!
    'armv6l':'armv6l',
    'armv7l':'armv7l',
}

arch_xlate_64 = {
    'x86_64':'amd64',
    'AMD64':'amd64',
    'amd64':'amd64',
    'i386':'amd64', # MAC ports builds are 64bit and say i386
    '':'amd64', # And again....
}

def getArchByName(archname):
    '''
    Get the architecture constant by the humon name.
    '''
    return arch_by_name_and_aliases.get(archname)

def getArchById(archid):
    '''
    Get the architecture name by the constant.
    '''
    return arch_defs.get(archid).get('name')

def getCurrentArch():
    """
    Return an envi normalized name for the current arch.
    """
    width = struct.calcsize("P")
    mach = platform.machine()   # 'i386','ppc', etc...

    if width == 4:
        ret = arch_xlate_32.get(mach)

    elif width == 8:
        ret = arch_xlate_64.get(mach)

    if ret is None:
        raise ArchNotImplemented(mach)

    return ret

def getRealArchName(name):
    """
    Returns the official Architecture Name given an architecture name (which could be an alias, 
    like x86_64 for amd64)
    """
    for arch, adict in arch_defs.items():
        rname = adict.get('name')
        if name == rname:
            return rname

        if name in adict.get('aliases', []):
            return rname

    return name

def getArchNames():
    """
    Return a subset (dict) of arch_by_name which only include enabled architectures.
    This is helpful for accessing and displaying available architectures, since we now
    allow definitions of architectures which may not be enabled or implemented.

    Returns:   dict of { archnum: archname } 
    """
    return {arch: name for (name, arch) in arch_by_name.items() if not arch_defs.get(arch).get('disabled')}
    

def getArchModule(name=None):
    """
    Return an Envi architecture module instance for the following
    architecture name.

    If name is None, uses the "current" architecture.
    """
    if name is None:
        name = getCurrentArch()

    rname = getRealArchName(name)
    archnum = arch_by_name.get(rname)

    if archnum not in arch_defs:
        raise ArchNotImplemented(name, "Architecture not defined")

    if arch_defs.get(archnum).get('disabled'):
        raise ArchNotImplemented(name, "Architecture Disabled")

    # retrieve path and class info.  envi/archs/<archname>/__init__.py with amodname()
    modpathtup = arch_defs[archnum]['modpath']
    amodname = arch_defs[archnum].get('clsname')

    # load the module (given the path and module name)
    try:
        module = loadModuleFromPathTup(rname, modpathtup)

    except ModuleLoadFailure as e:
        raise ArchNotImplemented(e.component, e.message)

<<<<<<< HEAD
    elif name in ('mcs51', '8051', 'i8051', '80x51'):
        import envi.archs.mcs51 as e_mcs51
        return e_mcs51.Mcs51Module()

    else:
        raise ArchNotImplemented(name)
=======
    # instantiate the ArchitectureModule
    cls = getattr(module, amodname)
    archmod = cls()
    
    return archmod

def loadModuleFromPathTup(modname, modpathtup):
    '''
    Load a Python module given a module path tuple

    Searches through the PYTHONPATH for a matching module
    '''
    modpath = os.path.join(*modpathtup)
    for pathbase in sys.path:
        tmppath = os.path.join(pathbase, modpath)
        if os.path.exists(tmppath):
            modpath = tmppath
            break
    
    return loadModuleFromAbsolutePath(modname, modpath)

def loadModuleFromAbsolutePathTup(modname, modpathtup):
    '''
    Load a Python module given an absolute module path tuple
    '''
    modpath = os.sep + os.path.join(*modpathtup)
    return loadModuleFromAbsolutePath(modname, modpath)

def loadModuleFromAbsolutePath(modname, modpath):
    '''
    Load a Python module given an absolute module path string
    '''
    # if we hand in the path to the directory, load the __init__.py
    if os.path.isdir(modpath):
        modpath = os.path.join(modpath, '__init__.py')

    if not os.path.exists(modpath):
        raise ModuleLoadFailure(modname, "Path does not exist: %r" % modpath)

    # get the module spec
    spec = imputil.spec_from_file_location(modname, modpath)
    if not spec:
        raise ModuleLoadFailure(modname, "Failed to load module")

    # create an unintialized module from the spec
    module = imputil.module_from_spec(spec)
    if not module:
        raise ModuleLoadFailure(modname, "Failed to create uninitialized module from the spec")

    # insert the module into sys.modules:
    sys.modules[modname] = module

    # initialize the module (actually "importing" it)
    spec.loader.exec_module(module)

    return module
>>>>>>> 91e8419a

def getArchModules(default=ARCH_DEFAULT):
    '''
    Retrieve a default array of arch modules ( where index 0 is
    also the "named" or "default" arch module.
    '''
<<<<<<< HEAD
    import envi.archs.h8 as e_h8
    import envi.archs.arm as e_arm
    import envi.archs.i386 as e_i386
    import envi.archs.amd64 as e_amd64
    import envi.archs.mcs51 as e_mcs51
    import envi.archs.thumb16 as e_thumb16
    import envi.archs.msp430 as e_msp430

    archs = [None]

    # These must be in ARCH_FOO order
    archs.append(e_i386.i386Module())
    archs.append(e_amd64.Amd64Module())
    archs.append(e_arm.ArmModule())
    archs.append(e_thumb16.Thumb16Module())
    archs.append(e_thumb16.ThumbModule())
    archs.append(e_msp430.Msp430Module())
    archs.append(e_h8.H8Module())
    archs.append(e_mcs51.Mcs51Module())

    # Set the default module ( or None )
    archs[ARCH_DEFAULT] = archs[default >> 16]
=======
    archs = []
    for arch, adict in arch_defs.items():
        name = adict.get('name')
        archidx = arch>>16
        try:
            archmod = getArchModule(name)

            # make sure the list can hold this arch -- THIS NEGATES THE NEED FOR `ARCH_MAX`
            archslen = len(archs)
            if archidx >= archslen:
                diff = 1 + archidx - archslen
                archs.extend([None for x in range(diff)])

            archs[archidx] = archmod
        except ArchNotImplemented:
            pass

        except Exception as e:
            logger.critical(e, exc_info=1)
>>>>>>> 91e8419a

    return archs<|MERGE_RESOLUTION|>--- conflicted
+++ resolved
@@ -104,7 +104,6 @@
         'aliases':  ('8051', '80x51'),
         'modpath':  ('envi', 'archs', 'mcs51'),
         'clsname':  'Mcs51Module',
-        'disabled': True,
         },
     
     ARCH_RISCV32:   {
@@ -1522,14 +1521,6 @@
     except ModuleLoadFailure as e:
         raise ArchNotImplemented(e.component, e.message)
 
-<<<<<<< HEAD
-    elif name in ('mcs51', '8051', 'i8051', '80x51'):
-        import envi.archs.mcs51 as e_mcs51
-        return e_mcs51.Mcs51Module()
-
-    else:
-        raise ArchNotImplemented(name)
-=======
     # instantiate the ArchitectureModule
     cls = getattr(module, amodname)
     archmod = cls()
@@ -1586,37 +1577,12 @@
     spec.loader.exec_module(module)
 
     return module
->>>>>>> 91e8419a
 
 def getArchModules(default=ARCH_DEFAULT):
     '''
     Retrieve a default array of arch modules ( where index 0 is
     also the "named" or "default" arch module.
     '''
-<<<<<<< HEAD
-    import envi.archs.h8 as e_h8
-    import envi.archs.arm as e_arm
-    import envi.archs.i386 as e_i386
-    import envi.archs.amd64 as e_amd64
-    import envi.archs.mcs51 as e_mcs51
-    import envi.archs.thumb16 as e_thumb16
-    import envi.archs.msp430 as e_msp430
-
-    archs = [None]
-
-    # These must be in ARCH_FOO order
-    archs.append(e_i386.i386Module())
-    archs.append(e_amd64.Amd64Module())
-    archs.append(e_arm.ArmModule())
-    archs.append(e_thumb16.Thumb16Module())
-    archs.append(e_thumb16.ThumbModule())
-    archs.append(e_msp430.Msp430Module())
-    archs.append(e_h8.H8Module())
-    archs.append(e_mcs51.Mcs51Module())
-
-    # Set the default module ( or None )
-    archs[ARCH_DEFAULT] = archs[default >> 16]
-=======
     archs = []
     for arch, adict in arch_defs.items():
         name = adict.get('name')
@@ -1636,6 +1602,5 @@
 
         except Exception as e:
             logger.critical(e, exc_info=1)
->>>>>>> 91e8419a
 
     return archs