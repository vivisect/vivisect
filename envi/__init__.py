'''
The Envi framework allows architecture abstraction through the use of the
ArchitectureModule, Opcode, Operand, and Emulator objects.
'''
import os
import sys
import copy
import types
import struct
import logging
import platform
import importlib
import contextlib

from envi.exc import *

logger = logging.getLogger(__name__)

# TODO: move into const.py
# Parsed Opcode Formats
ARCH_DEFAULT     = 0 << 16   # arch 0 is whatever the mem object has as default
ARCH_I386        = 1 << 16
ARCH_AMD64       = 2 << 16
ARCH_ARMV7       = 3 << 16
ARCH_THUMB16     = 4 << 16
ARCH_THUMB       = 5 << 16
ARCH_MSP430      = 6 << 16
ARCH_H8          = 7 << 16
ARCH_A64         = 8 << 16
ARCH_RISCV32     = 9 << 16
ARCH_RISCV64     = 10 << 16
ARCH_PPC_E32     = 11 << 16
ARCH_PPC_E64     = 12 << 16
ARCH_PPC_S32     = 13 << 16
ARCH_PPC_S64     = 14 << 16
ARCH_PPCVLE      = 15 << 16
ARCH_PPC_D       = 16 << 16
ARCH_MCS51       = 17 << 16
ARCH_RXV2        = 18 << 16
ARCH_SPARC       = 19 << 16
ARCH_SPARC64     = 20 << 16
ARCH_MIPS32      = 21 << 16
ARCH_MIPS64      = 22 << 16

ARCH_MASK        = 0xffff0000   # Masked into IF_FOO and BR_FOO values


arch_defs = {
    ARCH_I386:      {
        'name':     'i386',
        'aliases':  ('i486', 'i586', 'i686', 'x86'),
        'modpath':  ('envi', 'archs', 'i386', ),
        'clsname':  'i386Module',
        'version':  (1,0,0),
        'has_disasm':   True,
        'has_emu':      True,
        'has_symboliks':True,
        'has_unittests':True,
        },
    
    ARCH_AMD64:     {
        'name':     'amd64',
        'aliases':  ('x86_64',),
        'modpath':  ('envi', 'archs', 'amd64'),
        'clsname':  'Amd64Module',
        'version':  (1,0,0),
        'has_disasm':   True,
        'has_emu':      True,
        'has_symboliks':True,
        'has_unittests':True,
        },
    
    ARCH_ARMV7:     {
        'name':     'arm',
        'aliases':  ('armv6l', 'armv7l', 'a32', 'leg', 'leg32'),
        'modpath':  ('envi', 'archs', 'arm'),
        'clsname':  'ArmModule',
        'version':  (1,0,0),
        'has_disasm':   True,
        'has_emu':      True,
        'has_symboliks':False,
        'has_unittests':True,
        },
    
    ARCH_THUMB16:   {
        'name':     'thumb16',
        'modpath':  ('envi', 'archs', 'thumb16'),
        'clsname':  'Thumb16Module',
        'version':  (1,0,0),
        'has_disasm':   True,
        'has_emu':      True,
        'has_symboliks':False,
        'has_unittests':True,
        },
    
    ARCH_THUMB:     {
        'name':     'thumb',
        'aliases':  ('t32', 'thumb2', 'toe', 'toe2', 'toe32'),
        'modpath':  ('envi', 'archs', 'thumb16'),
        'clsname':  'ThumbModule',
        'version':  (1,0,0),
        'has_disasm':   True,
        'has_emu':      True,
        'has_symboliks':False,
        'has_unittests':True,
        },
    
    ARCH_A64:       {
        'name':     'a64',
        'aliases':  ('aarch64', 'leg64', 'legv8'),
        'modpath':  ('envi', 'archs', 'a64'),
        'clsname':  'A64Module',
        'disabled': True,
        'version':  (0,2,0),
        'has_disasm':   True,
        'has_emu':      True,
        'has_symboliks':False,
        'has_unittests':True,
        },
    
    ARCH_MSP430:    {
        'name':     'msp430',
        'modpath':  ('envi', 'archs', 'msp430'),
        'clsname':  'Msp430Module',
        'version':  (1,0,0),
        'has_disasm':   True,
        'has_emu':      True,
        'has_symboliks':False,
        'has_unittests':True,
        },
    
    ARCH_H8:        {
        'name':     'h8',
        'modpath':  ('envi', 'archs', 'h8'),
        'clsname':  'H8Module',
        'version':  (0,5,0),
        'has_disasm':   True,
        'has_emu':      True,
        'has_symboliks':False,
        'has_unittests':True,
        },
    
    ARCH_MCS51:     {
        'name':     'mcs51',
        'aliases':  ('8051', '80x51'),
        'modpath':  ('envi', 'archs', 'mcs51'),
        'clsname':  'Mcs51Module',
        'disabled': True,
        'version':  (0,5,0),
        'has_disasm':   True,
        'has_emu':      True,
        'has_symboliks':False,
        'has_unittests':True,
        },
    
    ARCH_RISCV32:   {
        'name':     'rv32',
        'aliases':  ('riscv', 'risc-v',),
        'modpath':  ('envi', 'archs', 'rv32'),
        'clsname':  'Rv32Module',
        'disabled': True,
        'version':  (0,5,0),
        'has_disasm':   True,
        'has_emu':      True,
        'has_symboliks':False,
        'has_unittests':True,
        },
    
    ARCH_RISCV64:   {
        'name':     'rv64',
        'modpath':  ('envi', 'archs', 'rv64'),
        'clsname':  'Rv64Module',
        'disabled': True,
        'version':  (0,5,0),
        'has_disasm':   True,
        'has_emu':      True,
        'has_symboliks':False,
        'has_unittests':True,
        },
    
    ARCH_PPC_E32:   {
        'name':     'ppc32-embedded',
        'aliases':  ('ppc32',),
        'modpath':  ('envi', 'archs', 'ppc'),
        'clsname':  'Ppc32EmbeddedModule',
<<<<<<< HEAD
=======
        'disabled': True,
        'version':  (1,0,0),
        'has_disasm':   True,
        'has_emu':      True,
        'has_symboliks':True,
        'has_unittests':True,
>>>>>>> 9534f164
        },
    
    ARCH_PPC_E64:   {
        'name':     'ppc-embedded',
        'aliases':  ('ppc64-embedded','ppc-spe'),
        'modpath':  ('envi', 'archs', 'ppc'),
        'clsname':  'Ppc64EmbeddedModule',
<<<<<<< HEAD
=======
        'disabled': True,
        'version':  (1,0,0),
        'has_disasm':   True,
        'has_emu':      True,
        'has_symboliks':True,
        'has_unittests':True,
>>>>>>> 9534f164
        },
    
    ARCH_PPC_S32:   {
        'name':     'ppc32-server',
        'modpath':  ('envi', 'archs', 'ppc32-server', 'Module'),
        'modpath':  ('envi', 'archs', 'ppc'),
        'clsname':  'Ppc32ServerModule',
<<<<<<< HEAD
=======
        'disabled': True,
        'version':  (0,9,0),
        'has_disasm':   True,
        'has_emu':      True,
        'has_symboliks':True,
        'has_unittests':True,
>>>>>>> 9534f164
        },
    
    ARCH_PPC_S64:   {
        'name':     'ppc-server',
        'aliases':  ('ppc64-server','altivec', 'ppc-altivec'),
        'modpath':  ('envi', 'archs', 'ppc'),
        'clsname':  'Ppc64ServerModule',
<<<<<<< HEAD
=======
        'disabled': True,
        'version':  (0,9,0),
        'has_disasm':   True,
        'has_emu':      True,
        'has_symboliks':True,
        'has_unittests':True,
>>>>>>> 9534f164
        },
    
    ARCH_PPCVLE:    {
        'name':     'ppc-vle',
        'aliases':  ('vle','ppc32-vle', 'ppcvle'),
        'modpath':  ('envi', 'archs', 'ppc'),
        'clsname':  'PpcVleModule',
<<<<<<< HEAD
=======
        'disabled': True,
        'version':  (1,0,0),
        'has_disasm':   True,
        'has_emu':      True,
        'has_symboliks':True,
        'has_unittests':True,
>>>>>>> 9534f164
        },
    
    ARCH_PPC_D:     {
        'name':     'ppc-desktop',
        'modpath':  ('envi', 'archs', 'ppc'),
        'clsname':  'PpcDesktopModule',
<<<<<<< HEAD
=======
        'disabled': True,
        'version':  (0,5,0),
        'has_disasm':   True,
        'has_emu':      True,
        'has_symboliks':True,
        'has_unittests':True,
>>>>>>> 9534f164
        },
    
    ARCH_RXV2:      {
        'name':     'rxv2',
        'aliases':  ('rxv1', 'rx'),
        'modpath':  ('envi', 'archs', 'rxv2'),
        'clsname':  'RxModule',
        'disabled': True,
        'version':  (0,5,0),
        'has_disasm':   True,
        'has_emu':      False,
        'has_symboliks':False,
        'has_unittests':True,
        },
    
    ARCH_SPARC:     {
        'name':     'sparc',
        'modpath':  ('envi', 'archs', 'sparc'),
        'clsname':  'SparcModule',
        'disabled': True,
        'version':  (0,1,0),
        'has_disasm':   True,
        'has_emu':      False,
        'has_symboliks':False,
        'has_unittests':False,
        },
    
    ARCH_SPARC64:   {
        'name':     'sparc64',
        'modpath':  ('envi', 'archs', 'sparc64'),
        'clsname':  'Sparc64Module',
        'disabled': True,
        'version':  (0,1,0),
        'has_disasm':   True,
        'has_emu':      False,
        'has_symboliks':False,
        'has_unittests':False,
        },
    
    ARCH_MIPS32:    {
        'name':     'mips32',
        'aliases':  ('mips',),
        'modpath':  ('envi', 'archs', 'mips32'),
        'clsname':  'Mips32Module',
        'disabled': True,
        'version':  (0,1,0),
        'has_disasm':   True,
        'has_emu':      False,
        'has_symboliks':False,
        'has_unittests':False,
        },
    
    ARCH_MIPS64:    {
        'name':     'mips64',
        'modpath':  ('envi', 'archs', 'mips64'),
        'clsname':  'Mips64Module',
        'disabled': True,
        'version':  (0,1,0),
        'has_disasm':   True,
        'has_emu':      False,
        'has_symboliks':False,
        'has_unittests':False,
        },
}


# dynamically build lookup dictionaries
arch_by_name = {}
arch_by_name_and_aliases = {}

for arch, adict in arch_defs.items():
    arch_by_name[adict['name']] = arch
    arch_by_name_and_aliases[adict['name']] = arch

    for alias in adict.get('aliases', []):
        arch_by_name_and_aliases[alias] = arch


# Instruction flags (The first 8 bits are reserved for arch independant use)
IF_NOFALL = 0x01  # Set if this instruction does *not* fall through
IF_PRIV   = 0x02  # Set if this is a "privileged mode" instruction
IF_CALL   = 0x04  # Set if this instruction branches to a procedure
IF_BRANCH = 0x08  # Set if this instruction branches
IF_RET    = 0x10  # Set if this instruction terminates a procedure
IF_COND   = 0x20  # Set if this instruction is conditional
IF_REPEAT = 0x40  # set if this instruction repeats (including 0 times)

IF_BRANCH_COND = IF_COND | IF_BRANCH

# Branch flags (flags returned by the getBranches() method on an opcode)
BR_PROC  = 1<<0  # The branch target is a procedure (call <foo>)
BR_COND  = 1<<1  # The branch target is conditional (jz <foo>)
BR_DEREF = 1<<2  # the branch target is *dereferenced* into PC (call [0x41414141])
BR_TABLE = 1<<3  # The branch target is the base of a pointer array of jmp/call slots
BR_FALL  = 1<<4  # The branch is a "fall through" to the next instruction
BR_ARCH  = 1<<5  # The branch *switches opcode formats*. ( ARCH_FOO in high bits )

from envi.const import *
import envi.bits as e_bits
import envi.memory as e_mem
import envi.registers as e_reg
import envi.memcanvas as e_canvas

class ArchitectureModule:
    """
    An architecture module implementes methods to deal
    with the creation of envi objects for the specified
    architecture.
    """
    _default_call = None
    _plat_def_calls = {}
    def __init__(self, archname, maxinst=32, endian=ENDIAN_LSB):
        self._arch_id = getArchByName(archname)
        self._arch_name = archname
        self._arch_maxinst = maxinst
        self._arch_badopbytes = [b'\x00\x00\x00\x00\x00', b'\xff\xff\xff\xff\xff']
        self.setEndian(endian)
        self.badops = []

        self.initRegGroups()


    def initRegGroups(self):
        '''
        Initializes the _regGrps dictionary with all the different register 
        subsets are pertinent to a given architecture.

        This defaults to include an "all" register group, generated by the
        register context object.

        Architectures should also implement at least "general" for the most
        commonly used registers.
        '''
        self._regGrps = {}
        regctx = self.archGetRegCtx()
        allr = [rname for rname in regctx.getRegisterNames()]
        self._regGrps['all'] = allr

    def getArchId(self):
        '''
        Return the envi ARCH_FOO value for this arch.
        '''
        return self._arch_id

    def getArchName(self):
        '''
        Get the "humon" readable name for the arch implemented
        in this module.
        '''
        return self._arch_name

    def getEndian(self):
        '''
        Every architecture stores numbers either Most-Significant-Byte-first (MSB)
        or Least-Significant-Byte-first (LSB).  Most modern architectures are
        LSB, however many legacy systems still use MSB architectures.
        '''
        return self._endian

    def setEndian(self, endian):
        '''
        Set the architecture endianness.  Subclasses should make sure this is handled
        correctly in any Disasm object(s)
        '''
        self._endian = endian

    def archGetBreakInstr(self):
        """
        Return a python string of the byte sequence which corresponds to
        a breakpoint (if present) for this architecture.
        """
        raise ArchNotImplemented("archGetBreakInstr")

    def archGetNopInstr(self):
        """
        Return a python string of the byte sequence that corresponds to
        a no-op (if present) for this architecture.

        Return None if not present for this architecture.
        """
        raise ArchNotImplemented("archGetNopInstr")

    def archGetRegCtx(self):
        """
        Return an initialized register context object for the architecture.
        """
        raise ArchNotImplemented("archGetRegCtx")

    def archParseOpcode(self, bytez, offset=0, va=0, extra=None):
        '''
        Parse an architecture specific Opcode object from the given bytes.

        offset  - Offset into bytes to begin opcode parsing
        va      - Virtual address of the instruction ( for rel calcs )
        extra   - An optional dictionary of information to pass down to an
                  archmod to provide additional context.

        Example:
            a.archParseOpcode(b'\xeb\xfe', va=0x41414141, extra={'platform': 'windows'})
        '''
        raise ArchNotImplemented('archParseOpcode')

    def archGetRegisterGroups(self):
        '''
        Returns a dictionary of tuples of registers for different register groups.
        If not implemented for an architecture, returns a single group with
        all non-meta registers.

        Example:
            { 'all': ['eax', 'ebx', ...], ...}
        '''
        return copy.deepcopy(self._regGrps)

    def archGetRegisterGroup(self, name):
        '''
        Returns a tuple of registers for a named register group.  Returns
        None if requested name does not exist
        '''
        return copy.deepcopy(self._regGrps.get(name))

    def archModifyFuncAddr(self, va, info):
        '''
        Can modify the VA and context based on architecture-specific info.
        Default: return the same va, info

        This hook allows an architecture to correct VA and Architecture, such
        as is necessary for ARM/Thumb.

        "info" should be a dictionary with the {'arch': ARCH_FOO}

        eg.  for ARM, the ARM disassembler would hand in
            {'arch': ARCH_ARMV7}

        and if va is odd, that architecture's implementation would return
            (va & -2), {'arch': ARCH_THUMB}
        '''
        return va, info

    def archModifyXrefAddr(self, tova, reftype, rflags):
        '''
        Returns a potentially modified set of (tova, reftype, rflags).
        Default: return the same tova, reftype, rflags

        This hook allows an architecture to modify an Xref before it's set,
        which can be helpful for ARM/Thumb.
        '''
        return tova, reftype, rflags

    def archGetBadOps(self, byteslist=None):
        '''
        Returns a list of opcodes which are indicators of wrong disassembly.
        byteslist is None to use the architecture default, or can be a custom list.
        '''
        if byteslist is None:
            # if we've already done this exercize...
            if len(self.badops):
                return self.badops

            # otherwise, let's start with the architecture's badops list
            byteslist = self._arch_badopbytes

        self.badops = []
        for badbytes in byteslist:
            try:
                self.badops.append(self.archParseOpcode(badbytes))
            except:
                pass

        return self.badops

    def getEmulator(self):
        """
        Return a default instance of an emulator for the given arch.
        """
        raise ArchNotImplemented("getEmulator")

    def getPointerSize(self):
        """
        Get the size of a pointer in memory on this architecture.
        """
        raise ArchNotImplemented("getPointerSize")

    def pointerString(self, va):
        """
        Return a string representation for a pointer on this arch
        """
        raise ArchNotImplemented("pointerString")

    def getArchDefaultCall(self):
        return self._default_call

    def getPlatDefaultCall(self, platform):
        defcall = self._plat_def_calls.get(platform)
        return defcall

    def archGetPointerAlignment(self):
        return 1

    def archMarkupVW(self, vw):
        """
        Allow an architecture to make changes to the workspace based on it's
        own needs. For example adding arch-specific VaSets.
        """
        pass

def stealArchMethods(obj, archname):
    '''
    Used by objects which are expected to inherit from an
    architecture module but don't know which one until runtime!
    '''
    arch = getArchModule(archname)
    for name in dir(arch):
        o = getattr(arch, name, None)
        if type(o) == types.MethodType:
            setattr(obj, name, o)

class Operand:

    """
    Thses are the expected methods needed by any implemented operand object
    attached to an envi Opcode.  This does *not* have a constructor of it's
    pwn on purpose to cut down on memory use and constructor CPU cost.
    """

    def getOperValue(self, op, emu=None):
        """
        Get the current value for the operand.  If needed, use
        the given emulator/workspace/trace to resolve things like
        memory and registers.

        NOTE: This API may be passed a None emu and should return what it can
              (or None if it can't be resolved)
        """
        raise NotImplementedError("%s needs to implement getOperValue!" % self.__class__.__name__)

    def setOperValue(self, op, emu, val):
        """
        Set the current value for the operand.  If needed, use
        the given emulator/workspace/trace to assign things like
        memory and registers.
        """
        logger.warning("%s needs to implement setOperAddr!" % self.__class__.__name__)

    def isDeref(self):
        """
        If the given operand will dereference memory, this method must return True.
        """
        return False

    def isImmed(self):
        '''
        If the given operand represents an immediate value, this must return True.
        '''
        return False

    def isReg(self):
        '''
        If the given operand represents a register value, this must return True.
        '''
        return False

    def isDiscrete(self):
        '''
        If the given operand can be completly resolved without an emulator, return True.
        '''
        return False

    def getOperAddr(self, op, emu=None):
        """
        If the operand is a "dereference" operand, this method should use the
        specified op/emu to resolve the address of the dereference.

        NOTE: This API may be passed a None emu and should return what it can
              (or None if it can't be resolved)
        """
        logger.warning("%s needs to implement getOperAddr!" % self.__class__.__name__)

    def repr(self, op):
        """
        Used by the Opcode class to get a humon readable string for this operand.
        """
        return "unknown"

    def render(self, mcanv, op, idx):
        """
        Used by the opcode class when rendering to a memory canvas.
        """
        mcanv.addText(self.repr(op))

    def __ne__(self, op):
        return not op == self

    def __eq__(self, oper):
        if not isinstance(oper, self.__class__):
            return False
        #FIXME each one will need this...
        return True

class DerefOper(Operand):

    def isDeref(self):
        return True

class ImmedOper(Operand):

    def isImmed(self):
        return True

    def isDiscrete(self):
        return True

class RegisterOper(Operand):

    def isReg(self):
        return True

class Opcode:
    """
    A universal representation for an opcode
    """
    prefix_names = [] # flag->humon tuples

    def __init__(self, va, opcode, mnem, prefixes, size, operands, iflags=0):
        """
        constructor for the basic Envi Opcode object.  Arguments as follows:

        opcode   - An architecture specific numerical value for the opcode
        mnem     - A humon readable mnemonic for the opcode
        prefixes - a bitmask of architecture specific instruction prefixes
        size     - The size of the opcode in bytes
        operands - A list of Operand objects for this opcode
        iflags   - A list of Envi (architecture independant) instruction flags (see IF_FOO)
        va       - The virtual address the instruction lives at (used for PC relative immediates etc...)

        NOTE: If you want to create an architecture spcific opcode, I'd *highly* recommend you
              just copy/paste in the following simple initial code rather than calling the parent
              constructor.  The extra
        """
        self.opcode = opcode
        self.mnem = mnem
        self.prefixes = prefixes
        self.size = size
        self.opers = operands
        self.repr = None
        self.iflags = iflags
        self.va = va

    def __ne__(self, op):
        return not op == self

    def __eq__(self, op):
        if not isinstance(op, Opcode):
            return False
        if self.opcode != op.opcode:
            return False
        if self.mnem != op.mnem:
            return False
        if self.size != op.size:
            return False
        if self.iflags != op.iflags:
            return False
        if len(self.opers) != len(op.opers):
            return False
        for i in range(len(self.opers)):
            if self.opers[i] != op.opers[i]:
                return False
        return True

    def __hash__(self):
        return int(hash(self.mnem) ^ (self.size << 4))

    def __repr__(self):
        """
        Over-ride this if you want to make arch specific repr.
        """
        pfx = self.getPrefixName()
        if pfx:
            pfx = '%s: ' % pfx
        return pfx + self.mnem + " " + ",".join([o.repr(self) for o in self.opers])

    def __len__(self):
        return int(self.size)

    # NOTE: From here down is mostly things that architecture specific opcode
    #       extensions should override.
    def isCall(self):
        return bool(self.iflags & IF_CALL)

    def isReturn(self):
        return bool(self.iflags & IF_RET)

    def getTargets(self, emu=None):
        """
        Determines the targets of call/branch instructions.  Fall throughs are
        not considered as targets. Deref branches are resolved.

        Returns ((bva, bflags),...)

        addr can be None in cases where the branch target cannot be computed.
        (for example, if BR_DEREF flag is set and cannot read the memory)
        Once resolved, the BR_DEREF flag is removed from branch flags.
        """
        remote_branches = []
        for bva, bflags in self.getBranches(emu=emu):
            if bflags & BR_FALL:
                continue

            if bva and (bflags & BR_DEREF):
                if emu is not None:
                    bva = emu.readMemoryFormat(bva, '<P')[0]
                    bflags &= (~BR_DEREF)
                else:
                    bva = None

            remote_branches.append((bva, bflags))

        return remote_branches

    def getBranches(self, emu=None):
        """
        Return a list of tuples.  Each tuple contains the target VA of the
        branch, and a possible set of flags showing what type of branch it is.

        Without an emulator, dynamic branches may not be resolvable, and will
        return a VA of None.  This is intended, and used by codeflow analysis
        to mark dynamic branches for later analysis (eg. Switchcase analysis).

        See the BR_FOO types for all the supported envi branch flags....
        Example: for bva,bflags in op.getBranches():
        """
        return ()

    def genRefOpers(self, emu=None):
        '''
        Operand generator, yielding an (oper-index, operand) tuple from this
        Opcode... but only for operands which make sense for XREF analysis.
        Override when architecture makes use of odd operands like the program
        counter, which returns a real value even without an emulator.
        '''
        for oidx, o in enumerate(self.opers):
            yield (oidx, o)

    def render(self, mcanv):
        """
        Render this opcode to the memory canvas passed in.  This is used for both
        simple printing AND more complex representations.
        """
        mcanv.addText(repr(self))

    def getPrefixName(self):
        """
        Get the name of the prefixes associated with the specified
        architecture specific prefix bitmask.
        """
        ret = []
        for byte, name in self.prefix_names:
            if self.prefixes & byte:
                ret.append(name)
        return " ".join(ret)

    def getOperValue(self, idx, emu=None):
        oper = self.opers[idx]
        return oper.getOperValue(self, emu=emu)

    def getOperands(self):
        return self.opers

class Emulator(e_reg.RegisterContext, e_mem.MemoryObject):
    """
    The Emulator class is mostly "Abstract" in the java
    Interface sense.  The emulator should be able to
    be extended for the architecutures which are included
    in the envi framework.  You *must* mix in
    an instance of your architecture abstraction module.

    (NOTE: Most users will just use an arch mod and call getEmulator())

    The intention is for "light weight" emulation to be
    implemented mostly for user-space emulation of
    protected mode execution.
    """
    def __init__(self, archmod=None):

        self.metadata = {}
        e_mem.MemoryObject.__init__(self, arch=archmod._arch_id)
        e_reg.RegisterContext.__init__(self)

        self._emu_segments = [(0, 0xffffffff)]
        self._emu_call_convs = {}
        self._emu_opts = {}
        self._emu_optdocs = {}

        # Automagically setup an instruction mnemonic handler dict
        # by finding all methods starting with i_ and assume they
        # implement an instruction by mnemonic
        self.op_methods = {}
        self._populateOpMethods()

    def _populateOpMethods(self):
        for name in dir(self):
            if name.startswith("i_"):
                self.op_methods[name[2:]] = getattr(self, name)

    def initEmuOpt(self, opt, defval, doc):
        '''
        Initialize an emulator option used by the emulator type.
        Arch specific options should begin with <arch>: and platform
        options should begin with <platform>:
        '''
        self._emu_opts[opt] = defval
        self._emu_optdocs[opt] = doc

    def setEmuOpt(self, opt, val):
        '''
        Set a (previously initialized) emulator option.
        '''
        if opt not in self._emu_opts:
            raise Exception('Unknown Emu Opt: %s' % opt)
        self._emu_opts[opt] = val

    def getEmuOpt(self, opt):
        '''
        Retrieve the current value of an emulator option.
        ( emu impls may directly access _emu_opts for speed )
        '''
        if opt not in self._emu_opts:
            raise Exception('Unknown Emu Opt: %s' % opt)
        return self._emu_opts.get(opt)

    def setEndian(self, endian):
        '''
        Sets Endianness for the Emulator.
        '''
        for arch in self.imem_archs:
            # imem_archs may be sparse, with gaps of None
            if not arch:
                continue
            arch.setEndian(endian)

    def getEndian(self):
        '''
        Returns the current Endianness for the emulator
        '''
        return self.imem_archs[0].getEndian()

    def getMeta(self, name, default=None):
        return self.metadata.get(name, default)

    def setMeta(self, name, value):
        """
        Set a meta key,value pair for this workspace.
        """
        self.metadata[name] = value

    def getArchModule(self):
        raise Exception('Emulators *must* implement getArchModule()!')

    def getEmuSnap(self):
        """
        Return the data needed to "snapshot" this emulator.  For most
        archs, this method will be enough (it takes the memory object,
        and register values with it)
        """
        regs = self.getRegisterSnap()
        mem = self.getMemorySnap()
        return regs,mem

    def setEmuSnap(self, snap):
        regs,mem = snap
        self.setRegisterSnap(regs)
        self.setMemorySnap(mem)

    @contextlib.contextmanager
    def snap(self):
        '''
        Utility function to try something with an emulator, and then revert it.
        If we fail to get a valid snap, we raise a base EmuException. Otherwise,
        we yield out the snap we received.

        On close, we try to rollback the emulator using the snap.
        '''
        try:
            snap = self.getEmuSnap()
        except Exception as e:
            raise EmuException(self, str(e)) from None

        try:
            yield snap
        finally:
            self.setEmuSnap(snap)

    def executeOpcode(self, opobj):
        """
        This is the core method for an emulator to do any running of instructions and
        setting of the program counter should an instruction require that.
        """
        raise ArchNotImplemented()

    def run(self, stepcount=None):
        """
        Run the emulator until "something" happens.
        (breakpoint, segv, syscall, etc...)

        Set stepcount in order to run that many instructions before pausing emulation
        """
        if stepcount is not None:
            for i in range(stepcount):
                self.stepi()
        else:
            while True:
                self.stepi()

    def stepi(self):
        pc = self.getProgramCounter()
        op = self.parseOpcode(pc)
        self.executeOpcode(op)

    def getSegmentInfo(self, op):
        idx = self.getSegmentIndex(op)
        return self._emu_segments[idx]

    def getSegmentIndex(self, op):
        """
        The *default* segmentation is none (most arch's will over-ride).
        This method may be implemented to return a segment index based on either
        emulator state or properties of the particular instruction in question.
        """
        return 0

    def setSegmentInfo(self, idx, base, size):
        '''
        Set a base and size for a given segment index.
        '''
        if len(self._emu_segments) - idx == 0:
            self._emu_segments.append( (base, size) )
            return

        self._emu_segments[idx] = (base,size)

    def getOperValue(self, op, idx):
        """
        Return the value for the operand at index idx for
        the given opcode reading memory and register states if necessary.

        In partially-defined emulation, this may return None
        """
        oper = op.opers[idx]
        return oper.getOperValue(op, self)

    def getOperAddr(self, op, idx):
        """
        Return the address that an operand which deref's memory
        would read from on getOperValue().
        """
        oper = op.opers[idx]
        return oper.getOperAddr(op, self)

    def setOperValue(self, op, idx, value):
        """
        Set the value of the target operand at index idx from
        opcode op.
        (obviously OM_IMMEDIATE *cannot* be set)
        """
        oper = op.opers[idx]
        return oper.setOperValue(op, self, value)

    def getCallArgs(self, count, cc):
        """
        Emulator implementors can implement this method to allow
        analysis modules a platform/architecture independant way
        to get stack/reg/whatever args.

        Usage: getCallArgs(3, "stdcall") -> (0, 32, 0xf00)
        """
        c = self._emu_call_convs.get(cc, None)
        if c is None:
            raise UnknownCallingConvention(cc)

        return c.getCallArgs(self, count)

    def execCallReturn(self, value, cc, argc=0):
        """
        Emulator implementors can implement this method to allow
        analysis modules a platform/architecture independant way
        to set a function return value. (this should also take
        care of any argument cleanup or other return time tasks
        for the calling convention)
        """
        c = self._emu_call_convs.get(cc, None)
        if c is None:
            raise UnknownCallingConvention(cc)

        return c.execCallReturn(self, value, argc)

    def addCallingConvention(self, name, obj):
        self._emu_call_convs[name] = obj

    def hasCallingConvention(self, name):
        if self._emu_call_convs.get(name) is not None:
            return True
        return False

    def getCallingConvention(self, name):
        return self._emu_call_convs.get(name)

    def getCallingConventions(self):
        return list(self._emu_call_convs.items())

    def readMemValue(self, addr, size):
        """
        Returns the value of the bytes at the "addr" address, given the size (currently, power of 2 only)
        """
        bytes = self.readMemory(addr, size)
        if bytes is None:
            return None
        if len(bytes) != size:
            raise Exception("Read Gave Wrong Length At 0x%.8x (va: 0x%.8x wanted %d got %d)" % (self.getProgramCounter(),addr, size, len(bytes)))

        return e_bits.parsebytes(bytes, 0, size, False, self.getEndian())

    def writeMemValue(self, addr, value, size):
        #FIXME change this (and all uses of it) to passing in format...
        #FIXME: Remove byte check and possibly half-word check.  (possibly all but word?)
        mask = e_bits.u_maxes[size]
        bytes = e_bits.buildbytes(value & mask, size, self.getEndian())

        self.writeMemory(addr, bytes)

    def readMemSignedValue(self, addr, size):
        #FIXME: Remove byte check and possibly half-word check.  (possibly all but word?)
        #FIXME: Handle endianness
        bytes = self.readMemory(addr, size)
        if bytes is None:
            return None
        fmttbl = e_bits.fmt_schars[self.getEndian()]
        return struct.unpack(fmttbl[size], bytes)[0]

    def integerSubtraction(self, op, sidx=0, midx=1):
        """
        Do the core of integer subtraction but only *return* the
        resulting value rather than assigning it.
        (allows cmp and sub to use the same code)
        """
        # Src op gets sign extended to dst
        ssize = op.opers[sidx].tsize
        msize = op.opers[midx].tsize
        subtra = self.getOperValue(op, sidx)
        minuend = self.getOperValue(op, midx)

        if subtra is None or minuend is None:
            self.undefFlags()
            return None

        return self.intSubBase(subtra, minuend, ssize, msize)

    def intSubBase(self, subtrahend, minuend, ssize, msize):
        '''
        Base for integer subtraction.
        Segmented such that order of operands can easily be overridden by
        subclasses.  Does not set flags (arch-specific), and doesn't set
        the dest operand.  That's up to the instruction implementation.

        So we can either do a BUNCH of crazyness with xor and shifting to
        get the necessary flags here, *or* we can just do both a signed and
        unsigned sub and use the results.

        Math vocab refresher: Subtrahend - Minuend = Difference
        '''
        usubtra = e_bits.unsigned(subtrahend, ssize)
        uminuend = e_bits.unsigned(minuend, msize)

        ssubtra = e_bits.signed(subtrahend, ssize)
        sminuend = e_bits.signed(minuend, msize)

        ures = usubtra - uminuend
        sres = ssubtra - sminuend

        return (ssize, msize, sres, ures, ssubtra, usubtra)

    def integerAddition(self, op):
        """
        Do the core of integer addition but only *return* the
        resulting value rather than assigning it.

        Architectures shouldn't have to override this as operand order
        doesn't matter
        """
        src = self.getOperValue(op, 0)
        dst = self.getOperValue(op, 1)

        #FIXME PDE and flags
        if src is None:
            self.undefFlags()
            self.setOperValue(op, 1, None)
            return

        ssize = op.opers[0].tsize
        dsize = op.opers[1].tsize

        udst = e_bits.unsigned(dst, dsize)
        sdst = e_bits.signed(dst, dsize)

        usrc = e_bits.unsigned(src, dsize)
        ssrc = e_bits.signed(src, dsize)

        ures = usrc + udst
        sres = ssrc + sdst

        return (ssize, dsize, sres, ures, sdst, udst)

    def logicalAnd(self, op):
        src1 = self.getOperValue(op, 0)
        src2 = self.getOperValue(op, 1)

        # PDE
        if src1 is None or src2 is None:
            self.undefFlags()
            self.setOperValue(op, 1, None)
            return

        res = src1 & src2

        return res


class CallingConvention(object):
    '''
    Base class for all calling conventions. You must define class locals that
    define the fields below.

    All offsets defined in the constructor are relative to the stack counter at
    function entrypoint.

    Provides primitives that support the following situations:
    1. You are breakpointed at first instruction inside a function, have not
       executed that instruction, and want to modify the arguments, the return
       address, or the return value.  To modify the arguments or the return
       address, use 'setCallArgsRet'.  To modify the return value and then
       return, use 'execCallReturn'.
    2. You are breakpointed on the call to a function, have not executed the
       call instruction, and want to modify the arguments.  To modify the
       arguments use 'setPreCallArgs'.  You cannot change the return address
       from this location because once you step through the call, the processor
       will overwrite whatever you wrote at that location.
    3. You want to call a arbitrary function and return to the same location
       you are currently breakpointed at or another arbitrary location.  To
       call an arbitrary function, use 'executeCall'.

    Details:
        pad - # of bytes on stack to allocate between RET and First Stack Arg

        align - stack alignment.  as this is >= pointer size, this is used as
                the amount of space to leave for RET and Args

        delta - stack delta to apply before arguments

        flags - flags for this convention, namely Caller or Callee Cleanup

        arg_def - list of tuples indicating what each arg is.
            (CC_REG, REG_which)     - this Arg is a register, specifically
                                        REG_which
            (CC_STACK_INF, #)       - indicates the start of STACK-based Args
                                        Currently the number is ignored

        retaddr_def  - where does the function get a return address from?
            (CC_STACK, #) - on the stack, at offset 0
            (CC_REG, REG_which) - in register "REG_which", eg. REG_LR

        retval_def  - where does the function return value go?
            (CC_STACK, #) - on the stack, at offset 0
            (CC_REG, REG_which) - in register "REG_which", eg. REG_EAX

        CC_REG      - Ret, Retval or Arg use a particular register
        CC_STACK    - Ret, Retval or Arg use stack memory at offset #
        CC_STACK_INF- the rest of Args use stack memory starting at #

    '''
    pad = 0
    align = 4
    delta = 0       # FIXME: possible duplicate use with pad
    flags = 0
    arg_def = []
    retval_def = (CC_STACK, 0)
    retaddr_def = (CC_STACK, 0)

    # Examples...
    #flags = CC_CALLEE_CLEANUP
    #arg_def = [(CC_STACK_INF, 4),]
    #retaddr_def = (CC_STACK, 0)
    #retval_def = (CC_REG, REG_EAX)

    def getNumStackArgs(self, emu, argc):
        '''
        Returns the number of stack arguments.
        '''
        rargs = [ v for (t, v) in self.arg_def if t == CC_REG ]
        return max(argc - len(rargs), 0)

    def getStackArgOffset(self, emu, argc):
        '''
        Returns the number of bytes from RET to the first Stack Arg
        '''
        return self.pad + self.align

    def getPreCallArgs(self, emu, argc):
        '''
        Returns a list of the arguments passed to the function.

        Expects to be called at call/jmp to function entrypoint.
        '''
        args = []
        sp = emu.getStackCounter()
        sp += self.pad
        for arg_type, arg_val in self.arg_def:
            if argc <= 0:
                break

            if arg_type == CC_REG:
                args.append(emu.getRegister(arg_val))
                argc -= 1
            elif arg_type == CC_STACK:
                args.append(emu.readMemoryFormat(sp, '<P')[0])
                argc -= 1
                sp += self.align
            elif arg_type == CC_STACK_INF:
                values = emu.readMemoryFormat(sp, '<%dP' % argc)
                args.extend(values)
                argc -= len(values)
                if argc != 0:
                    raise Exception('wrong num of args from readMemoryFormat')
            else:
                raise Exception('unknown argument type')

        return args

    def getCallArgs(self, emu, argc):
        '''
        Returns a list of the arguments passed to the function.

        Expects to be called at the function entrypoint.
        '''
        sp = emu.getStackCounter()
        emu.setStackCounter(sp + self.align)
        args = self.getPreCallArgs(emu, argc)
        emu.setStackCounter(sp)
        return args

    def setPreCallArgs(self, emu, args):
        '''
        Writes arguments to appropriate locations.  No allocation is performed.

        Expects to be called at call/jmp to function entrypoint.
        '''
        cur_arg = 0
        argc = len(args)
        sp = emu.getStackCounter()
        sp += self.pad
        for arg_type, arg_val in self.arg_def:
            if argc <= 0:
                break

            if arg_type == CC_REG:
                emu.setRegister(arg_val, args[cur_arg])
                argc -= 1
                cur_arg += 1
            elif arg_type == CC_STACK:
                args += emu.writeMemoryFormat(sp, '<P', args[cur_arg])
                argc -= 1
                cur_arg += 1
                sp += self.align
            elif arg_type == CC_STACK_INF:
                arg_val -= self.align
                emu.writeMemoryFormat(sp, '<%dP' % argc, *args[cur_arg:])
                argc -= len(args[cur_arg:])
                if argc != 0:
                    raise Exception('wrong num of args from readMemoryFormat')
            else:
                raise Exception('unknown argument type')

    def setCallArgs(self, emu, args):
        '''
        Writes arguments to appropriate locations.  No allocation is performed.

        Expects to be called at the function entrypoint.
        '''
        emu.setStackCounter(emu.getStackCounter() + self.align)
        self.setPreCallArgs(emu, args)
        emu.setStackCounter(emu.getStackCounter() - self.align)

    def getReturnAddress(self, emu):
        '''
        Returns the return address.

        Expects to be called at the function entrypoint.
        '''
        rtype, rvalue = self.retaddr_def
        if rtype == CC_REG:
            ra = emu.getRegister(rvalue)
        elif rtype == CC_STACK:
            sp = emu.getStackCounter() + rvalue
            ra = emu.readMemoryFormat(sp, '<P')[0]
        else:
            raise Exception('unknown argument type')

        return ra

    def getReturnValue(self, emu):
        '''
        Returns the return value.

        Expects to be called after the function return.
        '''
        rtype, rvalue = self.retval_def
        if rtype == CC_REG:
            rv = emu.getRegister(rvalue)
        elif rtype == CC_STACK:
            sp = emu.getStackCounter() + rvalue
            rv = emu.readMemoryFormat(sp, '<P')[0]
        else:
            raise Exception('unknown argument type')

        return rv

    def setReturnAddress(self, emu, ra):
        '''
        Sets the return address.

        Expects to be called at the function entrypoint.
        '''
        rtype, rvalue = self.retaddr_def
        if rtype == CC_REG:
            emu.setRegister(rvalue, ra)
        elif rtype == CC_STACK:
            sp = emu.getStackCounter() + rvalue
            emu.writeMemoryFormat(sp, '<P', ra)
        else:
            raise Exception('unknown argument type')

    def setReturnValue(self, emu, rv):
        '''
        Sets the return value.
        '''
        rtype, rvalue = self.retval_def
        if rtype == CC_REG:
            emu.setRegister(rvalue, rv)
        elif rtype == CC_STACK:
            sp = emu.getStackCounter() + rvalue
            emu.writeMemoryFormat(sp, '<P', rv)
        else:
            raise Exception('unknown argument type')

    def allocateReturnAddress(self, emu):
        '''
        Allocates space on the stack for the return address.
        '''
        rtype, rvalue = self.retaddr_def
        if rtype != CC_STACK:
            return 0

        sp = emu.getStackCounter()
        sp -= self.align
        emu.setStackCounter(sp)
        return self.align

    def allocateArgSpace(self, emu, argc):
        '''
        Allocates space on the stack for arguments.
        '''
        num_stackargs = self.getNumStackArgs(emu, argc)
        sp = emu.getStackCounter()
        sp -= self.pad
        sp -= (self.align * num_stackargs)
        emu.setStackCounter(sp)

    def allocateCallSpace(self, emu, argc):
        '''
        Allocates space on the stack for arguments and the return address.
        '''
        self.allocateReturnAddress(emu)
        self.allocateArgSpace(emu, argc)

    def _dealloc(self, delta, argc):
        # Special method to allow symbolik cconv to hook...
        return delta + self.align * argc

    def deallocateCallSpace(self, emu, argc, precall=False):
        '''
        Removes space on the stack made for the arguments and the return
        address depending on the flags value of the calling convention.

        Returns the delta for the stack counter.

        Set precall=True if the calling convention has not allocated
        return address space ( ie, the "call" was not executed ).
        '''
        delta = self.delta

        rtype, rvalue = self.retaddr_def
        if rtype == CC_STACK and not precall:
            delta += self.align

        rtype, rvalue = self.retval_def
        if rtype == CC_STACK:
            delta += self.align

        if self.flags & CC_CALLEE_CLEANUP:
            for arg_type, arg_val in self.arg_def:
                if argc <= 0:
                    break
                if arg_type == CC_REG:
                    argc -= 1
                elif arg_type == CC_STACK:
                    delta += self.align
                    argc -= 1
                elif arg_type == CC_STACK_INF:
                    delta = self._dealloc(delta, argc)
                    argc = 0
                else:
                    raise Exception('unknown argument type')

        emu.setStackCounter(emu.getStackCounter() + delta)
        return delta

    def setCallArgsRet(self, emu, args=None, ra=None):
        '''
        Modifies the arguments and return address. No allocation is performed.

        If the return address is None, sets return address to instruction
        after the address currently set as the return address.

        Expects to be called at the function entrypoint.
        '''
        self.setCallArgs(emu, args)

        if ra is not None:
            self.setReturnAddress(emu, ra)

    def setupCall(self, emu, args=None, ra=None):
        '''
        Sets up a function with the given args and the specified return
        address.  Allocates space for the arguments and the return address,
        sets the args and return address.

        If the return address is None, sets return address to the current
        program counter.
        '''
        argv = []
        if args is not None:
            argv.extend(args)

        argc = len(argv)

        if ra is None:
            ra = emu.getProgramCounter()

        self.allocateCallSpace(emu, argc)
        self.setCallArgsRet(emu, args=argv, ra=ra)

    def executeCall(self, emu, va, args=None, ra=None):
        '''
        Calls setupCall and then directly sets the program counter to the
        specified address.
        '''
        self.setupCall(emu, args=args, ra=ra)
        emu.setProgramCounter(va)

    def execCallReturn(self, emu, value, argc):
        '''
        Forces a function to return the specified value.

        Reads the return address from the stack, deallocates the stack space
        allocated for the call, sets the return value, and sets the program
        counter to the previously read return address.

        Expects to be called at the function entrypoint.
        '''
        sp = emu.getStackCounter()
        ip = self.getReturnAddress(emu)
        self.deallocateCallSpace(emu, argc)

        self.setReturnValue(emu, value)
        emu.setProgramCounter(ip)

# NOTE: This mapping is needed because of inconsistancies
# in how different compilers and versions of python embed
# the machine setting.
arch_xlate_32 = {
    'i386':'i386',
    'i486':'i386',
    'i586':'i386',
    'i686':'i386',
    'x86':'i386',
    'i86pc':'i386', # Solaris
    '':'i386', # Stupid windows...
    'AMD64':'i386', # ActiveState python can say AMD64 in 32 bit install?
    # Arm!
    'armv6l':'armv6l',
    'armv7l':'armv7l',
}

arch_xlate_64 = {
    'x86_64':'amd64',
    'AMD64':'amd64',
    'amd64':'amd64',
    'i386':'amd64', # MAC ports builds are 64bit and say i386
    '':'amd64', # And again....
}

def getArchByName(archname):
    '''
    Get the architecture constant by the humon name.
    '''
    return arch_by_name_and_aliases.get(archname)

def getArchById(archid):
    '''
    Get the architecture name by the constant.
    '''
    return arch_defs.get(archid).get('name')

def getCurrentArch():
    """
    Return an envi normalized name for the current arch.
    """
    width = struct.calcsize("P")
    mach = platform.machine()   # 'i386','ppc', etc...

    if width == 4:
        ret = arch_xlate_32.get(mach)

    elif width == 8:
        ret = arch_xlate_64.get(mach)

    if ret is None:
        raise ArchNotImplemented(mach)

    return ret

def getRealArchName(name):
    """
    Returns the official Architecture Name given an architecture name (which could be an alias, 
    like x86_64 for amd64)
    """
    for arch, adict in arch_defs.items():
        rname = adict.get('name')
        if name == rname:
            return rname

        if name in adict.get('aliases', []):
            return rname

    return name

def getArchNames():
    """
    Return a subset (dict) of arch_by_name which only include enabled architectures.
    This is helpful for accessing and displaying available architectures, since we now
    allow definitions of architectures which may not be enabled or implemented.

    Returns:   dict of { archnum: archname } 
    """
    return {arch: name for (name, arch) in arch_by_name.items() if not arch_defs.get(arch).get('disabled')}
    

def getArchModule(name=None):
    """
    Return an Envi architecture module instance for the following
    architecture name.

    If name is None, uses the "current" architecture.
    """
    if name is None:
        name = getCurrentArch()

    rname = getRealArchName(name)
    archnum = arch_by_name.get(rname)

    if archnum not in arch_defs:
        raise ArchNotImplemented(name, "Architecture not defined")

    if arch_defs.get(archnum).get('disabled'):
        raise ArchNotImplemented(name, "Architecture Disabled")

    # retrieve path and class info.  envi/archs/<archname>/__init__.py with amodname()
    modpathtup = arch_defs[archnum]['modpath']
    impname = ".".join(modpathtup)
    amodname = arch_defs[archnum].get('clsname')

    # load the module (given the path and module name)
    try:
        module = importlib.import_module(impname)
    except ImportError as e:
        raise ArchNotImplemented(impname, e.message)

    # instantiate the ArchitectureModule
    cls = getattr(module, amodname)
    archmod = cls()
    
    return archmod


def getArchModules(default=ARCH_DEFAULT):
    '''
    Retrieve a default array of arch modules ( where index 0 is
    also the "named" or "default" arch module.
    '''
    archs = []
    for arch, adict in arch_defs.items():
        name = adict.get('name')
        archidx = arch>>16
        try:
            archmod = getArchModule(name)

            # make sure the list can hold this arch -- THIS NEGATES THE NEED FOR `ARCH_MAX`
            archslen = len(archs)
            if archidx >= archslen:
                diff = 1 + archidx - archslen
                archs.extend([None for x in range(diff)])

            archs[archidx] = archmod
        except ArchNotImplemented:
            pass

        except Exception as e:
            logger.critical(e, exc_info=1)

    return archs<|MERGE_RESOLUTION|>--- conflicted
+++ resolved
@@ -183,15 +183,12 @@
         'aliases':  ('ppc32',),
         'modpath':  ('envi', 'archs', 'ppc'),
         'clsname':  'Ppc32EmbeddedModule',
-<<<<<<< HEAD
-=======
-        'disabled': True,
+        'disabled': False,
         'version':  (1,0,0),
         'has_disasm':   True,
         'has_emu':      True,
         'has_symboliks':True,
         'has_unittests':True,
->>>>>>> 9534f164
         },
     
     ARCH_PPC_E64:   {
@@ -199,15 +196,12 @@
         'aliases':  ('ppc64-embedded','ppc-spe'),
         'modpath':  ('envi', 'archs', 'ppc'),
         'clsname':  'Ppc64EmbeddedModule',
-<<<<<<< HEAD
-=======
-        'disabled': True,
+        'disabled': False,
         'version':  (1,0,0),
         'has_disasm':   True,
         'has_emu':      True,
         'has_symboliks':True,
         'has_unittests':True,
->>>>>>> 9534f164
         },
     
     ARCH_PPC_S32:   {
@@ -215,15 +209,12 @@
         'modpath':  ('envi', 'archs', 'ppc32-server', 'Module'),
         'modpath':  ('envi', 'archs', 'ppc'),
         'clsname':  'Ppc32ServerModule',
-<<<<<<< HEAD
-=======
-        'disabled': True,
+        'disabled': False,
         'version':  (0,9,0),
         'has_disasm':   True,
         'has_emu':      True,
         'has_symboliks':True,
         'has_unittests':True,
->>>>>>> 9534f164
         },
     
     ARCH_PPC_S64:   {
@@ -231,15 +222,12 @@
         'aliases':  ('ppc64-server','altivec', 'ppc-altivec'),
         'modpath':  ('envi', 'archs', 'ppc'),
         'clsname':  'Ppc64ServerModule',
-<<<<<<< HEAD
-=======
-        'disabled': True,
+        'disabled': False,
         'version':  (0,9,0),
         'has_disasm':   True,
         'has_emu':      True,
         'has_symboliks':True,
         'has_unittests':True,
->>>>>>> 9534f164
         },
     
     ARCH_PPCVLE:    {
@@ -247,30 +235,24 @@
         'aliases':  ('vle','ppc32-vle', 'ppcvle'),
         'modpath':  ('envi', 'archs', 'ppc'),
         'clsname':  'PpcVleModule',
-<<<<<<< HEAD
-=======
-        'disabled': True,
+        'disabled': False,
         'version':  (1,0,0),
         'has_disasm':   True,
         'has_emu':      True,
         'has_symboliks':True,
         'has_unittests':True,
->>>>>>> 9534f164
         },
     
     ARCH_PPC_D:     {
         'name':     'ppc-desktop',
         'modpath':  ('envi', 'archs', 'ppc'),
         'clsname':  'PpcDesktopModule',
-<<<<<<< HEAD
-=======
-        'disabled': True,
+        'disabled': False,
         'version':  (0,5,0),
         'has_disasm':   True,
         'has_emu':      True,
         'has_symboliks':True,
         'has_unittests':True,
->>>>>>> 9534f164
         },
     
     ARCH_RXV2:      {
