--- conflicted
+++ resolved
@@ -22,11 +22,6 @@
 ARCH_ARMV7       = 3 << 16
 ARCH_THUMB16     = 4 << 16
 ARCH_THUMB       = 5 << 16
-<<<<<<< HEAD
-ARCH_A64         = 6 << 16
-ARCH_MSP430      = 7 << 16
-ARCH_H8          = 8 << 16
-=======
 ARCH_MSP430      = 6 << 16
 ARCH_H8          = 7 << 16
 ARCH_A64         = 8 << 16
@@ -45,7 +40,6 @@
 ARCH_MIPS32      = 21 << 16
 ARCH_MIPS64      = 22 << 16
 
->>>>>>> e84e2bf3
 ARCH_MASK        = 0xffff0000   # Masked into IF_FOO and BR_FOO values
 
 arch_names = {
@@ -75,21 +69,6 @@
 }
 
 arch_by_name = {
-<<<<<<< HEAD
-    'default':  ARCH_DEFAULT,
-    'i386':     ARCH_I386,
-    'amd64':    ARCH_AMD64,
-    'a64':      ARCH_A64,
-    'aarch64':  ARCH_A64,
-    'arm':      ARCH_ARMV7,
-    'armv6l':   ARCH_ARMV7,
-    'armv7l':   ARCH_ARMV7,
-    'thumb16':  ARCH_THUMB16,
-    'thumb':    ARCH_THUMB,
-    'thumb2':   ARCH_THUMB,
-    'msp430':   ARCH_MSP430,
-    'h8':       ARCH_H8,
-=======
     'default':      ARCH_DEFAULT,
     'i386':         ARCH_I386,
     'amd64':        ARCH_AMD64,
@@ -128,7 +107,6 @@
     'mips':         ARCH_MIPS32,
     'mips32':       ARCH_MIPS32,
     'mips64':       ARCH_MIPS64,
->>>>>>> e84e2bf3
 }
 
 # Instruction flags (The first 8 bits are reserved for arch independant use)
