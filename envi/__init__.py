'''
The Envi framework allows architecture abstraction through the use of the
ArchitectureModule, Opcode, Operand, and Emulator objects.
'''

import copy
import types
import struct
import logging
import platform
import contextlib

from envi.exc import *

logger = logging.getLogger(__name__)

# TODO: move into const.py
# Parsed Opcode Formats
ARCH_DEFAULT     = 0 << 16   # arch 0 is whatever the mem object has as default
ARCH_I386        = 1 << 16
ARCH_AMD64       = 2 << 16
ARCH_ARMV7       = 3 << 16
ARCH_THUMB16     = 4 << 16
ARCH_THUMB       = 5 << 16
ARCH_MSP430      = 6 << 16
ARCH_H8          = 7 << 16
<<<<<<< HEAD
ARCH_PPC_E32     = 8 << 16
ARCH_PPC_E64     = 9 << 16
ARCH_PPC_S32     = 10 << 16
ARCH_PPC_S64     = 11 << 16
ARCH_PPCVLE      = 12 << 16
ARCH_PPC_D       = 13 << 16
=======
ARCH_A64         = 8 << 16
ARCH_RISCV32     = 9 << 16
ARCH_RISCV64     = 10 << 16
ARCH_PPC_E32     = 11 << 16
ARCH_PPC_E64     = 12 << 16
ARCH_PPC_S32     = 13 << 16
ARCH_PPC_S64     = 14 << 16
ARCH_PPCVLE      = 15 << 16
ARCH_PPC_D       = 16 << 16
ARCH_MCS51       = 17 << 16
ARCH_RXV2        = 18 << 16
ARCH_SPARC       = 19 << 16
ARCH_SPARC64     = 20 << 16
ARCH_MIPS32      = 21 << 16
ARCH_MIPS64      = 22 << 16

>>>>>>> e84e2bf3
ARCH_MASK        = 0xffff0000   # Masked into IF_FOO and BR_FOO values

arch_names = {
    ARCH_DEFAULT:   'default',
    ARCH_I386:      'i386',
    ARCH_AMD64:     'amd64',
    ARCH_ARMV7:     'arm',
    ARCH_THUMB16:   'thumb16',
    ARCH_THUMB:     'thumb',
    ARCH_A64:       'a64',
    ARCH_MSP430:    'msp430',
    ARCH_H8:        'h8',
<<<<<<< HEAD
=======
    ARCH_RISCV32:   'rv32',
    ARCH_RISCV64:   'rv64',
>>>>>>> e84e2bf3
    ARCH_PPC_E32:   'ppc32-embedded',
    ARCH_PPC_E64:   'ppc-embedded',
    ARCH_PPC_S32:   'ppc32-server',
    ARCH_PPC_S64:   'ppc-server',
    ARCH_PPCVLE:    'ppc-vle',
    ARCH_PPC_D:     'ppc-desktop',
<<<<<<< HEAD
=======
    ARCH_RXV2:      'rxv2',
    ARCH_SPARC:     'sparc',
    ARCH_SPARC64:   'sparc64',
    ARCH_MIPS32:    'mips32',
    ARCH_MIPS64:    'mips64',
>>>>>>> e84e2bf3
}

# used by command line config
arch_by_name = {
    'default':      ARCH_DEFAULT,
    'i386':         ARCH_I386,
    'amd64':        ARCH_AMD64,
<<<<<<< HEAD
=======
    'a64':          ARCH_A64,
    'aarch64':      ARCH_A64,
>>>>>>> e84e2bf3
    'arm':          ARCH_ARMV7,
    'armv6l':       ARCH_ARMV7,
    'armv7l':       ARCH_ARMV7,
    'thumb16':      ARCH_THUMB16,
    'thumb':        ARCH_THUMB,
    'thumb2':       ARCH_THUMB,
    'msp430':       ARCH_MSP430,
    'h8':           ARCH_H8,
<<<<<<< HEAD
=======
    'rv32':         ARCH_RISCV32,
    'rv64':         ARCH_RISCV64,
    'mcs51':        ARCH_MCS51,
>>>>>>> e84e2bf3
    'ppc32':        ARCH_PPC_E32,
    'ppc32-embedded': ARCH_PPC_E32,
    'ppc':          ARCH_PPC_E64,
    'ppc-embedded': ARCH_PPC_E64,
    'ppc64-embedded': ARCH_PPC_E64,
    'ppc-spe':      ARCH_PPC_E64,
    'ppc-vle':      ARCH_PPCVLE,
    'ppc32-vle':    ARCH_PPCVLE,
    'ppcvle':       ARCH_PPCVLE,
    'vle':          ARCH_PPCVLE,
    'ppc32-server': ARCH_PPC_S32,
    'ppc-server':   ARCH_PPC_S64,
    'ppc64-server': ARCH_PPC_S64,
    'altivec':      ARCH_PPC_S64,
    'ppc-altivec':  ARCH_PPC_S64,
    'ppc-desktop':  ARCH_PPC_D,
<<<<<<< HEAD
=======
    'rxv2':         ARCH_RXV2,
    'sparc':        ARCH_SPARC,
    'sparc64':      ARCH_SPARC64,
    'mips':         ARCH_MIPS32,
    'mips32':       ARCH_MIPS32,
    'mips64':       ARCH_MIPS64,
>>>>>>> e84e2bf3
}

# Instruction flags (The first 8 bits are reserved for arch independant use)
IF_NOFALL = 0x01  # Set if this instruction does *not* fall through
IF_PRIV   = 0x02  # Set if this is a "privileged mode" instruction
IF_CALL   = 0x04  # Set if this instruction branches to a procedure
IF_BRANCH = 0x08  # Set if this instruction branches
IF_RET    = 0x10  # Set if this instruction terminates a procedure
IF_COND   = 0x20  # Set if this instruction is conditional
IF_REPEAT = 0x40  # set if this instruction repeats (including 0 times)

IF_BRANCH_COND = IF_COND | IF_BRANCH

# Branch flags (flags returned by the getBranches() method on an opcode)
BR_PROC  = 1<<0  # The branch target is a procedure (call <foo>)
BR_COND  = 1<<1  # The branch target is conditional (jz <foo>)
BR_DEREF = 1<<2  # the branch target is *dereferenced* into PC (call [0x41414141])
BR_TABLE = 1<<3  # The branch target is the base of a pointer array of jmp/call slots
BR_FALL  = 1<<4  # The branch is a "fall through" to the next instruction
BR_ARCH  = 1<<5  # The branch *switches opcode formats*. ( ARCH_FOO in high bits )

from envi.const import *
import envi.bits as e_bits
import envi.memory as e_mem
import envi.registers as e_reg
import envi.memcanvas as e_canvas

class ArchitectureModule:
    """
    An architecture module implementes methods to deal
    with the creation of envi objects for the specified
    architecture.
    """
    _default_call = None
    _plat_def_calls = {}
    def __init__(self, archname, maxinst=32, endian=ENDIAN_LSB):
        self._arch_id = getArchByName(archname)
        self._arch_name = archname
        self._arch_maxinst = maxinst
        self._arch_badopbytes = [b'\x00\x00\x00\x00\x00', b'\xff\xff\xff\xff\xff']
        self.setEndian(endian)
        self.badops = []

        self.initRegGroups()


    def initRegGroups(self):
        '''
        Initializes the _regGrps dictionary with all the different register 
        subsets are pertinent to a given architecture.

        This defaults to include an "all" register group, generated by the
        register context object.

        Architectures should also implement at least "general" for the most
        commonly used registers.
        '''
        self._regGrps = {}
        regctx = self.archGetRegCtx()
        allr = [rname for rname in regctx.getRegisterNames()]
        self._regGrps['all'] = allr

    def getArchId(self):
        '''
        Return the envi ARCH_FOO value for this arch.
        '''
        return self._arch_id

    def getArchName(self):
        '''
        Get the "humon" readable name for the arch implemented
        in this module.
        '''
        return self._arch_name

    def getEndian(self):
        '''
        Every architecture stores numbers either Most-Significant-Byte-first (MSB)
        or Least-Significant-Byte-first (LSB).  Most modern architectures are
        LSB, however many legacy systems still use MSB architectures.
        '''
        return self._endian

    def setEndian(self, endian):
        '''
        Set the architecture endianness.  Subclasses should make sure this is handled
        correctly in any Disasm object(s)
        '''
        self._endian = endian

    def archGetBreakInstr(self):
        """
        Return a python string of the byte sequence which corresponds to
        a breakpoint (if present) for this architecture.
        """
        raise ArchNotImplemented("archGetBreakInstr")

    def archGetNopInstr(self):
        """
        Return a python string of the byte sequence that corresponds to
        a no-op (if present) for this architecture.

        Return None if not present for this architecture.
        """
        raise ArchNotImplemented("archGetNopInstr")

    def archGetRegCtx(self):
        """
        Return an initialized register context object for the architecture.
        """
        raise ArchNotImplemented("archGetRegCtx")

    def archParseOpcode(self, bytez, offset=0, va=0):
        '''
        Parse an architecture specific Opcode object from the given bytes.

        offset  - Offset into bytes to begin opcode parsing
        va      - Virtual address of the instruction ( for rel calcs )

        Example:
            a.archParseOpcode('\xeb\xfe', va=0x41414141)
        '''
        raise ArchNotImplemented('archParseOpcode')

    def archGetRegisterGroups(self):
        '''
        Returns a dictionary of tuples of registers for different register groups.
        If not implemented for an architecture, returns a single group with
        all non-meta registers.

        Example:
            { 'all': ['eax', 'ebx', ...], ...}
        '''
        return copy.deepcopy(self._regGrps)

    def archGetRegisterGroup(self, name):
        '''
        Returns a tuple of registers for a named register group.  Returns
        None if requested name does not exist
        '''
        return copy.deepcopy(self._regGrps.get(name))

    def archModifyFuncAddr(self, va, info):
        '''
        Can modify the VA and context based on architecture-specific info.
        Default: return the same va, info

        This hook allows an architecture to correct VA and Architecture, such
        as is necessary for ARM/Thumb.

        "info" should be a dictionary with the {'arch': ARCH_FOO}

        eg.  for ARM, the ARM disassembler would hand in
            {'arch': ARCH_ARMV7}

        and if va is odd, that architecture's implementation would return
            (va & -2), {'arch': ARCH_THUMB}
        '''
        return va, info

    def archModifyXrefAddr(self, tova, reftype, rflags):
        '''
        Returns a potentially modified set of (tova, reftype, rflags).
        Default: return the same tova, reftype, rflags

        This hook allows an architecture to modify an Xref before it's set,
        which can be helpful for ARM/Thumb.
        '''
        return tova, reftype, rflags

    def archGetBadOps(self, byteslist=None):
        '''
        Returns a list of opcodes which are indicators of wrong disassembly.
        byteslist is None to use the architecture default, or can be a custom list.
        '''
        if byteslist is None:
            # if we've already done this exercize...
            if len(self.badops):
                return self.badops

            # otherwise, let's start with the architecture's badops list
            byteslist = self._arch_badopbytes

        self.badops = []
        for badbytes in byteslist:
            try:
                self.badops.append(self.archParseOpcode(badbytes))
            except:
                pass

        return self.badops

    def getEmulator(self):
        """
        Return a default instance of an emulator for the given arch.
        """
        raise ArchNotImplemented("getEmulator")

    def getPointerSize(self):
        """
        Get the size of a pointer in memory on this architecture.
        """
        raise ArchNotImplemented("getPointerSize")

    def pointerString(self, va):
        """
        Return a string representation for a pointer on this arch
        """
        raise ArchNotImplemented("pointerString")

    def getArchDefaultCall(self):
        return self._default_call

    def getPlatDefaultCall(self, platform):
        defcall = self._plat_def_calls.get(platform)
        return defcall

    def archGetPointerAlignment(self):
        return 1

def stealArchMethods(obj, archname):
    '''
    Used by objects which are expected to inherit from an
    architecture module but don't know which one until runtime!
    '''
    arch = getArchModule(archname)
    for name in dir(arch):
        o = getattr(arch, name, None)
        if type(o) == types.MethodType:
            setattr(obj, name, o)

class Operand:

    """
    Thses are the expected methods needed by any implemented operand object
    attached to an envi Opcode.  This does *not* have a constructor of it's
    pwn on purpose to cut down on memory use and constructor CPU cost.
    """

    def getOperValue(self, op, emu=None):
        """
        Get the current value for the operand.  If needed, use
        the given emulator/workspace/trace to resolve things like
        memory and registers.

        NOTE: This API may be passed a None emu and should return what it can
              (or None if it can't be resolved)
        """
        raise NotImplementedError("%s needs to implement getOperValue!" % self.__class__.__name__)

    def setOperValue(self, op, emu, val):
        """
        Set the current value for the operand.  If needed, use
        the given emulator/workspace/trace to assign things like
        memory and registers.
        """
        logger.warning("%s needs to implement setOperAddr!" % self.__class__.__name__)

    def isDeref(self):
        """
        If the given operand will dereference memory, this method must return True.
        """
        return False

    def isImmed(self):
        '''
        If the given operand represents an immediate value, this must return True.
        '''
        return False

    def isReg(self):
        '''
        If the given operand represents a register value, this must return True.
        '''
        return False

    def isDiscrete(self):
        '''
        If the given operand can be completly resolved without an emulator, return True.
        '''
        return False

    def getOperAddr(self, op, emu=None):
        """
        If the operand is a "dereference" operand, this method should use the
        specified op/emu to resolve the address of the dereference.

        NOTE: This API may be passed a None emu and should return what it can
              (or None if it can't be resolved)
        """
        logger.warning("%s needs to implement getOperAddr!" % self.__class__.__name__)

    def repr(self, op):
        """
        Used by the Opcode class to get a humon readable string for this operand.
        """
        return "unknown"

    def render(self, mcanv, op, idx):
        """
        Used by the opcode class when rendering to a memory canvas.
        """
        mcanv.addText(self.repr(op))

    def __ne__(self, op):
        return not op == self

    def __eq__(self, oper):
        if not isinstance(oper, self.__class__):
            return False
        #FIXME each one will need this...
        return True

class DerefOper(Operand):

    def isDeref(self):
        return True

class ImmedOper(Operand):

    def isImmed(self):
        return True

    def isDiscrete(self):
        return True

class RegisterOper(Operand):

    def isReg(self):
        return True

class Opcode:
    """
    A universal representation for an opcode
    """
    prefix_names = [] # flag->humon tuples

    def __init__(self, va, opcode, mnem, prefixes, size, operands, iflags=0):
        """
        constructor for the basic Envi Opcode object.  Arguments as follows:

        opcode   - An architecture specific numerical value for the opcode
        mnem     - A humon readable mnemonic for the opcode
        prefixes - a bitmask of architecture specific instruction prefixes
        size     - The size of the opcode in bytes
        operands - A list of Operand objects for this opcode
        iflags   - A list of Envi (architecture independant) instruction flags (see IF_FOO)
        va       - The virtual address the instruction lives at (used for PC relative immediates etc...)

        NOTE: If you want to create an architecture spcific opcode, I'd *highly* recommend you
              just copy/paste in the following simple initial code rather than calling the parent
              constructor.  The extra
        """
        self.opcode = opcode
        self.mnem = mnem
        self.prefixes = prefixes
        self.size = size
        self.opers = operands
        self.repr = None
        self.iflags = iflags
        self.va = va

    def __ne__(self, op):
        return not op == self

    def __eq__(self, op):
        if not isinstance(op, Opcode):
            return False
        if self.opcode != op.opcode:
            return False
        if self.mnem != op.mnem:
            return False
        if self.size != op.size:
            return False
        if self.iflags != op.iflags:
            return False
        if len(self.opers) != len(op.opers):
            return False
        for i in range(len(self.opers)):
            if self.opers[i] != op.opers[i]:
                return False
        return True

    def __hash__(self):
        return int(hash(self.mnem) ^ (self.size << 4))

    def __repr__(self):
        """
        Over-ride this if you want to make arch specific repr.
        """
        pfx = self.getPrefixName()
        if pfx:
            pfx = '%s: ' % pfx
        return pfx + self.mnem + " " + ",".join([o.repr(self) for o in self.opers])

    def __len__(self):
        return int(self.size)

    # NOTE: From here down is mostly things that architecture specific opcode
    #       extensions should override.
    def isCall(self):
        return bool(self.iflags & IF_CALL)

    def isReturn(self):
        return bool(self.iflags & IF_RET)

    def getTargets(self, emu=None):
        """
        Determines the targets of call/branch instructions.  Fall throughs are
        not considered as targets. Deref branches are resolved.

        Returns ((bva, bflags),...)

        addr can be None in cases where the branch target cannot be computed.
        (for example, if BR_DEREF flag is set and cannot read the memory)
        Once resolved, the BR_DEREF flag is removed from branch flags.
        """
        remote_branches = []
        for bva, bflags in self.getBranches(emu=emu):
            if bflags & BR_FALL:
                continue

            if bva and (bflags & BR_DEREF):
                if emu is not None:
                    bva = emu.readMemoryFormat(bva, '<P')[0]
                    bflags &= (~BR_DEREF)
                else:
                    bva = None

            remote_branches.append((bva, bflags))

        return remote_branches

    def getBranches(self, emu=None):
        """
        Return a list of tuples.  Each tuple contains the target VA of the
        branch, and a possible set of flags showing what type of branch it is.

        See the BR_FOO types for all the supported envi branch flags....
        Example: for bva,bflags in op.getBranches():
        """
        return ()

    def genRefOpers(self, emu=None):
        '''
        Operand generator, yielding an (oper-index, operand) tuple from this
        Opcode... but only for operands which make sense for XREF analysis.
        Override when architecture makes use of odd operands like the program
        counter, which returns a real value even without an emulator.
        '''
        for oidx, o in enumerate(self.opers):
            yield (oidx, o)

    def render(self, mcanv):
        """
        Render this opcode to the memory canvas passed in.  This is used for both
        simple printing AND more complex representations.
        """
        mcanv.addText(repr(self))

    def getPrefixName(self):
        """
        Get the name of the prefixes associated with the specified
        architecture specific prefix bitmask.
        """
        ret = []
        for byte, name in self.prefix_names:
            if self.prefixes & byte:
                ret.append(name)
        return " ".join(ret)

    def getOperValue(self, idx, emu=None):
        oper = self.opers[idx]
        return oper.getOperValue(self, emu=emu)

    def getOperands(self):
        return self.opers

class Emulator(e_reg.RegisterContext, e_mem.MemoryObject):
    """
    The Emulator class is mostly "Abstract" in the java
    Interface sense.  The emulator should be able to
    be extended for the architecutures which are included
    in the envi framework.  You *must* mix in
    an instance of your architecture abstraction module.

    (NOTE: Most users will just use an arch mod and call getEmulator())

    The intention is for "light weight" emulation to be
    implemented mostly for user-space emulation of
    protected mode execution.
    """
    def __init__(self, archmod=None):

        self.metadata = {}
        e_mem.MemoryObject.__init__(self, arch=archmod._arch_id)
        e_reg.RegisterContext.__init__(self)

        self._emu_segments = [(0, 0xffffffff)]
        self._emu_call_convs = {}
        self._emu_opts = {}
        self._emu_optdocs = {}

        # Automagically setup an instruction mnemonic handler dict
        # by finding all methods starting with i_ and assume they
        # implement an instruction by mnemonic
        self.op_methods = {}
        self._populateOpMethods()

    def _populateOpMethods(self):
        for name in dir(self):
            if name.startswith("i_"):
                self.op_methods[name[2:]] = getattr(self, name)

    def initEmuOpt(self, opt, defval, doc):
        '''
        Initialize an emulator option used by the emulator type.
        Arch specific options should begin with <arch>: and platform
        options should begin with <platform>:
        '''
        self._emu_opts[opt] = defval
        self._emu_optdocs[opt] = doc

    def setEmuOpt(self, opt, val):
        '''
        Set a (previously initialized) emulator option.
        '''
        if opt not in self._emu_opts:
            raise Exception('Unknown Emu Opt: %s' % opt)
        self._emu_opts[opt] = val

    def getEmuOpt(self, opt):
        '''
        Retrieve the current value of an emulator option.
        ( emu impls may directly access _emu_opts for speed )
        '''
        if opt not in self._emu_opts:
            raise Exception('Unknown Emu Opt: %s' % opt)
        return self._emu_opts.get(opt)

    def setEndian(self, endian):
        '''
        Sets Endianness for the Emulator.
        '''
        for arch in self.imem_archs:
            arch.setEndian(endian)

    def getEndian(self):
        '''
        Returns the current Endianness for the emulator
        '''
        return self.imem_archs[0].getEndian()

    def getMeta(self, name, default=None):
        return self.metadata.get(name, default)

    def setMeta(self, name, value):
        """
        Set a meta key,value pair for this workspace.
        """
        self.metadata[name] = value

    def getArchModule(self):
        raise Exception('Emulators *must* implement getArchModule()!')

    def getEmuSnap(self):
        """
        Return the data needed to "snapshot" this emulator.  For most
        archs, this method will be enough (it takes the memory object,
        and register values with it)
        """
        regs = self.getRegisterSnap()
        mem = self.getMemorySnap()
        return regs,mem

    def setEmuSnap(self, snap):
        regs,mem = snap
        self.setRegisterSnap(regs)
        self.setMemorySnap(mem)

    @contextlib.contextmanager
    def snap(self):
        '''
        Utility function to try something with an emulator, and then revert it.
        If we fail to get a valid snap, we raise a base EmuException. Otherwise,
        we yield out the snap we received.

        On close, we try to rollback the emulator using the snap.
        '''
        try:
            snap = self.getEmuSnap()
        except Exception as e:
            raise EmuException(self, str(e)) from None

        try:
            yield snap
        finally:
            self.setEmuSnap(snap)

    def executeOpcode(self, opobj):
        """
        This is the core method for an emulator to do any running of instructions and
        setting of the program counter should an instruction require that.
        """
        raise ArchNotImplemented()

    def run(self, stepcount=None):
        """
        Run the emulator until "something" happens.
        (breakpoint, segv, syscall, etc...)

        Set stepcount in order to run that many instructions before pausing emulation
        """
        if stepcount is not None:
            for i in range(stepcount):
                self.stepi()
        else:
            while True:
                self.stepi()

    def stepi(self):
        pc = self.getProgramCounter()
        op = self.parseOpcode(pc)
        self.executeOpcode(op)

    def getSegmentInfo(self, op):
        idx = self.getSegmentIndex(op)
        return self._emu_segments[idx]

    def getSegmentIndex(self, op):
        """
        The *default* segmentation is none (most arch's will over-ride).
        This method may be implemented to return a segment index based on either
        emulator state or properties of the particular instruction in question.
        """
        return 0

    def setSegmentInfo(self, idx, base, size):
        '''
        Set a base and size for a given segment index.
        '''
        if len(self._emu_segments) - idx == 0:
            self._emu_segments.append( (base, size) )
            return

        self._emu_segments[idx] = (base,size)

    def getOperValue(self, op, idx):
        """
        Return the value for the operand at index idx for
        the given opcode reading memory and register states if necessary.

        In partially-defined emulation, this may return None
        """
        oper = op.opers[idx]
        return oper.getOperValue(op, self)

    def getOperAddr(self, op, idx):
        """
        Return the address that an operand which deref's memory
        would read from on getOperValue().
        """
        oper = op.opers[idx]
        return oper.getOperAddr(op, self)

    def setOperValue(self, op, idx, value):
        """
        Set the value of the target operand at index idx from
        opcode op.
        (obviously OM_IMMEDIATE *cannot* be set)
        """
        oper = op.opers[idx]
        return oper.setOperValue(op, self, value)

    def getCallArgs(self, count, cc):
        """
        Emulator implementors can implement this method to allow
        analysis modules a platform/architecture independant way
        to get stack/reg/whatever args.

        Usage: getCallArgs(3, "stdcall") -> (0, 32, 0xf00)
        """
        c = self._emu_call_convs.get(cc, None)
        if c is None:
            raise UnknownCallingConvention(cc)

        return c.getCallArgs(self, count)

    def execCallReturn(self, value, cc, argc=0):
        """
        Emulator implementors can implement this method to allow
        analysis modules a platform/architecture independant way
        to set a function return value. (this should also take
        care of any argument cleanup or other return time tasks
        for the calling convention)
        """
        c = self._emu_call_convs.get(cc, None)
        if c is None:
            raise UnknownCallingConvention(cc)

        return c.execCallReturn(self, value, argc)

    def addCallingConvention(self, name, obj):
        self._emu_call_convs[name] = obj

    def hasCallingConvention(self, name):
        if self._emu_call_convs.get(name) is not None:
            return True
        return False

    def getCallingConvention(self, name):
        return self._emu_call_convs.get(name)

    def getCallingConventions(self):
        return list(self._emu_call_convs.items())

    def readMemValue(self, addr, size):
        """
        Returns the value of the bytes at the "addr" address, given the size (currently, power of 2 only)
        """
        bytes = self.readMemory(addr, size)
        if bytes is None:
            return None
        if len(bytes) != size:
            raise Exception("Read Gave Wrong Length At 0x%.8x (va: 0x%.8x wanted %d got %d)" % (self.getProgramCounter(),addr, size, len(bytes)))

        return e_bits.parsebytes(bytes, 0, size, False, self.getEndian())

    def writeMemValue(self, addr, value, size):
        #FIXME change this (and all uses of it) to passing in format...
        #FIXME: Remove byte check and possibly half-word check.  (possibly all but word?)
        mask = e_bits.u_maxes[size]
        bytes = e_bits.buildbytes(value & mask, size, self.getEndian())

        self.writeMemory(addr, bytes)

    def readMemSignedValue(self, addr, size):
        #FIXME: Remove byte check and possibly half-word check.  (possibly all but word?)
        #FIXME: Handle endianness
        bytes = self.readMemory(addr, size)
        if bytes is None:
            return None
        fmttbl = e_bits.fmt_schars[self.getEndian()]
        return struct.unpack(fmttbl[size], bytes)[0]

    def integerSubtraction(self, op, sidx=0, midx=1):
        """
        Do the core of integer subtraction but only *return* the
        resulting value rather than assigning it.
        (allows cmp and sub to use the same code)
        """
        # Src op gets sign extended to dst
        ssize = op.opers[sidx].tsize
        msize = op.opers[midx].tsize
        subtra = self.getOperValue(op, sidx)
        minuend = self.getOperValue(op, midx)

        if subtra is None or minuend is None:
            self.undefFlags()
            return None

        return self.intSubBase(subtra, minuend, ssize, msize)

    def intSubBase(self, subtrahend, minuend, ssize, msize):
        '''
        Base for integer subtraction.
        Segmented such that order of operands can easily be overridden by
        subclasses.  Does not set flags (arch-specific), and doesn't set
        the dest operand.  That's up to the instruction implementation.

        So we can either do a BUNCH of crazyness with xor and shifting to
        get the necessary flags here, *or* we can just do both a signed and
        unsigned sub and use the results.

        Math vocab refresher: Subtrahend - Minuend = Difference
        '''
        usubtra = e_bits.unsigned(subtrahend, ssize)
        uminuend = e_bits.unsigned(minuend, msize)

        ssubtra = e_bits.signed(subtrahend, ssize)
        sminuend = e_bits.signed(minuend, msize)

        ures = usubtra - uminuend
        sres = ssubtra - sminuend

        return (ssize, msize, sres, ures, ssubtra, usubtra)

    def integerAddition(self, op):
        """
        Do the core of integer addition but only *return* the
        resulting value rather than assigning it.

        Architectures shouldn't have to override this as operand order
        doesn't matter
        """
        src = self.getOperValue(op, 0)
        dst = self.getOperValue(op, 1)

        #FIXME PDE and flags
        if src is None:
            self.undefFlags()
            self.setOperValue(op, 1, None)
            return

        ssize = op.opers[0].tsize
        dsize = op.opers[1].tsize

        udst = e_bits.unsigned(dst, dsize)
        sdst = e_bits.signed(dst, dsize)

        usrc = e_bits.unsigned(src, dsize)
        ssrc = e_bits.signed(src, dsize)

        ures = usrc + udst
        sres = ssrc + sdst

        return (ssize, dsize, sres, ures, sdst, udst)

    def logicalAnd(self, op):
        src1 = self.getOperValue(op, 0)
        src2 = self.getOperValue(op, 1)

        # PDE
        if src1 is None or src2 is None:
            self.undefFlags()
            self.setOperValue(op, 1, None)
            return

        res = src1 & src2

        return res


class CallingConvention(object):
    '''
    Base class for all calling conventions. You must define class locals that
    define the fields below.

    All offsets defined in the constructor are relative to the stack counter at
    function entrypoint.

    Provides primitives that support the following situations:
    1. You are breakpointed at first instruction inside a function, have not
       executed that instruction, and want to modify the arguments, the return
       address, or the return value.  To modify the arguments or the return
       address, use 'setCallArgsRet'.  To modify the return value and then
       return, use 'execCallReturn'.
    2. You are breakpointed on the call to a function, have not executed the
       call instruction, and want to modify the arguments.  To modify the
       arguments use 'setPreCallArgs'.  You cannot change the return address
       from this location because once you step through the call, the processor
       will overwrite whatever you wrote at that location.
    3. You want to call a arbitrary function and return to the same location
       you are currently breakpointed at or another arbitrary location.  To
       call an arbitrary function, use 'executeCall'.

    Details:
        pad - # of bytes on stack to allocate between RET and First Stack Arg

        align - stack alignment.  as this is >= pointer size, this is used as
                the amount of space to leave for RET and Args

        delta - stack delta to apply before arguments

        flags - flags for this convention, namely Caller or Callee Cleanup

        arg_def - list of tuples indicating what each arg is.
            (CC_REG, REG_which)     - this Arg is a register, specifically
                                        REG_which
            (CC_STACK_INF, #)       - indicates the start of STACK-based Args
                                        Currently the number is ignored

        retaddr_def  - where does the function get a return address from?
            (CC_STACK, #) - on the stack, at offset 0
            (CC_REG, REG_which) - in register "REG_which", eg. REG_LR

        retval_def  - where does the function return value go?
            (CC_STACK, #) - on the stack, at offset 0
            (CC_REG, REG_which) - in register "REG_which", eg. REG_EAX

        CC_REG      - Ret, Retval or Arg use a particular register
        CC_STACK    - Ret, Retval or Arg use stack memory at offset #
        CC_STACK_INF- the rest of Args use stack memory starting at #

    '''
    pad = 0
    align = 4
    delta = 0       # FIXME: possible duplicate use with pad
    flags = 0
    arg_def = []
    retval_def = (CC_STACK, 0)
    retaddr_def = (CC_STACK, 0)

    # Examples...
    #flags = CC_CALLEE_CLEANUP
    #arg_def = [(CC_STACK_INF, 4),]
    #retaddr_def = (CC_STACK, 0)
    #retval_def = (CC_REG, REG_EAX)

    def getNumStackArgs(self, emu, argc):
        '''
        Returns the number of stack arguments.
        '''
        rargs = [ v for (t, v) in self.arg_def if t == CC_REG ]
        return max(argc - len(rargs), 0)

    def getStackArgOffset(self, emu, argc):
        '''
        Returns the number of bytes from RET to the first Stack Arg
        '''
        return self.pad + self.align

    def getPreCallArgs(self, emu, argc):
        '''
        Returns a list of the arguments passed to the function.

        Expects to be called at call/jmp to function entrypoint.
        '''
        args = []
        sp = emu.getStackCounter()
        sp += self.pad
        for arg_type, arg_val in self.arg_def:
            if argc <= 0:
                break

            if arg_type == CC_REG:
                args.append(emu.getRegister(arg_val))
                argc -= 1
            elif arg_type == CC_STACK:
                args.append(emu.readMemoryFormat(sp, '<P')[0])
                argc -= 1
                sp += self.align
            elif arg_type == CC_STACK_INF:
                values = emu.readMemoryFormat(sp, '<%dP' % argc)
                args.extend(values)
                argc -= len(values)
                if argc != 0:
                    raise Exception('wrong num of args from readMemoryFormat')
            else:
                raise Exception('unknown argument type')

        return args

    def getCallArgs(self, emu, argc):
        '''
        Returns a list of the arguments passed to the function.

        Expects to be called at the function entrypoint.
        '''
        sp = emu.getStackCounter()
        emu.setStackCounter(sp + self.align)
        args = self.getPreCallArgs(emu, argc)
        emu.setStackCounter(sp)
        return args

    def setPreCallArgs(self, emu, args):
        '''
        Writes arguments to appropriate locations.  No allocation is performed.

        Expects to be called at call/jmp to function entrypoint.
        '''
        cur_arg = 0
        argc = len(args)
        sp = emu.getStackCounter()
        sp += self.pad
        for arg_type, arg_val in self.arg_def:
            if argc <= 0:
                break

            if arg_type == CC_REG:
                emu.setRegister(arg_val, args[cur_arg])
                argc -= 1
                cur_arg += 1
            elif arg_type == CC_STACK:
                args += emu.writeMemoryFormat(sp, '<P', args[cur_arg])
                argc -= 1
                cur_arg += 1
                sp += self.align
            elif arg_type == CC_STACK_INF:
                arg_val -= self.align
                emu.writeMemoryFormat(sp, '<%dP' % argc, *args[cur_arg:])
                argc -= len(args[cur_arg:])
                if argc != 0:
                    raise Exception('wrong num of args from readMemoryFormat')
            else:
                raise Exception('unknown argument type')

    def setCallArgs(self, emu, args):
        '''
        Writes arguments to appropriate locations.  No allocation is performed.

        Expects to be called at the function entrypoint.
        '''
        emu.setStackCounter(emu.getStackCounter() + self.align)
        self.setPreCallArgs(emu, args)
        emu.setStackCounter(emu.getStackCounter() - self.align)

    def getReturnAddress(self, emu):
        '''
        Returns the return address.

        Expects to be called at the function entrypoint.
        '''
        rtype, rvalue = self.retaddr_def
        if rtype == CC_REG:
            ra = emu.getRegister(rvalue)
        elif rtype == CC_STACK:
            sp = emu.getStackCounter() + rvalue
            ra = emu.readMemoryFormat(sp, '<P')[0]
        else:
            raise Exception('unknown argument type')

        return ra

    def getReturnValue(self, emu):
        '''
        Returns the return value.

        Expects to be called after the function return.
        '''
        rtype, rvalue = self.retval_def
        if rtype == CC_REG:
            rv = emu.getRegister(rvalue)
        elif rtype == CC_STACK:
            sp = emu.getStackCounter() + rvalue
            rv = emu.readMemoryFormat(sp, '<P')[0]
        else:
            raise Exception('unknown argument type')

        return rv

    def setReturnAddress(self, emu, ra):
        '''
        Sets the return address.

        Expects to be called at the function entrypoint.
        '''
        rtype, rvalue = self.retaddr_def
        if rtype == CC_REG:
            emu.setRegister(rvalue, ra)
        elif rtype == CC_STACK:
            sp = emu.getStackCounter() + rvalue
            emu.writeMemoryFormat(sp, '<P', ra)
        else:
            raise Exception('unknown argument type')

    def setReturnValue(self, emu, rv):
        '''
        Sets the return value.
        '''
        rtype, rvalue = self.retval_def
        if rtype == CC_REG:
            emu.setRegister(rvalue, rv)
        elif rtype == CC_STACK:
            sp = emu.getStackCounter() + rvalue
            emu.writeMemoryFormat(sp, '<P', rv)
        else:
            raise Exception('unknown argument type')

    def allocateReturnAddress(self, emu):
        '''
        Allocates space on the stack for the return address.
        '''
        rtype, rvalue = self.retaddr_def
        if rtype != CC_STACK:
            return 0

        sp = emu.getStackCounter()
        sp -= self.align
        emu.setStackCounter(sp)
        return self.align

    def allocateArgSpace(self, emu, argc):
        '''
        Allocates space on the stack for arguments.
        '''
        num_stackargs = self.getNumStackArgs(emu, argc)
        sp = emu.getStackCounter()
        sp -= self.pad
        sp -= (self.align * num_stackargs)
        emu.setStackCounter(sp)

    def allocateCallSpace(self, emu, argc):
        '''
        Allocates space on the stack for arguments and the return address.
        '''
        self.allocateReturnAddress(emu)
        self.allocateArgSpace(emu, argc)

    def _dealloc(self, delta, argc):
        # Special method to allow symbolik cconv to hook...
        return delta + self.align * argc

    def deallocateCallSpace(self, emu, argc, precall=False):
        '''
        Removes space on the stack made for the arguments and the return
        address depending on the flags value of the calling convention.

        Returns the delta for the stack counter.

        Set precall=True if the calling convention has not allocated
        return address space ( ie, the "call" was not executed ).
        '''
        delta = self.delta

        rtype, rvalue = self.retaddr_def
        if rtype == CC_STACK and not precall:
            delta += self.align

        rtype, rvalue = self.retval_def
        if rtype == CC_STACK:
            delta += self.align

        if self.flags & CC_CALLEE_CLEANUP:
            for arg_type, arg_val in self.arg_def:
                if argc <= 0:
                    break
                if arg_type == CC_REG:
                    argc -= 1
                elif arg_type == CC_STACK:
                    delta += self.align
                    argc -= 1
                elif arg_type == CC_STACK_INF:
                    delta = self._dealloc(delta, argc)
                    argc = 0
                else:
                    raise Exception('unknown argument type')

        emu.setStackCounter(emu.getStackCounter() + delta)
        return delta

    def setCallArgsRet(self, emu, args=None, ra=None):
        '''
        Modifies the arguments and return address. No allocation is performed.

        If the return address is None, sets return address to instruction
        after the address currently set as the return address.

        Expects to be called at the function entrypoint.
        '''
        self.setCallArgs(emu, args)

        if ra is not None:
            self.setReturnAddress(emu, ra)

    def setupCall(self, emu, args=None, ra=None):
        '''
        Sets up a function with the given args and the specified return
        address.  Allocates space for the arguments and the return address,
        sets the args and return address.

        If the return address is None, sets return address to the current
        program counter.
        '''
        argv = []
        if args is not None:
            argv.extend(args)

        argc = len(argv)

        if ra is None:
            ra = emu.getProgramCounter()

        self.allocateCallSpace(emu, argc)
        self.setCallArgsRet(emu, args=argv, ra=ra)

    def executeCall(self, emu, va, args=None, ra=None):
        '''
        Calls setupCall and then directly sets the program counter to the
        specified address.
        '''
        self.setupCall(emu, args=args, ra=ra)
        emu.setProgramCounter(va)

    def execCallReturn(self, emu, value, argc):
        '''
        Forces a function to return the specified value.

        Reads the return address from the stack, deallocates the stack space
        allocated for the call, sets the return value, and sets the program
        counter to the previously read return address.

        Expects to be called at the function entrypoint.
        '''
        sp = emu.getStackCounter()
        ip = self.getReturnAddress(emu)
        self.deallocateCallSpace(emu, argc)

        self.setReturnValue(emu, value)
        emu.setProgramCounter(ip)

# NOTE: This mapping is needed because of inconsistancies
# in how different compilers and versions of python embed
# the machine setting.
arch_xlate_32 = {
    'i386':'i386',
    'i486':'i386',
    'i586':'i386',
    'i686':'i386',
    'x86':'i386',
    'i86pc':'i386', # Solaris
    '':'i386', # Stupid windows...
    'AMD64':'i386', # ActiveState python can say AMD64 in 32 bit install?
    # Arm!
    'armv6l':'armv6l',
    'armv7l':'armv7l',
}

arch_xlate_64 = {
    'x86_64':'amd64',
    'AMD64':'amd64',
    'amd64':'amd64',
    'i386':'amd64', # MAC ports builds are 64bit and say i386
    '':'amd64', # And again....
}

def getArchByName(archname):
    '''
    Get the architecture constant by the humon name.
    '''
    return arch_by_name.get(archname)

def getArchById(archid):
    '''
    Get the architecture name by the constant.
    '''
    return arch_names.get(archid)

def getCurrentArch():
    """
    Return an envi normalized name for the current arch.
    """
    width = struct.calcsize("P")
    mach = platform.machine()   # 'i386','ppc', etc...

    if width == 4:
        ret = arch_xlate_32.get(mach)

    elif width == 8:
        ret = arch_xlate_64.get(mach)

    if ret is None:
        raise ArchNotImplemented(mach)

    return ret

def getArchModule(name=None):
    """
    return an Envi architecture module instance for the following
    architecture name.

    Current architectures include:

    i386 - Intel i386
    amd64 - The new 64bit AMD spec.
    """
    if name is None:
        name = getCurrentArch()

    # Some builds have x86 (py2.6) and some have other stuff...
    if name in ['i386', 'i486', 'i586', 'i686', 'x86']:
        import envi.archs.i386 as e_i386
        return e_i386.i386Module()

    elif name in ('amd64', 'x86_64'):
        import envi.archs.amd64 as e_amd64
        return e_amd64.Amd64Module()

    elif name in ('arm', 'armv6l', 'armv7l', 'armv7'):
        import envi.archs.arm as e_arm
        return e_arm.ArmModule()

    elif name in ('thumb', 'thumb16', 'thumb2'):
        import envi.archs.thumb16 as e_thumb
        return e_thumb.Thumb16Module()

    elif name in ('msp430',):
        import envi.archs.msp430 as e_msp430
        return e_msp430.Msp430Module()

    elif name in ('h8',):
        import envi.archs.h8 as e_h8
        return e_h8.H8Module()

    elif name in ('ppc', 'ppc-embedded', 'ppc64-embedded', 'ppc-spe', 'ppcspe', 'spe', 'mpc56xx'):
        import envi.archs.ppc as e_ppc
        return e_ppc.Ppc64EmbeddedModule()

    elif name in ('ppc32', 'ppc32-embedded', 'ppc32-spe'):
        import envi.archs.ppc as e_ppc
        return e_ppc.Ppc32EmbeddedModule()

    elif name in ('ppc-server', 'ppc64-server', 'ppc-altivec', 'ppcaltivec', 'altivec'):
        import envi.archs.ppc as e_ppc
        return e_ppc.Ppc64ServerModule()

    elif name in ('ppc32-server', 'ppc32-altivec'):
        import envi.archs.ppc as e_ppc
        return e_ppc.Ppc32ServerModule()

    elif name in ('vle', 'ppc-vle', 'ppcvle', 'ppc32-vle'):
        import envi.archs.ppc as e_ppc
        return e_ppc.PpcVleModule()

    else:
        raise ArchNotImplemented(name)

def getArchModules(default=ARCH_DEFAULT):
    '''
    Retrieve a default array of arch modules ( where index 0 is
    also the "named" or "default" arch module.
    '''
    import envi.archs.h8 as e_h8
    import envi.archs.arm as e_arm
    import envi.archs.ppc as e_ppc
    import envi.archs.i386 as e_i386
    import envi.archs.amd64 as e_amd64
    import envi.archs.thumb16 as e_thumb16
    import envi.archs.msp430 as e_msp430

    archs = [None]

    # These must be in ARCH_FOO order
    archs.append(e_i386.i386Module())
    archs.append(e_amd64.Amd64Module())
    archs.append(e_arm.ArmModule())
    archs.append(e_thumb16.Thumb16Module())
    archs.append(e_thumb16.ThumbModule())
    archs.append(e_msp430.Msp430Module())
    archs.append(e_h8.H8Module())
    archs.append(e_ppc.Ppc32EmbeddedModule())
    archs.append(e_ppc.Ppc64EmbeddedModule())
    archs.append(e_ppc.Ppc32ServerModule())
    archs.append(e_ppc.Ppc64ServerModule())
    archs.append(e_ppc.PpcVleModule())
    archs.append(e_ppc.PpcDesktopModule())

    # Set the default module ( or None )
    archs[ARCH_DEFAULT] = archs[default >> 16]

    return archs<|MERGE_RESOLUTION|>--- conflicted
+++ resolved
@@ -24,14 +24,6 @@
 ARCH_THUMB       = 5 << 16
 ARCH_MSP430      = 6 << 16
 ARCH_H8          = 7 << 16
-<<<<<<< HEAD
-ARCH_PPC_E32     = 8 << 16
-ARCH_PPC_E64     = 9 << 16
-ARCH_PPC_S32     = 10 << 16
-ARCH_PPC_S64     = 11 << 16
-ARCH_PPCVLE      = 12 << 16
-ARCH_PPC_D       = 13 << 16
-=======
 ARCH_A64         = 8 << 16
 ARCH_RISCV32     = 9 << 16
 ARCH_RISCV64     = 10 << 16
@@ -48,7 +40,6 @@
 ARCH_MIPS32      = 21 << 16
 ARCH_MIPS64      = 22 << 16
 
->>>>>>> e84e2bf3
 ARCH_MASK        = 0xffff0000   # Masked into IF_FOO and BR_FOO values
 
 arch_names = {
@@ -61,25 +52,18 @@
     ARCH_A64:       'a64',
     ARCH_MSP430:    'msp430',
     ARCH_H8:        'h8',
-<<<<<<< HEAD
-=======
     ARCH_RISCV32:   'rv32',
     ARCH_RISCV64:   'rv64',
->>>>>>> e84e2bf3
     ARCH_PPC_E32:   'ppc32-embedded',
     ARCH_PPC_E64:   'ppc-embedded',
     ARCH_PPC_S32:   'ppc32-server',
     ARCH_PPC_S64:   'ppc-server',
     ARCH_PPCVLE:    'ppc-vle',
     ARCH_PPC_D:     'ppc-desktop',
-<<<<<<< HEAD
-=======
     ARCH_RXV2:      'rxv2',
     ARCH_SPARC:     'sparc',
     ARCH_SPARC64:   'sparc64',
     ARCH_MIPS32:    'mips32',
-    ARCH_MIPS64:    'mips64',
->>>>>>> e84e2bf3
 }
 
 # used by command line config
@@ -87,11 +71,8 @@
     'default':      ARCH_DEFAULT,
     'i386':         ARCH_I386,
     'amd64':        ARCH_AMD64,
-<<<<<<< HEAD
-=======
     'a64':          ARCH_A64,
     'aarch64':      ARCH_A64,
->>>>>>> e84e2bf3
     'arm':          ARCH_ARMV7,
     'armv6l':       ARCH_ARMV7,
     'armv7l':       ARCH_ARMV7,
@@ -100,12 +81,9 @@
     'thumb2':       ARCH_THUMB,
     'msp430':       ARCH_MSP430,
     'h8':           ARCH_H8,
-<<<<<<< HEAD
-=======
     'rv32':         ARCH_RISCV32,
     'rv64':         ARCH_RISCV64,
     'mcs51':        ARCH_MCS51,
->>>>>>> e84e2bf3
     'ppc32':        ARCH_PPC_E32,
     'ppc32-embedded': ARCH_PPC_E32,
     'ppc':          ARCH_PPC_E64,
@@ -122,15 +100,12 @@
     'altivec':      ARCH_PPC_S64,
     'ppc-altivec':  ARCH_PPC_S64,
     'ppc-desktop':  ARCH_PPC_D,
-<<<<<<< HEAD
-=======
     'rxv2':         ARCH_RXV2,
     'sparc':        ARCH_SPARC,
     'sparc64':      ARCH_SPARC64,
     'mips':         ARCH_MIPS32,
     'mips32':       ARCH_MIPS32,
     'mips64':       ARCH_MIPS64,
->>>>>>> e84e2bf3
 }
 
 # Instruction flags (The first 8 bits are reserved for arch independant use)
