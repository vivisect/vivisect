'''
The Envi framework allows architecture abstraction through the use of the
ArchitectureModule, Opcode, Operand, and Emulator objects.
'''

import types
import struct
import platform

# TODO: move into const.py
# Parsed Opcode Formats
ARCH_DEFAULT     = 0 << 16   # arch 0 is whatever the mem object has as default
ARCH_I386        = 1 << 16
ARCH_AMD64       = 2 << 16
ARCH_ARMV7       = 3 << 16
ARCH_THUMB16     = 4 << 16
ARCH_THUMB2      = 5 << 16
ARCH_MSP430      = 6 << 16
ARCH_H8          = 7 << 16
ARCH_PPC         = 8 << 16
ARCH_PPC64       = 9 << 16
ARCH_PPCVLE      = 10 << 16
ARCH_MASK        = 0xffff0000   # Masked into IF_FOO and BR_FOO values

arch_names = {
    ARCH_DEFAULT:   'default',
    ARCH_I386:      'i386',
    ARCH_AMD64:     'amd64',
    ARCH_ARMV7:     'arm',
    ARCH_THUMB16:   'thumb16',
    ARCH_THUMB2:    'thumb2',
    ARCH_MSP430:    'msp430',
    ARCH_H8:        'h8',
    ARCH_PPC:       'ppc-spe',
    ARCH_PPC64:     'ppc64-altive',
    ARCH_PPCVLE:    'ppc-vle',
}

# used by command line config
arch_by_name = {
    'default':  ARCH_DEFAULT,
    'i386':     ARCH_I386,
    'amd64':    ARCH_AMD64,
    'arm':      ARCH_ARMV7,
    'armv6l':   ARCH_ARMV7,
    'armv7l':   ARCH_ARMV7,
    'thumb16':  ARCH_THUMB16,
    'thumb2':   ARCH_THUMB2,
    'msp430':   ARCH_MSP430,
    'h8':       ARCH_H8,
    'ppc':      ARCH_PPC,
    'ppc-spe':  ARCH_PPC,
    'ppc-vle':  ARCH_PPCVLE,
    'vle':      ARCH_PPCVLE,
    'ppc64':    ARCH_PPC64,
    'altivec':  ARCH_PPC64,
    'ppc64-altivec': ARCH_PPC64,
}

# Instruction flags (The first 8 bits are reserved for arch independant use)
IF_NOFALL = 0x01  # Set if this instruction does *not* fall through
IF_PRIV   = 0x02  # Set if this is a "privileged mode" instruction
IF_CALL   = 0x04  # Set if this instruction branches to a procedure
IF_BRANCH = 0x08  # Set if this instruction branches
IF_RET    = 0x10  # Set if this instruction terminates a procedure
IF_COND   = 0x20  # Set if this instruction is conditional
IF_REPEAT = 0x40  # set if this instruction repeats (including 0 times)

# Branch flags (flags returned by the getBranches() method on an opcode)
BR_PROC  = 1<<0  # The branch target is a procedure (call <foo>)
BR_COND  = 1<<1  # The branch target is conditional (jz <foo>)
BR_DEREF = 1<<2  # the branch target is *dereferenced* into PC (call [0x41414141])
BR_TABLE = 1<<3  # The branch target is the base of a pointer array of jmp/call slots
BR_FALL  = 1<<4  # The branch is a "fall through" to the next instruction
BR_ARCH  = 1<<5  # The branch *switches opcode formats*. ( ARCH_FOO in high bits )

from envi.const import *
import envi.bits as e_bits
import envi.memory as e_mem
import envi.registers as e_reg
import envi.memcanvas as e_canvas

class ArchitectureModule:
    """
    An architecture module implementes methods to deal
    with the creation of envi objects for the specified
    architecture.
    """
    _default_call = None
    _plat_def_calls = {}
    def __init__(self, archname, maxinst=32, endian=ENDIAN_LSB):
        self._arch_id = getArchByName(archname)
        self._arch_name = archname
        self._arch_maxinst = maxinst
        self._arch_badopbytes = ['\x00\x00\x00\x00\x00']
        self.setEndian(endian)

    def getArchId(self):
        '''
        Return the envi ARCH_FOO value for this arch.
        '''
        return self._arch_id

    def getArchName(self):
        '''
        Get the "humon" readable name for the arch implemented
        in this module.
        '''
        return self._arch_name

    def getEndian(self):
        '''
        Every architecture stores numbers either Most-Significant-Byte-first (MSB)
        or Least-Significant-Byte-first (LSB).  Most modern architectures are
        LSB, however many legacy systems still use MSB architectures.
        '''
        return self._endian

    def setEndian(self, endian):
        '''
        Set the architecture endianness.  Subclasses should make sure this is handled
        correctly in any Disasm object(s)
        '''
        self._endian = endian

    def archGetBreakInstr(self):
        """
        Return a python string of the byte sequence which corresponds to
        a breakpoint (if present) for this architecture.
        """
        raise ArchNotImplemented("archGetBreakInstr")

    def archGetNopInstr(self):
        """
        Return a python string of the byte sequence that corresponds to
        a no-op (if present) for this architecture.

        Return None if not present for this architecture.
        """
        raise ArchNotImplemented("archGetNopInstr")

    def archGetRegCtx(self):
        """
        Return an initialized register context object for the architecture.
        """
        raise ArchNotImplemented("archGetRegCtx")

    def archParseOpcode(self, bytez, offset=0, va=0):
        '''
        Parse an architecture specific Opcode object from the given bytes.

        offset  - Offset into bytes to begin opcode parsing
        va      - Virtual address of the instruction ( for rel calcs )

        Example:
            a.archParseOpcode('\xeb\xfe', va=0x41414141)
        '''
        raise ArchNotImplemented('archParseOpcode')

    def archGetRegisterGroups(self):
        '''
        Returns a tuple of tuples of registers for different register groups.
        If not implemented for an architecture, returns a single group with
        all non-meta registers.

        Example:
            [ ('all', ['eax', 'ebx', ...] ), ...]
        '''
        regctx = self.archGetRegCtx()
        allr = [rname for rname in regctx.getRegisterNames()]
        return [('all', allr)]

    def archModifyFuncAddr(self, va, info):
        '''
        Can modify the VA and context based on architecture-specific info.
        Default: return the same va, info

        This hook allows an architecture to correct VA and Architecture, such
        as is necessary for ARM/Thumb.
        '''
        return va, {}

    def archModifyXrefAddr(self, tova, reftype, rflags):
        '''
        Returns a potentially modified set of (tova, reftype, rflags).
        Default: return the same tova, reftype, rflags

        This hook allows an architecture to modify an Xref before it's set,
        which can be helpful for ARM/Thumb.
        '''
        return tova, reftype, rflags

    def archGetBadOps(self, byteslist=None):
        '''
        Returns a list of opcodes which are indicators of wrong disassembly.
        byteslist is None to use the architecture default, or can be a custom list.
        '''
        if byteslist is None:
            byteslist = self._arch_badopbytes

        badops = []
        for badbytes in byteslist:
            try:
                self.badops.append(self.archParseOpcode(badbytes))
            except:
                pass

        return badops

    def getEmulator(self):
        """
        Return a default instance of an emulator for the given arch.
        """
        raise ArchNotImplemented("getEmulator")

    def getPointerSize(self):
        """
        Get the size of a pointer in memory on this architecture.
        """
        raise ArchNotImplemented("getPointerSize")

    def pointerString(self, va):
        """
        Return a string representation for a pointer on this arch
        """
        raise ArchNotImplemented("pointerString")

    def getArchDefaultCall(self):
        return self._default_call

    def getPlatDefaultCall(self, platform):
        defcall = self._plat_def_calls.get(platform)
        return defcall

def stealArchMethods(obj, archname):
    '''
    Used by objects which are expected to inherit from an
    architecture module but don't know which one until runtime!
    '''
    arch = getArchModule(archname)
    for name in dir(arch):
        o = getattr(arch, name, None)
        if type(o) == types.MethodType:
            setattr(obj, name, o)

class EnviException(Exception):
    def __str__(self):
        return repr(self)

class InvalidInstruction(EnviException):
    """
    Raised by opcode parsers when the specified
    bytes do not represent a valid opcode
    """
    def __init__(self, bytez=None, mesg=None, va=0):
        msg = []
        if mesg is not None:
            msg = [mesg]

        if bytez is not None:
            msg.append("'" + bytez.encode('hex') + "'")

        if va != 0:
            msg.append('at ' + hex(va))
        EnviException.__init__(self, ' '.join(msg))

class SegmentationViolation(EnviException):
    """
    Raised by an Emulator extension when you
    bad-touch memory. (Likely from memobj).
    """
    def __init__(self, va, msg=None):
        if msg is None:
            msg = "Bad Memory Access: %s" % hex(va)
        EnviException.__init__(self, msg)
        self.va = va

class ArchNotImplemented(EnviException):
    """
    Raised by various Envi components when the architecture
    does not implement that envi component.
    """
    pass

class EmuException(EnviException):
    """
    A parent for all emulation exceptions so catching
    them can be easy.
    """
    def __init__(self, emu, msg=None):
        EnviException.__init__(self, msg)
        self.va = emu.getProgramCounter()

    def __repr__(self):
        return "%s at %s" % (self.__class__.__name__, hex(self.va))

class UnsupportedInstruction(EmuException):
    """
    Raised by emulators when the given instruction
    is not implemented by the emulator.
    """
    def __init__(self, emu, op):
        EmuException.__init__(self, emu)
        self.op = op

    def __repr__(self):
        return "Unsupported Instruction: 0x%.8x %s" % (self.va, repr(self.op))

class DivideByZero(EmuException):
    """
    Raised by an Emulator when a divide/mod has
    a 0 divisor...
    """

class DivideError(EmuException):
    """
    Raised by an Emulator whena a divide falls out
    of the specified range.
    """

class BreakpointHit(EmuException):
    """
    Raised by an emulator when you execute a breakpoint instruction
    """

class PDEUndefinedFlag(EmuException):
    """
    This exception is raised when a conditional operation is dependant on
    a flag state that is unknown.
    """

class PDEException(EmuException):
    """
    This exception is used in partially defined emulation to signal where
    execution flow becomes un-known due to undefined values.  This is considered
    un-recoverable.
    """

class UnknownCallingConvention(EmuException):
    """
    Raised when the getCallArgs() or execCallReturn() methods
    are given an unknown calling convention type.
    """

class MapOverlapException(EnviException):
    """
    Raised when adding a memory map to a MemoryObject which overlaps
    with another already existing map.
    """
    def __init__(self, map1, map2):
        self.map1 = map1
        self.map2 = map2
        margs = (map1[0], map1[1], map2[0], map2[1])
        EnviException.__init__(self, "Map At 0x%.8x (%d) overlaps map at 0x%.8x (%d)" % margs)

class Operand:

    """
    Thses are the expected methods needed by any implemented operand object
    attached to an envi Opcode.  This does *not* have a constructor of it's
    pwn on purpose to cut down on memory use and constructor CPU cost.
    """

    def getOperValue(self, op, emu=None):
        """
        Get the current value for the operand.  If needed, use
        the given emulator/workspace/trace to resolve things like
        memory and registers.

        NOTE: This API may be passed a None emu and should return what it can
              (or None if it can't be resolved)
        """
        print("%s needs to implement getOperValue!" % self.__class__.__name__)
        return None

    def setOperValue(self, op, emu, val):
        """
        Set the current value for the operand.  If needed, use
        the given emulator/workspace/trace to assign things like
        memory and registers.
        """
        print("%s needs to implement setOperValue! (0x%.8x: %s) " % (self.__class__.__name__, op.va, repr(op)))

    def isDeref(self):
        """
        If the given operand will dereference memory, this method must return True.
        """
        return False

    def isImmed(self):
        '''
        If the given operand represents an immediate value, this must return True.
        '''
        return False

    def isReg(self):
        '''
        If the given operand represents a register value, this must return True.
        '''
        return False

    def isDiscrete(self):
        '''
        If the given operand can be completly resolved without an emulator, return True.
        '''
        return False

    def getOperAddr(self, op, emu):
        """
        If the operand is a "dereference" operand, this method should use the
        specified op/emu to resolve the address of the dereference.

        NOTE: This API may be passed a None emu and should return what it can
              (or None if it can't be resolved)
        """
        print("%s needs to implement getOperAddr!" % self.__class__.__name__)
        return None

    def repr(self, op):
        """
        Used by the Opcode class to get a humon readable string for this operand.
        """
        return "unknown"

    def render(self, mcanv, op, idx):
        """
        Used by the opcode class when rendering to a memory canvas.
        """
        mcanv.addText(self.repr(op))

    def __ne__(self, op):
        return not op == self

    def __eq__(self, oper):
        if not isinstance(oper, self.__class__):
            return False
        #FIXME each one will need this...
        return True

class DerefOper(Operand):

    def isDeref(self):
        return True

class ImmedOper(Operand):

    def isImmed(self):
        return True

    def isDiscrete(self):
        return True

class RegisterOper(Operand):

    def isReg(self):
        return True

class Opcode:
    """
    A universal representation for an opcode
    """
    prefix_names = [] # flag->humon tuples

    def __init__(self, va, opcode, mnem, prefixes, size, operands, iflags=0):
        """
        constructor for the basic Envi Opcode object.  Arguments as follows:

        opcode   - An architecture specific numerical value for the opcode
        mnem     - A humon readable mnemonic for the opcode
        prefixes - a bitmask of architecture specific instruction prefixes
        size     - The size of the opcode in bytes
        operands - A list of Operand objects for this opcode
        iflags   - A list of Envi (architecture independant) instruction flags (see IF_FOO)
        va       - The virtual address the instruction lives at (used for PC relative immediates etc...)

        NOTE: If you want to create an architecture spcific opcode, I'd *highly* recommend you
              just copy/paste in the following simple initial code rather than calling the parent
              constructor.  The extra
        """
        self.opcode = opcode
        self.mnem = mnem
        self.prefixes = prefixes
        self.size = size
        self.opers = operands
        self.repr = None
        self.iflags = iflags
        self.va = va

    def __ne__(self, op):
        return not op == self

    def __eq__(self, op):
        if not isinstance(op, Opcode):
            return False
        if self.opcode != op.opcode:
            return False
        if self.mnem != op.mnem:
            return False
        if self.size != op.size:
            return False
        if self.iflags != op.iflags:
            return False
        if len(self.opers) != len(op.opers):
            return False
        for i in range(len(self.opers)):
            if self.opers[i] != op.opers[i]:
                return False
        return True

    def __hash__(self):
        return int(hash(self.mnem) ^ (self.size << 4))

    def __repr__(self):
        """
        Over-ride this if you want to make arch specific repr.
        """
        pfx = self.getPrefixName()
        if pfx:
            pfx = '%s: ' % pfx
        return pfx + self.mnem + " " + ",".join([o.repr(self) for o in self.opers])

    def __len__(self):
        return int(self.size)

    # NOTE: From here down is mostly things that architecture specific opcode
    #       extensions should override.
    def isCall(self):
        return bool(self.iflags & IF_CALL)

    def isReturn(self):
        return bool(self.iflags & IF_RET)

    def getTargets(self, emu=None):
        """
        Determines the targets of call/branch instructions.  Fall throughs are
        not considered as targets. Deref branches are resolved.

        Returns ((bva, bflags),...)

        addr can be None in cases where the branch target cannot be computed.
        (for example, if BR_DEREF flag is set and cannot read the memory)
        Once resolved, the BR_DEREF flag is removed from branch flags.
        """
        remote_branches = []
        for bva, bflags in self.getBranches(emu=emu):
            if bflags & BR_FALL:
                continue

            if bva and (bflags & BR_DEREF):
                if emu is not None:
                    bva = emu.readMemoryFormat(bva, '<P')[0]
                    bflags &= (~BR_DEREF)
                else:
                    bva = None

            remote_branches.append((bva, bflags))

        return remote_branches

    def getBranches(self, emu=None):
        """
        Return a list of tuples.  Each tuple contains the target VA of the
        branch, and a possible set of flags showing what type of branch it is.

        See the BR_FOO types for all the supported envi branch flags....
        Example: for bva,bflags in op.getBranches():
        """
        return ()

    def render(self, mcanv):
        """
        Render this opcode to the memory canvas passed in.  This is used for both
        simple printing AND more complex representations.
        """
        mcanv.addText(repr(self))

    def getPrefixName(self):
        """
        Get the name of the prefixes associated with the specified
        architecture specific prefix bitmask.
        """
        ret = []
        for byte, name in self.prefix_names:
            if self.prefixes & byte:
                ret.append(name)
        return " ".join(ret)

    def getOperValue(self, idx, emu=None):
        oper = self.opers[idx]
        return oper.getOperValue(self, emu=emu)

    def getOperands(self):
        return list(self.opers)

class Emulator(e_reg.RegisterContext, e_mem.MemoryObject):
    """
    The Emulator class is mostly "Abstract" in the java
    Interface sense.  The emulator should be able to
    be extended for the architecutures which are included
    in the envi framework.  You *must* mix in
    an instance of your architecture abstraction module.

    (NOTE: Most users will just use an arch mod and call getEmulator())

    The intention is for "light weight" emulation to be
    implemented mostly for user-space emulation of
    protected mode execution.
    """
    def __init__(self, archmod=None):

        self.metadata = {}
        e_mem.MemoryObject.__init__(self, arch=archmod._arch_id)
        e_reg.RegisterContext.__init__(self)

        self._emu_segments = [(0, 0xffffffff)]
        self._emu_call_convs = {}
        self._emu_opts = {}
        self._emu_optdocs = {}

        # Automagically setup an instruction mnemonic handler dict
        # by finding all methods starting with i_ and assume they
        # implement an instruction by mnemonic
        self.op_methods = {}
        self._populateOpMethods()

    def _populateOpMethods(self):
        for name in dir(self):
            if name.startswith("i_"):
                self.op_methods[name[2:]] = getattr(self, name)

    def initEmuOpt(self, opt, defval, doc):
        '''
        Initialize an emulator option used by the emulator type.
        Arch specific options should begin with <arch>: and platform
        options should begin with <platform>:
        '''
        self._emu_opts[opt] = defval
        self._emu_optdocs[opt] = doc

    def setEmuOpt(self, opt, val):
        '''
        Set a (previously initialized) emulator option.
        '''
        if not self._emu_opts.has_key(opt):
            raise Exception('Unknown Emu Opt: %s' % opt)
        self._emu_opts[opt] = val

    def getEmuOpt(self, opt):
        '''
        Retrieve the current value of an emulator option.
        ( emu impls may directly access _emu_opts for speed )
        '''
        if not self._emu_opts.has_key(opt):
            raise Exception('Unknown Emu Opt: %s' % opt)
        return self._emu_opts.get(opt)
    
    def setEndian(self, endian):
        '''
        Sets Endianness for the Emulator.
        '''
        for arch in self.imem_archs:
            arch.setEndian(endian)

    def getEndian(self):
        '''
        Returns the current Endianness for the emulator
        '''
        return self.imem_archs[0].getEndian()


    def getMeta(self, name, default=None):
        return self.metadata.get(name, default)

    def setMeta(self, name, value):
        """
        Set a meta key,value pair for this workspace.
        """
        self.metadata[name] = value

    def getArchModule(self):
        raise Exception('Emulators *must* implement getArchModule()!')

    def getEmuSnap(self):
        """
        Return the data needed to "snapshot" this emulator.  For most
        archs, this method will be enough (it takes the memory object,
        and register values with it)
        """
        regs = self.getRegisterSnap()
        mem = self.getMemorySnap()
        return regs,mem

    def setEmuSnap(self, snap):
        regs,mem = snap
        self.setRegisterSnap(regs)
        self.setMemorySnap(mem)

    def executeOpcode(self, opobj):
        """
        This is the core method for the 
        """
        raise ArchNotImplemented()

    def run(self, stepcount=None):
        """
        Run the emulator until "something" happens.
        (breakpoint, segv, syscall, etc...)
        """
        if stepcount != None:
            for i in xrange(stepcount):
                self.stepi()
        else:
            while True:
                self.stepi()

    def stepi(self):
        pc = self.getProgramCounter()
        op = self.parseOpcode(pc)
        self.executeOpcode(op)

    def getSegmentInfo(self, op):
        idx = self.getSegmentIndex(op)
        return self._emu_segments[idx]

    def getSegmentIndex(self, op):
        """
        The *default* segmentation is none (most arch's will over-ride).
        This method may be implemented to return a segment index based on either
        emulator state or properties of the particular instruction in question.
        """
        return 0

    def setSegmentInfo(self, idx, base, size):
        '''
        Set a base and size for a given segment index.
        '''
        if len(self._emu_segments) - idx == 0:
            self._emu_segments.append( (base, size) )
            return

        self._emu_segments[idx] = (base,size)

    def getOperValue(self, op, idx):
        """
        Return the value for the operand at index idx for
        the given opcode reading memory and register states if necessary.

        In partially-defined emulation, this may return None
        """
        oper = op.opers[idx]
        return oper.getOperValue(op, self)

    def getOperAddr(self, op, idx):
        """
        Return the address that an operand which deref's memory
        would read from on getOperValue().
        """
        oper = op.opers[idx]
        return oper.getOperAddr(op, self)

    def setOperValue(self, op, idx, value):
        """
        Set the value of the target operand at index idx from
        opcode op.
        (obviously OM_IMMEDIATE *cannot* be set)
        """
        oper = op.opers[idx]
        return oper.setOperValue(op, self, value)

    def getCallArgs(self, count, cc):
        """
        Emulator implementors can implement this method to allow
        analysis modules a platform/architecture independant way
        to get stack/reg/whatever args.

        Usage: getCallArgs(3, "stdcall") -> (0, 32, 0xf00)
        """
        c = self._emu_call_convs.get(cc, None)
        if c == None:
            raise UnknownCallingConvention(cc)

        return c.getCallArgs(self, count)

    def execCallReturn(self, value, cc, argc=0):
        """
        Emulator implementors can implement this method to allow
        analysis modules a platform/architecture independant way
        to set a function return value. (this should also take
        care of any argument cleanup or other return time tasks
        for the calling convention)
        """
        c = self._emu_call_convs.get(cc, None)
        if c == None:
            raise UnknownCallingConvention(cc)

        return c.execCallReturn(self, value, argc)

    def addCallingConvention(self, name, obj):
        self._emu_call_convs[name] = obj

    def hasCallingConvention(self, name):
        if self._emu_call_convs.get(name) != None:
            return True
        return False

    def getCallingConvention(self, name):
        return self._emu_call_convs.get(name)

    def getCallingConventions(self):
        return self._emu_call_convs.items()

    def readMemValue(self, addr, size):
        """
        Returns the value of the bytes at the "addr" address, given the size (currently, power of 2 only)
        """
        bytes = self.readMemory(addr, size)
        if bytes == None:
            return None
        if len(bytes) != size:
            raise Exception("Read Gave Wrong Length At 0x%.8x (va: 0x%.8x wanted %d got %d)" % (self.getProgramCounter(),addr, size, len(bytes)))
        
        return e_bits.parsebytes(bytes, 0, size, False, self.getEndian())

    def writeMemValue(self, addr, value, size):
        #FIXME change this (and all uses of it) to passing in format...
        #FIXME: Remove byte check and possibly half-word check.  (possibly all but word?)
        mask = e_bits.u_maxes[size]
        bytes = e_bits.buildbytes(value & mask, size, self.getEndian())

        self.writeMemory(addr, bytes)

    def readMemSignedValue(self, addr, size):
        #FIXME: Remove byte check and possibly half-word check.  (possibly all but word?)
        #FIXME: Handle endianness
        bytes = self.readMemory(addr, size)
        if bytes == None:
            return None
        fmttbl = e_bits.fmt_schars[self.getEndian()]
        return struct.unpack(fmttbl[size], bytes)[0]

    def integerSubtraction(self, op, sidx=0, midx=1):
        """
        Do the core of integer subtraction but only *return* the
        resulting value rather than assigning it.
        (allows cmp and sub to use the same code)
        """
        # Src op gets sign extended to dst
        ssize = op.opers[sidx].tsize
        msize = op.opers[midx].tsize
        subtra = self.getOperValue(op, sidx)
        minuend = self.getOperValue(op, midx)

        if subtra == None or minuend == None:
            self.undefFlags()
            return None

        return self.intSubBase(subtra, minuend, ssize, msize)

    def intSubBase(self, subtrahend, minuend, ssize, msize):
        '''
        Base for integer subtraction.  
        Segmented such that order of operands can easily be overridden by 
        subclasses.  Does not set flags (arch-specific), and doesn't set
        the dest operand.  That's up to the instruction implementation.

        So we can either do a BUNCH of crazyness with xor and shifting to
        get the necessary flags here, *or* we can just do both a signed and
        unsigned sub and use the results.

        Math vocab refresher: Subtrahend - Minuend = Difference
        '''
        usubtra = e_bits.unsigned(subtrahend, ssize)
        uminuend = e_bits.unsigned(minuend, msize)

        ssubtra = e_bits.signed(subtrahend, ssize)
        sminuend = e_bits.signed(minuend, msize)

        ures = usubtra - uminuend
        sres = ssubtra - sminuend

        return (ssize, msize, sres, ures, ssubtra, usubtra)

    def integerAddition(self, op):
        """
        Do the core of integer addition but only *return* the
        resulting value rather than assigning it.

        Architectures shouldn't have to override this as operand order 
        doesn't matter
        """
        src = self.getOperValue(op, 0)
        dst = self.getOperValue(op, 1)

        #FIXME PDE and flags
        if src == None:
            self.undefFlags()
            self.setOperValue(op, 1, None)
            return

        ssize = op.opers[0].tsize
        dsize = op.opers[1].tsize

        udst = e_bits.unsigned(dst, dsize)
        sdst = e_bits.signed(dst, dsize)

        usrc = e_bits.unsigned(src, dsize)
        ssrc = e_bits.signed(src, dsize)

        ures = usrc + udst
        sres = ssrc + sdst

        return (ssize, dsize, sres, ures, sdst, udst)

    def logicalAnd(self, op):
        src1 = self.getOperValue(op, 0)
        src2 = self.getOperValue(op, 1)

        # PDE
        if src1 == None or src2 == None:
            self.undefFlags()
            self.setOperValue(op, 1, None)
            return

        res = src1 & src2

        return res


class CallingConvention(object):
    '''
    Base class for all calling conventions. You must define class locals that
    define the fields below.

    All offsets defined in the constructor are relative to the stack counter at
    function entrypoint.

    Provides primitives that support the following situations:
    1. You are breakpointed at first instruction inside a function, have not
       executed that instruction, and want to modify the arguments, the return
       address, or the return value.  To modify the arguments or the return
       address, use 'setCallArgsRet'.  To modify the return value and then
       return, use 'execCallReturn'.
    2. You are breakpointed on the call to a function, have not executed the
       call instruction, and want to modify the arguments.  To modify the
       arguments use 'setPreCallArgs'.  You cannot change the return address
       from this location because once you step through the call, the processor
       will overwrite whatever you wrote at that location.
    3. You want to call a arbitrary function and return to the same location
       you are currently breakpointed at or another arbitrary location.  To
       call an arbitrary function, use 'executeCall'.

    Details:
        pad - # of bytes on stack to allocate between RET and First Stack Arg

        align - stack alignment.  as this is >= pointer size, this is used as
                the amount of space to leave for RET and Args

        delta - stack delta to apply before arguments

        flags - flags for this convention, namely Caller or Callee Cleanup

        arg_def - list of tuples indicating what each arg is.
            (CC_REG, REG_which)     - this Arg is a register, specifically
                                        REG_which
            (CC_STACK_INF, #)       - indicates the start of STACK-based Args
                                        Currently the number is ignored

        retaddr_def  - where does the function get a return address from?
            (CC_STACK, #) - on the stack, at offset 0 
            (CC_REG, REG_which) - in register "REG_which", eg. REG_LR

        retval_def  - where does the function return value go?
            (CC_STACK, #) - on the stack, at offset 0 
            (CC_REG, REG_which) - in register "REG_which", eg. REG_EAX

        CC_REG      - Ret, Retval or Arg use a particular register
        CC_STACK    - Ret, Retval or Arg use stack memory at offset #
        CC_STACK_INF- the rest of Args use stack memory starting at #

    '''
    pad = 0
    align = 4
    delta = 0       # FIXME: possible duplicate use with pad
    flags = 0
    arg_def = []
    retval_def = (CC_STACK, 0)
    retaddr_def = (CC_STACK, 0)

    # Examples...
    #flags = CC_CALLEE_CLEANUP
    #arg_def = [(CC_STACK_INF, 4),]
    #retaddr_def = (CC_STACK, 0)
    #retval_def = (CC_REG, REG_EAX)

    def getNumStackArgs(self, emu, argc):
        '''
        Returns the number of stack arguments.
        '''
        rargs = [ v for (t, v) in self.arg_def if t == CC_REG ]
        return max(argc - len(rargs), 0)

    def getStackArgOffset(self, emu, argc):
        '''
        Returns the number of bytes from RET to the first Stack Arg
        '''
        return self.pad + self.align

    def getPreCallArgs(self, emu, argc):
        '''
        Returns a list of the arguments passed to the function.

        Expects to be called at call/jmp to function entrypoint.
        '''
        args = []
        sp = emu.getStackCounter()
        sp += self.pad
        for arg_type, arg_val in self.arg_def:
            if argc <= 0:
                break

            if arg_type == CC_REG:
                args.append(emu.getRegister(arg_val))
                argc -= 1
            elif arg_type == CC_STACK:
                args.append(emu.readMemoryFormat(sp, '<P')[0])
                argc -= 1
                sp += self.align
            elif arg_type == CC_STACK_INF:
                values = emu.readMemoryFormat(sp, '<%dP' % argc)
                args.extend(values)
                argc -= len(values)
                if argc != 0:
                    raise Exception('wrong num of args from readMemoryFormat')
            else:
                raise Exception('unknown argument type')

        return args

    def getCallArgs(self, emu, argc):
        '''
        Returns a list of the arguments passed to the function.

        Expects to be called at the function entrypoint.
        '''
        sp = emu.getStackCounter()
        emu.setStackCounter(sp + self.align)
        args = self.getPreCallArgs(emu, argc)
        emu.setStackCounter(sp)
        return args

    def setPreCallArgs(self, emu, args):
        '''
        Writes arguments to appropriate locations.  No allocation is performed.

        Expects to be called at call/jmp to function entrypoint.
        '''
        cur_arg = 0
        argc = len(args)
        sp = emu.getStackCounter()
        sp += self.pad
        for arg_type, arg_val in self.arg_def:
            if argc <= 0:
                break

            if arg_type == CC_REG:
                emu.setRegister(arg_val, args[cur_arg])
                argc -= 1
                cur_arg += 1
            elif arg_type == CC_STACK:
                args += emu.writeMemoryFormat(sp, '<P', args[cur_arg])
                argc -= 1
                cur_arg += 1
                sp += self.align
            elif arg_type == CC_STACK_INF:
                arg_val -= self.align
                emu.writeMemoryFormat(sp, '<%dP' % argc, *args[cur_arg:])
                argc -= len(args[cur_arg:])
                if argc != 0:
                    raise Exception('wrong num of args from readMemoryFormat')
            else:
                raise Exception('unknown argument type')

    def setCallArgs(self, emu, args):
        '''
        Writes arguments to appropriate locations.  No allocation is performed.

        Expects to be called at the function entrypoint.
        '''
        emu.setStackCounter(emu.getStackCounter() + self.align)
        self.setPreCallArgs(emu, args)
        emu.setStackCounter(emu.getStackCounter() - self.align)

    def getReturnAddress(self, emu):
        '''
        Returns the return address.

        Expects to be called at the function entrypoint.
        '''
        rtype, rvalue = self.retaddr_def
        if rtype == CC_REG:
            ra = emu.getRegister(rvalue)
        elif rtype == CC_STACK:
            sp = emu.getStackCounter() + rvalue
            ra = emu.readMemoryFormat(sp, '<P')[0]
        else:
            raise Exception('unknown argument type')

        return ra

    def getReturnValue(self, emu):
        '''
        Returns the return value.

        Expects to be called after the function return.
        '''
        rtype, rvalue = self.retval_def
        if rtype == CC_REG:
            rv = emu.getRegister(rvalue)
        elif rtype == CC_STACK:
            sp = emu.getStackCounter() + rvalue
            rv = emu.readMemoryFormat(sp, '<P')[0]
        else:
            raise Exception('unknown argument type')

        return rv

    def setReturnAddress(self, emu, ra):
        '''
        Sets the return address.

        Expects to be called at the function entrypoint.
        '''
        rtype, rvalue = self.retaddr_def
        if rtype == CC_REG:
            emu.setRegister(rvalue, ra)
        elif rtype == CC_STACK:
            sp = emu.getStackCounter() + rvalue
            emu.writeMemoryFormat(sp, '<P', ra)
        else:
            raise Exception('unknown argument type')

    def setReturnValue(self, emu, rv):
        '''
        Sets the return value.
        '''
        rtype, rvalue = self.retval_def
        if rtype == CC_REG:
            emu.setRegister(rvalue, rv)
        elif rtype == CC_STACK:
            sp = emu.getStackCounter() + rvalue
            emu.writeMemoryFormat(sp, '<P', rv)
        else:
            raise Exception('unknown argument type')

    def allocateReturnAddress(self, emu):
        '''
        Allocates space on the stack for the return address.
        '''
        rtype, rvalue = self.retaddr_def
        if rtype != CC_STACK:
            return 0

        sp = emu.getStackCounter()
        sp -= self.align
        emu.setStackCounter(sp)
        return self.align

    def allocateArgSpace(self, emu, argc):
        '''
        Allocates space on the stack for arguments.
        '''
        num_stackargs = self.getNumStackArgs(emu, argc)
        sp = emu.getStackCounter()
        sp -= self.pad
        sp -= (self.align * num_stackargs)
        emu.setStackCounter(sp)

    def allocateCallSpace(self, emu, argc):
        '''
        Allocates space on the stack for arguments and the return address.
        '''
        self.allocateReturnAddress(emu)
        self.allocateArgSpace(emu, argc)

    def _dealloc(self, delta, argc):
        # Special method to allow symbolik cconv to hook...
        return delta + self.align * argc

    def deallocateCallSpace(self, emu, argc, precall=False):
        '''
        Removes space on the stack made for the arguments and the return
        address depending on the flags value of the calling convention.

        Returns the delta for the stack counter.

        Set precall=True if the calling convention has not allocated
        return address space ( ie, the "call" was not executed ).
        '''
        delta = self.delta

        rtype, rvalue = self.retaddr_def
        if rtype == CC_STACK and not precall:
            delta += self.align

        rtype, rvalue = self.retval_def
        if rtype == CC_STACK:
            delta += self.align

        if self.flags & CC_CALLEE_CLEANUP:
            for arg_type, arg_val in self.arg_def:
                if argc <= 0:
                    break
                if arg_type == CC_REG:
                    argc -= 1
                elif arg_type == CC_STACK:
                    delta += self.align
                    argc -= 1
                elif arg_type == CC_STACK_INF:
                    delta = self._dealloc(delta, argc)
                    argc = 0
                else:
                    raise Exception('unknown argument type')

        emu.setStackCounter(emu.getStackCounter() + delta)
        return delta

    def setCallArgsRet(self, emu, args=None, ra=None):
        '''
        Modifies the arguments and return address. No allocation is performed.

        If the return address is None, sets return address to instruction
        after the address currently set as the return address.

        Expects to be called at the function entrypoint.
        '''
        self.setCallArgs(emu, args)

        if ra != None:
            self.setReturnAddress(emu, ra)

    def setupCall(self, emu, args=None, ra=None):
        '''
        Sets up a function with the given args and the specified return
        address.  Allocates space for the arguments and the return address,
        sets the args and return address.

        If the return address is None, sets return address to the current
        program counter.
        '''
        argv = []
        if args != None:
            argv.extend(args)

        argc = len(argv)

        if ra == None:
            ra = emu.getProgramCounter()

        self.allocateCallSpace(emu, argc)
        self.setCallArgsRet(emu, args=args, ra=ra)

    def executeCall(self, emu, va, args=None, ra=None):
        '''
        Calls setupCall and then directly sets the program counter to the
        specified address.
        '''
        self.setupCall(emu, args=args, ra=ra)
        emu.setProgramCounter(va)

    def execCallReturn(self, emu, value, argc):
        '''
        Forces a function to return the specified value.

        Reads the return address from the stack, deallocates the stack space
        allocated for the call, sets the return value, and sets the program
        counter to the previously read return address.

        Expects to be called at the function entrypoint.
        '''
        sp = emu.getStackCounter()
        ip = self.getReturnAddress(emu)
        self.deallocateCallSpace(emu, argc)

        self.setReturnValue(emu, value)
        emu.setProgramCounter(ip)

# NOTE: This mapping is needed because of inconsistancies
# in how different compilers and versions of python embed
# the machine setting.
arch_xlate_32 = {
    'i386':'i386',
    'i486':'i386',
    'i586':'i386',
    'i686':'i386',
    'x86':'i386',
    'i86pc':'i386', # Solaris
    '':'i386', # Stupid windows...
    'AMD64':'i386', # ActiveState python can say AMD64 in 32 bit install?
    # Arm!
    'armv6l':'armv6l',
    'armv7l':'armv7l',
}

arch_xlate_64 = {
    'x86_64':'amd64',
    'AMD64':'amd64',
    'amd64':'amd64',
    'i386':'amd64', # MAC ports builds are 64bit and say i386
    '':'amd64', # And again....
}

def getArchByName(archname):
    '''
    Get the architecture constant by the humon name.
    '''
    return arch_by_name.get(archname)

def getArchById(archid):
    '''
    Get the architecture name by the constant.
    '''
    return arch_names.get(archid)

def getCurrentArch():
    """
    Return an envi normalized name for the current arch.
    """
    width = struct.calcsize("P")
    mach = platform.machine()   # 'i386','ppc', etc...

    if width == 4:
        ret = arch_xlate_32.get(mach)

    elif width == 8:
        ret = arch_xlate_64.get(mach)

    if ret == None:
        raise ArchNotImplemented(mach)

    return ret

def getArchModule(name=None):
    """
    return an Envi architecture module instance for the following
    architecture name.

    Current architectures include:

    i386 - Intel i386
    amd64 - The new 64bit AMD spec.
    """
    if name is None:
        name = getCurrentArch()

    # Some builds have x86 (py2.6) and some have other stuff...
    if name in ['i386', 'i486', 'i586', 'i686', 'x86']:
        import envi.archs.i386 as e_i386
        return e_i386.i386Module()

    elif name in ('amd64', 'x86_64'):
        import envi.archs.amd64 as e_amd64
        return e_amd64.Amd64Module()

    elif name in ('arm', 'armv6l', 'armv7l'):
        import envi.archs.arm as e_arm
        return e_arm.ArmModule()

    elif name in ('thumb', 'thumb16', 'thumb2'):
        import envi.archs.thumb16 as e_thumb
        return e_thumb.Thumb16Module()

    elif name in ('msp430',):
        import envi.archs.msp430 as e_msp430
        return e_msp430.Msp430Module()

    elif name in ('h8',):
        import envi.archs.h8 as e_h8
        return e_h8.H8Module()

    elif name in ( 'ppc', 'ppc-spe', 'ppcspe', 'spe', 'mpc56xx' ):
        import envi.archs.ppc as e_ppc
        return e_ppc.PpcSpeModule()

    elif name in ( 'ppc64', 'ppc-altivec', 'ppcaltivec', 'altivec' ):
        import envi.archs.ppc as e_ppc
        return e_ppc.Ppc64Module()

    elif name in ( 'vle', 'ppc-vle', 'ppcvle'):
        import envi.archs.ppc as e_ppc
        return e_ppc.PpcVleModule()

    else:
        raise ArchNotImplemented(name)

def getArchModules(default=ARCH_DEFAULT):
    '''
    Retrieve a default array of arch modules ( where index 0 is
    also the "named" or "default" arch module.
    '''
    import envi.archs.h8 as e_h8
    import envi.archs.arm as e_arm
    import envi.archs.ppc as e_ppc
    import envi.archs.i386 as e_i386
    import envi.archs.amd64 as e_amd64
    import envi.archs.thumb16 as e_thumb16
    import envi.archs.msp430 as e_msp430

    archs = [None]

    # These must be in ARCH_FOO order
<<<<<<< HEAD
    archs.append( e_i386.i386Module() )
    archs.append( e_amd64.Amd64Module() )
    archs.append( e_arm.ArmModule() )
    archs.append( e_thumb16.Thumb16Module() )
    archs.append( e_thumb16.Thumb2Module() )
    archs.append( e_msp430.Msp430Module() )
    archs.append( e_h8.H8Module() )
    archs.append( e_ppc.PpcSpeModule() )
    archs.append( e_ppc.Ppc64Module() )
    archs.append( e_ppc.PpcVleModule() )
=======
    archs.append(e_i386.i386Module())
    archs.append(e_amd64.Amd64Module())
    archs.append(e_arm.ArmModule())
    archs.append(e_thumb16.Thumb16Module())
    archs.append(e_thumb16.Thumb2Module())
    archs.append(e_msp430.Msp430Module())
    archs.append(e_h8.H8Module())
>>>>>>> 6da1374e

    # Set the default module ( or None )
    archs[ARCH_DEFAULT] = archs[default >> 16]

    return archs<|MERGE_RESOLUTION|>--- conflicted
+++ resolved
@@ -32,7 +32,7 @@
     ARCH_MSP430:    'msp430',
     ARCH_H8:        'h8',
     ARCH_PPC:       'ppc-spe',
-    ARCH_PPC64:     'ppc64-altive',
+    ARCH_PPC64:     'ppc64-altivec',
     ARCH_PPCVLE:    'ppc-vle',
 }
 
@@ -1361,7 +1361,7 @@
         import envi.archs.amd64 as e_amd64
         return e_amd64.Amd64Module()
 
-    elif name in ('arm', 'armv6l', 'armv7l'):
+    elif name in ('arm', 'armv6l', 'armv7l', 'armv7'):
         import envi.archs.arm as e_arm
         return e_arm.ArmModule()
 
@@ -1377,15 +1377,15 @@
         import envi.archs.h8 as e_h8
         return e_h8.H8Module()
 
-    elif name in ( 'ppc', 'ppc-spe', 'ppcspe', 'spe', 'mpc56xx' ):
+    elif name in ('ppc', 'ppc-spe', 'ppcspe', 'spe', 'mpc56xx'):
         import envi.archs.ppc as e_ppc
         return e_ppc.PpcSpeModule()
 
-    elif name in ( 'ppc64', 'ppc-altivec', 'ppcaltivec', 'altivec' ):
+    elif name in ('ppc64', 'ppc-altivec', 'ppcaltivec', 'altivec'):
         import envi.archs.ppc as e_ppc
         return e_ppc.Ppc64Module()
 
-    elif name in ( 'vle', 'ppc-vle', 'ppcvle'):
+    elif name in ('vle', 'ppc-vle', 'ppcvle'):
         import envi.archs.ppc as e_ppc
         return e_ppc.PpcVleModule()
 
@@ -1408,18 +1408,6 @@
     archs = [None]
 
     # These must be in ARCH_FOO order
-<<<<<<< HEAD
-    archs.append( e_i386.i386Module() )
-    archs.append( e_amd64.Amd64Module() )
-    archs.append( e_arm.ArmModule() )
-    archs.append( e_thumb16.Thumb16Module() )
-    archs.append( e_thumb16.Thumb2Module() )
-    archs.append( e_msp430.Msp430Module() )
-    archs.append( e_h8.H8Module() )
-    archs.append( e_ppc.PpcSpeModule() )
-    archs.append( e_ppc.Ppc64Module() )
-    archs.append( e_ppc.PpcVleModule() )
-=======
     archs.append(e_i386.i386Module())
     archs.append(e_amd64.Amd64Module())
     archs.append(e_arm.ArmModule())
@@ -1427,7 +1415,9 @@
     archs.append(e_thumb16.Thumb2Module())
     archs.append(e_msp430.Msp430Module())
     archs.append(e_h8.H8Module())
->>>>>>> 6da1374e
+    archs.append(e_ppc.PpcSpeModule())
+    archs.append(e_ppc.Ppc64Module())
+    archs.append(e_ppc.PpcVleModule())
 
     # Set the default module ( or None )
     archs[ARCH_DEFAULT] = archs[default >> 16]
