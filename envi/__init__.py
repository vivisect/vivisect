'''
The Envi framework allows architecture abstraction through the use of the
ArchitectureModule, Opcode, Operand, and Emulator objects.
'''
import os
import sys
import copy
import types
import struct
import logging
import platform
import importlib
import contextlib

from envi.exc import *

logger = logging.getLogger(__name__)

# TODO: move into const.py
# Parsed Opcode Formats
ARCH_DEFAULT     = 0 << 16   # arch 0 is whatever the mem object has as default
ARCH_I386        = 1 << 16
ARCH_AMD64       = 2 << 16
ARCH_ARMV7       = 3 << 16
ARCH_THUMB16     = 4 << 16
ARCH_THUMB       = 5 << 16
ARCH_MSP430      = 6 << 16
ARCH_H8          = 7 << 16
ARCH_A64         = 8 << 16
ARCH_RISCV32     = 9 << 16
ARCH_RISCV64     = 10 << 16
ARCH_PPC_E32     = 11 << 16
ARCH_PPC_E64     = 12 << 16
ARCH_PPC_S32     = 13 << 16
ARCH_PPC_S64     = 14 << 16
ARCH_PPCVLE      = 15 << 16
ARCH_PPC_D       = 16 << 16
ARCH_MCS51       = 17 << 16
ARCH_RXV2        = 18 << 16
ARCH_SPARC       = 19 << 16
ARCH_SPARC64     = 20 << 16
ARCH_MIPS32      = 21 << 16
ARCH_MIPS64      = 22 << 16

ARCH_MASK        = 0xffff0000   # Masked into IF_FOO and BR_FOO values


arch_defs = {
    ARCH_I386:      {
        'name':     'i386',
        'aliases':  ('i486', 'i586', 'i686', 'x86'),
        'modpath':  ('envi', 'archs', 'i386', ),
        'clsname':  'i386Module',
        'version':  (1,0,0),
        'has_disasm':   True,
        'has_emu':      True,
        'has_symboliks':True,
        'has_unittests':True,
        },
    
    ARCH_AMD64:     {
        'name':     'amd64',
        'aliases':  ('x86_64',),
        'modpath':  ('envi', 'archs', 'amd64'),
        'clsname':  'Amd64Module',
        'version':  (1,0,0),
        'has_disasm':   True,
        'has_emu':      True,
        'has_symboliks':True,
        'has_unittests':True,
        },
    
    ARCH_ARMV7:     {
        'name':     'arm',
        'aliases':  ('armv6l', 'armv7l', 'a32', 'leg', 'leg32'),
        'modpath':  ('envi', 'archs', 'arm'),
        'clsname':  'ArmModule',
        'version':  (1,0,0),
        'has_disasm':   True,
        'has_emu':      True,
        'has_symboliks':False,
        'has_unittests':True,
        },
    
    ARCH_THUMB16:   {
        'name':     'thumb16',
        'modpath':  ('envi', 'archs', 'thumb16'),
        'clsname':  'Thumb16Module',
        'version':  (1,0,0),
        'has_disasm':   True,
        'has_emu':      True,
        'has_symboliks':False,
        'has_unittests':True,
        },
    
    ARCH_THUMB:     {
        'name':     'thumb',
        'aliases':  ('t32', 'thumb2', 'toe', 'toe2', 'toe32'),
        'modpath':  ('envi', 'archs', 'thumb16'),
        'clsname':  'ThumbModule',
        'version':  (1,0,0),
        'has_disasm':   True,
        'has_emu':      True,
        'has_symboliks':False,
        'has_unittests':True,
        },
    
    ARCH_A64:       {
        'name':     'a64',
        'aliases':  ('aarch64', 'leg64', 'legv8'),
        'modpath':  ('envi', 'archs', 'a64'),
        'clsname':  'A64Module',
        'disabled': True,
        'version':  (0,2,0),
        'has_disasm':   True,
        'has_emu':      True,
        'has_symboliks':False,
        'has_unittests':True,
        },
    
    ARCH_MSP430:    {
        'name':     'msp430',
        'modpath':  ('envi', 'archs', 'msp430'),
        'clsname':  'Msp430Module',
        'version':  (1,0,0),
        'has_disasm':   True,
        'has_emu':      True,
        'has_symboliks':False,
        'has_unittests':True,
        },
    
    ARCH_H8:        {
        'name':     'h8',
        'modpath':  ('envi', 'archs', 'h8'),
        'clsname':  'H8Module',
        'version':  (0,5,0),
        'has_disasm':   True,
        'has_emu':      True,
        'has_symboliks':False,
        'has_unittests':True,
        },
    
    ARCH_MCS51:     {
        'name':     'mcs51',
        'aliases':  ('8051', '80x51'),
        'modpath':  ('envi', 'archs', 'mcs51'),
        'clsname':  'Mcs51Module',
        'disabled': True,
        'version':  (0,5,0),
        'has_disasm':   True,
        'has_emu':      True,
        'has_symboliks':False,
        'has_unittests':True,
        },
    
    ARCH_RISCV32:   {
        'name':     'rv32',
        'aliases':  ('riscv', 'risc-v',),
<<<<<<< HEAD
        'modpath':  ('envi', 'archs', 'riscv'),
        'clsname':  'RiscV32Module',
=======
        'modpath':  ('envi', 'archs', 'rv32'),
        'clsname':  'Rv32Module',
        'disabled': True,
        'version':  (0,5,0),
        'has_disasm':   True,
        'has_emu':      True,
        'has_symboliks':False,
        'has_unittests':True,
>>>>>>> 9534f164
        },
    
    ARCH_RISCV64:   {
        'name':     'rv64',
<<<<<<< HEAD
        'aliases':  ('riscv64',),
        'modpath':  ('envi', 'archs', 'riscv'),
        'clsname':  'RiscV64Module',
=======
        'modpath':  ('envi', 'archs', 'rv64'),
        'clsname':  'Rv64Module',
        'disabled': True,
        'version':  (0,5,0),
        'has_disasm':   True,
        'has_emu':      True,
        'has_symboliks':False,
        'has_unittests':True,
>>>>>>> 9534f164
        },
    
    ARCH_PPC_E32:   {
        'name':     'ppc32-embedded',
        'aliases':  ('ppc32',),
        'modpath':  ('envi', 'archs', 'ppc'),
        'clsname':  'Ppc32EmbeddedModule',
        'disabled': True,
        'version':  (1,0,0),
        'has_disasm':   True,
        'has_emu':      True,
        'has_symboliks':True,
        'has_unittests':True,
        },
    
    ARCH_PPC_E64:   {
        'name':     'ppc-embedded',
        'aliases':  ('ppc64-embedded','ppc-spe'),
        'modpath':  ('envi', 'archs', 'ppc'),
        'clsname':  'Ppc64EmbeddedModule',
        'disabled': True,
        'version':  (1,0,0),
        'has_disasm':   True,
        'has_emu':      True,
        'has_symboliks':True,
        'has_unittests':True,
        },
    
    ARCH_PPC_S32:   {
        'name':     'ppc32-server',
        'modpath':  ('envi', 'archs', 'ppc32-server', 'Module'),
        'modpath':  ('envi', 'archs', 'ppc'),
        'clsname':  'Ppc32ServerModule',
        'disabled': True,
        'version':  (0,9,0),
        'has_disasm':   True,
        'has_emu':      True,
        'has_symboliks':True,
        'has_unittests':True,
        },
    
    ARCH_PPC_S64:   {
        'name':     'ppc-server',
        'aliases':  ('ppc64-server','altivec', 'ppc-altivec'),
        'modpath':  ('envi', 'archs', 'ppc'),
        'clsname':  'Ppc64ServerModule',
        'disabled': True,
        'version':  (0,9,0),
        'has_disasm':   True,
        'has_emu':      True,
        'has_symboliks':True,
        'has_unittests':True,
        },
    
    ARCH_PPCVLE:    {
        'name':     'ppc-vle',
        'aliases':  ('vle','ppc32-vle', 'ppcvle'),
        'modpath':  ('envi', 'archs', 'ppc'),
        'clsname':  'PpcVleModule',
        'disabled': True,
        'version':  (1,0,0),
        'has_disasm':   True,
        'has_emu':      True,
        'has_symboliks':True,
        'has_unittests':True,
        },
    
    ARCH_PPC_D:     {
        'name':     'ppc-desktop',
        'modpath':  ('envi', 'archs', 'ppc'),
        'clsname':  'PpcDesktopModule',
        'disabled': True,
        'version':  (0,5,0),
        'has_disasm':   True,
        'has_emu':      True,
        'has_symboliks':True,
        'has_unittests':True,
        },
    
    ARCH_RXV2:      {
        'name':     'rxv2',
        'aliases':  ('rxv1', 'rx'),
        'modpath':  ('envi', 'archs', 'rxv2'),
        'clsname':  'RxModule',
        'disabled': True,
        'version':  (0,5,0),
        'has_disasm':   True,
        'has_emu':      False,
        'has_symboliks':False,
        'has_unittests':True,
        },
    
    ARCH_SPARC:     {
        'name':     'sparc',
        'modpath':  ('envi', 'archs', 'sparc'),
        'clsname':  'SparcModule',
        'disabled': True,
        'version':  (0,1,0),
        'has_disasm':   True,
        'has_emu':      False,
        'has_symboliks':False,
        'has_unittests':False,
        },
    
    ARCH_SPARC64:   {
        'name':     'sparc64',
        'modpath':  ('envi', 'archs', 'sparc64'),
        'clsname':  'Sparc64Module',
        'disabled': True,
        'version':  (0,1,0),
        'has_disasm':   True,
        'has_emu':      False,
        'has_symboliks':False,
        'has_unittests':False,
        },
    
    ARCH_MIPS32:    {
        'name':     'mips32',
        'aliases':  ('mips',),
        'modpath':  ('envi', 'archs', 'mips32'),
        'clsname':  'Mips32Module',
        'disabled': True,
        'version':  (0,1,0),
        'has_disasm':   True,
        'has_emu':      False,
        'has_symboliks':False,
        'has_unittests':False,
        },
    
    ARCH_MIPS64:    {
        'name':     'mips64',
        'modpath':  ('envi', 'archs', 'mips64'),
        'clsname':  'Mips64Module',
        'disabled': True,
        'version':  (0,1,0),
        'has_disasm':   True,
        'has_emu':      False,
        'has_symboliks':False,
        'has_unittests':False,
        },
}


# dynamically build lookup dictionaries
arch_by_name = {}
arch_by_name_and_aliases = {}

for arch, adict in arch_defs.items():
    arch_by_name[adict['name']] = arch
    arch_by_name_and_aliases[adict['name']] = arch

    for alias in adict.get('aliases', []):
        arch_by_name_and_aliases[alias] = arch


# Instruction flags (The first 8 bits are reserved for arch independant use)
IF_NOFALL = 0x01  # Set if this instruction does *not* fall through
IF_PRIV   = 0x02  # Set if this is a "privileged mode" instruction
IF_CALL   = 0x04  # Set if this instruction branches to a procedure
IF_BRANCH = 0x08  # Set if this instruction branches
IF_RET    = 0x10  # Set if this instruction terminates a procedure
IF_COND   = 0x20  # Set if this instruction is conditional
IF_REPEAT = 0x40  # set if this instruction repeats (including 0 times)

IF_BRANCH_COND = IF_COND | IF_BRANCH

# Branch flags (flags returned by the getBranches() method on an opcode)
BR_PROC  = 1<<0  # The branch target is a procedure (call <foo>)
BR_COND  = 1<<1  # The branch target is conditional (jz <foo>)
BR_DEREF = 1<<2  # the branch target is *dereferenced* into PC (call [0x41414141])
BR_TABLE = 1<<3  # The branch target is the base of a pointer array of jmp/call slots
BR_FALL  = 1<<4  # The branch is a "fall through" to the next instruction
BR_ARCH  = 1<<5  # The branch *switches opcode formats*. ( ARCH_FOO in high bits )

from envi.const import *
import envi.bits as e_bits
import envi.memory as e_mem
import envi.registers as e_reg
import envi.memcanvas as e_canvas

class ArchitectureModule:
    """
    An architecture module implementes methods to deal
    with the creation of envi objects for the specified
    architecture.
    """
    _default_call = None
    _plat_def_calls = {}
    def __init__(self, archname, maxinst=32, endian=ENDIAN_LSB):
        self._arch_id = getArchByName(archname)
        self._arch_name = archname
        self._arch_maxinst = maxinst
        self._arch_badopbytes = [b'\x00\x00\x00\x00\x00', b'\xff\xff\xff\xff\xff']
        self.setEndian(endian)
        self.badops = []

        self.initRegGroups()


    def initRegGroups(self):
        '''
        Initializes the _regGrps dictionary with all the different register 
        subsets are pertinent to a given architecture.

        This defaults to include an "all" register group, generated by the
        register context object.

        Architectures should also implement at least "general" for the most
        commonly used registers.
        '''
        self._regGrps = {}
        regctx = self.archGetRegCtx()
        allr = [rname for rname in regctx.getRegisterNames()]
        self._regGrps['all'] = allr

    def getArchId(self):
        '''
        Return the envi ARCH_FOO value for this arch.
        '''
        return self._arch_id

    def getArchName(self):
        '''
        Get the "humon" readable name for the arch implemented
        in this module.
        '''
        return self._arch_name

    def getEndian(self):
        '''
        Every architecture stores numbers either Most-Significant-Byte-first (MSB)
        or Least-Significant-Byte-first (LSB).  Most modern architectures are
        LSB, however many legacy systems still use MSB architectures.
        '''
        return self._endian

    def setEndian(self, endian):
        '''
        Set the architecture endianness.  Subclasses should make sure this is handled
        correctly in any Disasm object(s)
        '''
        self._endian = endian

    def archGetBreakInstr(self):
        """
        Return a python string of the byte sequence which corresponds to
        a breakpoint (if present) for this architecture.
        """
        raise ArchNotImplemented("archGetBreakInstr")

    def archGetNopInstr(self):
        """
        Return a python string of the byte sequence that corresponds to
        a no-op (if present) for this architecture.

        Return None if not present for this architecture.
        """
        raise ArchNotImplemented("archGetNopInstr")

    def archGetRegCtx(self):
        """
        Return an initialized register context object for the architecture.
        """
        raise ArchNotImplemented("archGetRegCtx")

    def archParseOpcode(self, bytez, offset=0, va=0, extra=None):
        '''
        Parse an architecture specific Opcode object from the given bytes.

        offset  - Offset into bytes to begin opcode parsing
        va      - Virtual address of the instruction ( for rel calcs )
        extra   - An optional dictionary of information to pass down to an
                  archmod to provide additional context.

        Example:
            a.archParseOpcode(b'\xeb\xfe', va=0x41414141, extra={'platform': 'windows'})
        '''
        raise ArchNotImplemented('archParseOpcode')

    def archGetRegisterGroups(self):
        '''
        Returns a dictionary of tuples of registers for different register groups.
        If not implemented for an architecture, returns a single group with
        all non-meta registers.

        Example:
            { 'all': ['eax', 'ebx', ...], ...}
        '''
        return copy.deepcopy(self._regGrps)

    def archGetRegisterGroup(self, name):
        '''
        Returns a tuple of registers for a named register group.  Returns
        None if requested name does not exist
        '''
        return copy.deepcopy(self._regGrps.get(name))

    def archModifyFuncAddr(self, va, info):
        '''
        Can modify the VA and context based on architecture-specific info.
        Default: return the same va, info

        This hook allows an architecture to correct VA and Architecture, such
        as is necessary for ARM/Thumb.

        "info" should be a dictionary with the {'arch': ARCH_FOO}

        eg.  for ARM, the ARM disassembler would hand in
            {'arch': ARCH_ARMV7}

        and if va is odd, that architecture's implementation would return
            (va & -2), {'arch': ARCH_THUMB}
        '''
        return va, info

    def archModifyXrefAddr(self, tova, reftype, rflags):
        '''
        Returns a potentially modified set of (tova, reftype, rflags).
        Default: return the same tova, reftype, rflags

        This hook allows an architecture to modify an Xref before it's set,
        which can be helpful for ARM/Thumb.
        '''
        return tova, reftype, rflags

    def archGetBadOps(self, byteslist=None):
        '''
        Returns a list of opcodes which are indicators of wrong disassembly.
        byteslist is None to use the architecture default, or can be a custom list.
        '''
        if byteslist is None:
            # if we've already done this exercize...
            if len(self.badops):
                return self.badops

            # otherwise, let's start with the architecture's badops list
            byteslist = self._arch_badopbytes

        self.badops = []
        for badbytes in byteslist:
            try:
                self.badops.append(self.archParseOpcode(badbytes))
            except:
                pass

        return self.badops

    def getEmulator(self):
        """
        Return a default instance of an emulator for the given arch.
        """
        raise ArchNotImplemented("getEmulator")

    def getPointerSize(self):
        """
        Get the size of a pointer in memory on this architecture.
        """
        raise ArchNotImplemented("getPointerSize")

    def pointerString(self, va):
        """
        Return a string representation for a pointer on this arch
        """
        raise ArchNotImplemented("pointerString")

    def getArchDefaultCall(self):
        return self._default_call

    def getPlatDefaultCall(self, platform):
        defcall = self._plat_def_calls.get(platform)
        return defcall

    def archGetPointerAlignment(self):
        return 1

def stealArchMethods(obj, archname):
    '''
    Used by objects which are expected to inherit from an
    architecture module but don't know which one until runtime!
    '''
    arch = getArchModule(archname)
    for name in dir(arch):
        o = getattr(arch, name, None)
        if type(o) == types.MethodType:
            setattr(obj, name, o)

class Operand:

    """
    Thses are the expected methods needed by any implemented operand object
    attached to an envi Opcode.  This does *not* have a constructor of it's
    pwn on purpose to cut down on memory use and constructor CPU cost.
    """

    def getOperValue(self, op, emu=None):
        """
        Get the current value for the operand.  If needed, use
        the given emulator/workspace/trace to resolve things like
        memory and registers.

        NOTE: This API may be passed a None emu and should return what it can
              (or None if it can't be resolved)
        """
        raise NotImplementedError("%s needs to implement getOperValue!" % self.__class__.__name__)

    def setOperValue(self, op, emu, val):
        """
        Set the current value for the operand.  If needed, use
        the given emulator/workspace/trace to assign things like
        memory and registers.
        """
        logger.warning("%s needs to implement setOperAddr!" % self.__class__.__name__)

    def isDeref(self):
        """
        If the given operand will dereference memory, this method must return True.
        """
        return False

    def isImmed(self):
        '''
        If the given operand represents an immediate value, this must return True.
        '''
        return False

    def isReg(self):
        '''
        If the given operand represents a register value, this must return True.
        '''
        return False

    def isDiscrete(self):
        '''
        If the given operand can be completly resolved without an emulator, return True.
        '''
        return False

    def getOperAddr(self, op, emu=None):
        """
        If the operand is a "dereference" operand, this method should use the
        specified op/emu to resolve the address of the dereference.

        NOTE: This API may be passed a None emu and should return what it can
              (or None if it can't be resolved)
        """
        logger.warning("%s needs to implement getOperAddr!" % self.__class__.__name__)

    def repr(self, op):
        """
        Used by the Opcode class to get a humon readable string for this operand.
        """
        return "unknown"

    def render(self, mcanv, op, idx):
        """
        Used by the opcode class when rendering to a memory canvas.
        """
        mcanv.addText(self.repr(op))

    def __ne__(self, op):
        return not op == self

    def __eq__(self, oper):
        if not isinstance(oper, self.__class__):
            return False
        #FIXME each one will need this...
        return True

class DerefOper(Operand):

    def isDeref(self):
        return True

class ImmedOper(Operand):

    def isImmed(self):
        return True

    def isDiscrete(self):
        return True

class RegisterOper(Operand):

    def isReg(self):
        return True

class Opcode:
    """
    A universal representation for an opcode
    """
    prefix_names = [] # flag->humon tuples

    def __init__(self, va, opcode, mnem, prefixes, size, operands, iflags=0):
        """
        constructor for the basic Envi Opcode object.  Arguments as follows:

        opcode   - An architecture specific numerical value for the opcode
        mnem     - A humon readable mnemonic for the opcode
        prefixes - a bitmask of architecture specific instruction prefixes
        size     - The size of the opcode in bytes
        operands - A list of Operand objects for this opcode
        iflags   - A list of Envi (architecture independant) instruction flags (see IF_FOO)
        va       - The virtual address the instruction lives at (used for PC relative immediates etc...)

        NOTE: If you want to create an architecture spcific opcode, I'd *highly* recommend you
              just copy/paste in the following simple initial code rather than calling the parent
              constructor.  The extra
        """
        self.opcode = opcode
        self.mnem = mnem
        self.prefixes = prefixes
        self.size = size
        self.opers = operands
        self.repr = None
        self.iflags = iflags
        self.va = va

    def __ne__(self, op):
        return not op == self

    def __eq__(self, op):
        if not isinstance(op, Opcode):
            return False
        if self.opcode != op.opcode:
            return False
        if self.mnem != op.mnem:
            return False
        if self.size != op.size:
            return False
        if self.iflags != op.iflags:
            return False
        if len(self.opers) != len(op.opers):
            return False
        for i in range(len(self.opers)):
            if self.opers[i] != op.opers[i]:
                return False
        return True

    def __hash__(self):
        return int(hash(self.mnem) ^ (self.size << 4))

    def __repr__(self):
        """
        Over-ride this if you want to make arch specific repr.
        """
        pfx = self.getPrefixName()
        if pfx:
            pfx = '%s: ' % pfx
        return pfx + self.mnem + " " + ",".join([o.repr(self) for o in self.opers])

    def __len__(self):
        return int(self.size)

    # NOTE: From here down is mostly things that architecture specific opcode
    #       extensions should override.
    def isCall(self):
        return bool(self.iflags & IF_CALL)

    def isReturn(self):
        return bool(self.iflags & IF_RET)

    def getTargets(self, emu=None):
        """
        Determines the targets of call/branch instructions.  Fall throughs are
        not considered as targets. Deref branches are resolved.

        Returns ((bva, bflags),...)

        addr can be None in cases where the branch target cannot be computed.
        (for example, if BR_DEREF flag is set and cannot read the memory)
        Once resolved, the BR_DEREF flag is removed from branch flags.
        """
        remote_branches = []
        for bva, bflags in self.getBranches(emu=emu):
            if bflags & BR_FALL:
                continue

            if bva and (bflags & BR_DEREF):
                if emu is not None:
                    bva = emu.readMemoryFormat(bva, '<P')[0]
                    bflags &= (~BR_DEREF)
                else:
                    bva = None

            remote_branches.append((bva, bflags))

        return remote_branches

    def getBranches(self, emu=None):
        """
        Return a list of tuples.  Each tuple contains the target VA of the
        branch, and a possible set of flags showing what type of branch it is.

        Without an emulator, dynamic branches may not be resolvable, and will
        return a VA of None.  This is intended, and used by codeflow analysis
        to mark dynamic branches for later analysis (eg. Switchcase analysis).

        See the BR_FOO types for all the supported envi branch flags....
        Example: for bva,bflags in op.getBranches():
        """
        return ()

    def genRefOpers(self, emu=None):
        '''
        Operand generator, yielding an (oper-index, operand) tuple from this
        Opcode... but only for operands which make sense for XREF analysis.
        Override when architecture makes use of odd operands like the program
        counter, which returns a real value even without an emulator.
        '''
        for oidx, o in enumerate(self.opers):
            yield (oidx, o)

    def render(self, mcanv):
        """
        Render this opcode to the memory canvas passed in.  This is used for both
        simple printing AND more complex representations.
        """
        mcanv.addText(repr(self))

    def getPrefixName(self):
        """
        Get the name of the prefixes associated with the specified
        architecture specific prefix bitmask.
        """
        ret = []
        for byte, name in self.prefix_names:
            if self.prefixes & byte:
                ret.append(name)
        return " ".join(ret)

    def getOperValue(self, idx, emu=None):
        oper = self.opers[idx]
        return oper.getOperValue(self, emu=emu)

    def getOperands(self):
        return self.opers

class Emulator(e_reg.RegisterContext, e_mem.MemoryObject):
    """
    The Emulator class is mostly "Abstract" in the java
    Interface sense.  The emulator should be able to
    be extended for the architecutures which are included
    in the envi framework.  You *must* mix in
    an instance of your architecture abstraction module.

    (NOTE: Most users will just use an arch mod and call getEmulator())

    The intention is for "light weight" emulation to be
    implemented mostly for user-space emulation of
    protected mode execution.
    """
    def __init__(self, archmod=None):

        self.metadata = {}
        e_mem.MemoryObject.__init__(self, arch=archmod._arch_id)
        e_reg.RegisterContext.__init__(self)

        self._emu_segments = [(0, 0xffffffff)]
        self._emu_call_convs = {}
        self._emu_opts = {}
        self._emu_optdocs = {}

        self.populateOpMethods()

    def populateOpMethods(self):
        # Automagically setup an instruction mnemonic handler dict
        # by finding all methods starting with i_ and assume they
        # implement an instruction by mnemonic
        self.op_methods = {}
        for name in dir(self):
            if name.startswith("i_"):
                self.op_methods[name[2:]] = getattr(self, name)

    def initEmuOpt(self, opt, defval, doc):
        '''
        Initialize an emulator option used by the emulator type.
        Arch specific options should begin with <arch>: and platform
        options should begin with <platform>:
        '''
        self._emu_opts[opt] = defval
        self._emu_optdocs[opt] = doc

    def setEmuOpt(self, opt, val):
        '''
        Set a (previously initialized) emulator option.
        '''
        if opt not in self._emu_opts:
            raise Exception('Unknown Emu Opt: %s' % opt)
        self._emu_opts[opt] = val

    def getEmuOpt(self, opt):
        '''
        Retrieve the current value of an emulator option.
        ( emu impls may directly access _emu_opts for speed )
        '''
        if opt not in self._emu_opts:
            raise Exception('Unknown Emu Opt: %s' % opt)
        return self._emu_opts.get(opt)

    def setEndian(self, endian):
        '''
        Sets Endianness for the Emulator.
        '''
        for arch in self.imem_archs:
            # imem_archs may be sparse, with gaps of None
            if not arch:
                continue
            arch.setEndian(endian)

    def getEndian(self):
        '''
        Returns the current Endianness for the emulator
        '''
        return self.imem_archs[0].getEndian()

    def getMeta(self, name, default=None):
        return self.metadata.get(name, default)

    def setMeta(self, name, value):
        """
        Set a meta key,value pair for this workspace.
        """
        self.metadata[name] = value

    def getArchModule(self):
        raise Exception('Emulators *must* implement getArchModule()!')

    def getEmuSnap(self):
        """
        Return the data needed to "snapshot" this emulator.  For most
        archs, this method will be enough (it takes the memory object,
        and register values with it)
        """
        regs = self.getRegisterSnap()
        mem = self.getMemorySnap()
        return regs,mem

    def setEmuSnap(self, snap):
        regs,mem = snap
        self.setRegisterSnap(regs)
        self.setMemorySnap(mem)

    @contextlib.contextmanager
    def snap(self):
        '''
        Utility function to try something with an emulator, and then revert it.
        If we fail to get a valid snap, we raise a base EmuException. Otherwise,
        we yield out the snap we received.

        On close, we try to rollback the emulator using the snap.
        '''
        try:
            snap = self.getEmuSnap()
        except Exception as e:
            raise EmuException(self, str(e)) from None

        try:
            yield snap
        finally:
            self.setEmuSnap(snap)

    def executeOpcode(self, opobj):
        """
        This is the core method for an emulator to do any running of instructions and
        setting of the program counter should an instruction require that.
        """
        raise ArchNotImplemented()

    def run(self, stepcount=None):
        """
        Run the emulator until "something" happens.
        (breakpoint, segv, syscall, etc...)

        Set stepcount in order to run that many instructions before pausing emulation
        """
        if stepcount is not None:
            for i in range(stepcount):
                self.stepi()
        else:
            while True:
                self.stepi()

    def stepi(self):
        pc = self.getProgramCounter()
        op = self.parseOpcode(pc)
        self.executeOpcode(op)

    def getSegmentInfo(self, op):
        idx = self.getSegmentIndex(op)
        return self._emu_segments[idx]

    def getSegmentIndex(self, op):
        """
        The *default* segmentation is none (most arch's will over-ride).
        This method may be implemented to return a segment index based on either
        emulator state or properties of the particular instruction in question.
        """
        return 0

    def setSegmentInfo(self, idx, base, size):
        '''
        Set a base and size for a given segment index.
        '''
        if len(self._emu_segments) - idx == 0:
            self._emu_segments.append( (base, size) )
            return

        self._emu_segments[idx] = (base,size)

    def getOperValue(self, op, idx):
        """
        Return the value for the operand at index idx for
        the given opcode reading memory and register states if necessary.

        In partially-defined emulation, this may return None
        """
        oper = op.opers[idx]
        return oper.getOperValue(op, self)

    def getOperAddr(self, op, idx):
        """
        Return the address that an operand which deref's memory
        would read from on getOperValue().
        """
        oper = op.opers[idx]
        return oper.getOperAddr(op, self)

    def setOperValue(self, op, idx, value):
        """
        Set the value of the target operand at index idx from
        opcode op.
        (obviously OM_IMMEDIATE *cannot* be set)
        """
        oper = op.opers[idx]
        return oper.setOperValue(op, self, value)

    def getCallArgs(self, count, cc):
        """
        Emulator implementors can implement this method to allow
        analysis modules a platform/architecture independant way
        to get stack/reg/whatever args.

        Usage: getCallArgs(3, "stdcall") -> (0, 32, 0xf00)
        """
        c = self._emu_call_convs.get(cc, None)
        if c is None:
            raise UnknownCallingConvention(cc)

        return c.getCallArgs(self, count)

    def execCallReturn(self, value, cc, argc=0):
        """
        Emulator implementors can implement this method to allow
        analysis modules a platform/architecture independant way
        to set a function return value. (this should also take
        care of any argument cleanup or other return time tasks
        for the calling convention)
        """
        c = self._emu_call_convs.get(cc, None)
        if c is None:
            raise UnknownCallingConvention(cc)

        return c.execCallReturn(self, value, argc)

    def addCallingConvention(self, name, obj):
        self._emu_call_convs[name] = obj

    def hasCallingConvention(self, name):
        if self._emu_call_convs.get(name) is not None:
            return True
        return False

    def getCallingConvention(self, name):
        return self._emu_call_convs.get(name)

    def getCallingConventions(self):
        return list(self._emu_call_convs.items())

    def readMemValue(self, addr, size):
        """
        Returns the value of the bytes at the "addr" address, given the size (currently, power of 2 only)
        """
        bytes = self.readMemory(addr, size)
        if bytes is None:
            return None
        if len(bytes) != size:
            raise Exception("Read Gave Wrong Length At 0x%.8x (va: 0x%.8x wanted %d got %d)" % (self.getProgramCounter(),addr, size, len(bytes)))

        return e_bits.parsebytes(bytes, 0, size, False, self.getEndian())

    def writeMemValue(self, addr, value, size):
        #FIXME change this (and all uses of it) to passing in format...
        #FIXME: Remove byte check and possibly half-word check.  (possibly all but word?)
        mask = e_bits.u_maxes[size]
        bytes = e_bits.buildbytes(value & mask, size, self.getEndian())

        self.writeMemory(addr, bytes)

    def readMemSignedValue(self, addr, size):
        #FIXME: Remove byte check and possibly half-word check.  (possibly all but word?)
        #FIXME: Handle endianness
        bytes = self.readMemory(addr, size)
        if bytes is None:
            return None
        fmttbl = e_bits.fmt_schars[self.getEndian()]
        return struct.unpack(fmttbl[size], bytes)[0]

    def integerSubtraction(self, op, sidx=0, midx=1):
        """
        Do the core of integer subtraction but only *return* the
        resulting value rather than assigning it.
        (allows cmp and sub to use the same code)
        """
        # Src op gets sign extended to dst
        ssize = op.opers[sidx].tsize
        msize = op.opers[midx].tsize
        subtra = self.getOperValue(op, sidx)
        minuend = self.getOperValue(op, midx)

        if subtra is None or minuend is None:
            self.undefFlags()
            return None

        return self.intSubBase(subtra, minuend, ssize, msize)

    def intSubBase(self, subtrahend, minuend, ssize, msize):
        '''
        Base for integer subtraction.
        Segmented such that order of operands can easily be overridden by
        subclasses.  Does not set flags (arch-specific), and doesn't set
        the dest operand.  That's up to the instruction implementation.

        So we can either do a BUNCH of crazyness with xor and shifting to
        get the necessary flags here, *or* we can just do both a signed and
        unsigned sub and use the results.

        Math vocab refresher: Subtrahend - Minuend = Difference
        '''
        usubtra = e_bits.unsigned(subtrahend, ssize)
        uminuend = e_bits.unsigned(minuend, msize)

        ssubtra = e_bits.signed(subtrahend, ssize)
        sminuend = e_bits.signed(minuend, msize)

        ures = usubtra - uminuend
        sres = ssubtra - sminuend

        return (ssize, msize, sres, ures, ssubtra, usubtra)

    def integerAddition(self, op):
        """
        Do the core of integer addition but only *return* the
        resulting value rather than assigning it.

        Architectures shouldn't have to override this as operand order
        doesn't matter
        """
        src = self.getOperValue(op, 0)
        dst = self.getOperValue(op, 1)

        #FIXME PDE and flags
        if src is None:
            self.undefFlags()
            self.setOperValue(op, 1, None)
            return

        ssize = op.opers[0].tsize
        dsize = op.opers[1].tsize

        udst = e_bits.unsigned(dst, dsize)
        sdst = e_bits.signed(dst, dsize)

        usrc = e_bits.unsigned(src, dsize)
        ssrc = e_bits.signed(src, dsize)

        ures = usrc + udst
        sres = ssrc + sdst

        return (ssize, dsize, sres, ures, sdst, udst)

    def logicalAnd(self, op):
        src1 = self.getOperValue(op, 0)
        src2 = self.getOperValue(op, 1)

        # PDE
        if src1 is None or src2 is None:
            self.undefFlags()
            self.setOperValue(op, 1, None)
            return

        res = src1 & src2

        return res


class CallingConvention(object):
    '''
    Base class for all calling conventions. You must define class locals that
    define the fields below.

    All offsets defined in the constructor are relative to the stack counter at
    function entrypoint.

    Provides primitives that support the following situations:
    1. You are breakpointed at first instruction inside a function, have not
       executed that instruction, and want to modify the arguments, the return
       address, or the return value.  To modify the arguments or the return
       address, use 'setCallArgsRet'.  To modify the return value and then
       return, use 'execCallReturn'.
    2. You are breakpointed on the call to a function, have not executed the
       call instruction, and want to modify the arguments.  To modify the
       arguments use 'setPreCallArgs'.  You cannot change the return address
       from this location because once you step through the call, the processor
       will overwrite whatever you wrote at that location.
    3. You want to call a arbitrary function and return to the same location
       you are currently breakpointed at or another arbitrary location.  To
       call an arbitrary function, use 'executeCall'.

    Details:
        pad - # of bytes on stack to allocate between RET and First Stack Arg

        align - stack alignment.  as this is >= pointer size, this is used as
                the amount of space to leave for RET and Args

        delta - stack delta to apply before arguments

        flags - flags for this convention, namely Caller or Callee Cleanup

        arg_def - list of tuples indicating what each arg is.
            (CC_REG, REG_which)     - this Arg is a register, specifically
                                        REG_which
            (CC_STACK_INF, #)       - indicates the start of STACK-based Args
                                        Currently the number is ignored

        retaddr_def  - where does the function get a return address from?
            (CC_STACK, #) - on the stack, at offset 0
            (CC_REG, REG_which) - in register "REG_which", eg. REG_LR

        retval_def  - where does the function return value go?
            (CC_STACK, #) - on the stack, at offset 0
            (CC_REG, REG_which) - in register "REG_which", eg. REG_EAX

        CC_REG      - Ret, Retval or Arg use a particular register
        CC_STACK    - Ret, Retval or Arg use stack memory at offset #
        CC_STACK_INF- the rest of Args use stack memory starting at #

    '''
    pad = 0
    align = 4
    delta = 0       # FIXME: possible duplicate use with pad
    flags = 0
    arg_def = []
    retval_def = (CC_STACK, 0)
    retaddr_def = (CC_STACK, 0)

    # Examples...
    #flags = CC_CALLEE_CLEANUP
    #arg_def = [(CC_STACK_INF, 4),]
    #retaddr_def = (CC_STACK, 0)
    #retval_def = (CC_REG, REG_EAX)

    def getNumStackArgs(self, emu, argc):
        '''
        Returns the number of stack arguments.
        '''
        rargs = [ v for (t, v) in self.arg_def if t == CC_REG ]
        return max(argc - len(rargs), 0)

    def getStackArgOffset(self, emu, argc):
        '''
        Returns the number of bytes from RET to the first Stack Arg
        '''
        return self.pad + self.align

    def getPreCallArgs(self, emu, argc):
        '''
        Returns a list of the arguments passed to the function.

        Expects to be called at call/jmp to function entrypoint.
        '''
        args = []
        sp = emu.getStackCounter()
        sp += self.pad
        for arg_type, arg_val in self.arg_def:
            if argc <= 0:
                break

            if arg_type == CC_REG:
                args.append(emu.getRegister(arg_val))
                argc -= 1
            elif arg_type == CC_STACK:
                args.append(emu.readMemoryFormat(sp, '<P')[0])
                argc -= 1
                sp += self.align
            elif arg_type == CC_STACK_INF:
                values = emu.readMemoryFormat(sp, '<%dP' % argc)
                args.extend(values)
                argc -= len(values)
                if argc != 0:
                    raise Exception('wrong num of args from readMemoryFormat')
            else:
                raise Exception('unknown argument type')

        return args

    def getCallArgs(self, emu, argc):
        '''
        Returns a list of the arguments passed to the function.

        Expects to be called at the function entrypoint.
        '''
        sp = emu.getStackCounter()
        emu.setStackCounter(sp + self.align)
        args = self.getPreCallArgs(emu, argc)
        emu.setStackCounter(sp)
        return args

    def setPreCallArgs(self, emu, args):
        '''
        Writes arguments to appropriate locations.  No allocation is performed.

        Expects to be called at call/jmp to function entrypoint.
        '''
        cur_arg = 0
        argc = len(args)
        sp = emu.getStackCounter()
        sp += self.pad
        for arg_type, arg_val in self.arg_def:
            if argc <= 0:
                break

            if arg_type == CC_REG:
                emu.setRegister(arg_val, args[cur_arg])
                argc -= 1
                cur_arg += 1
            elif arg_type == CC_STACK:
                args += emu.writeMemoryFormat(sp, '<P', args[cur_arg])
                argc -= 1
                cur_arg += 1
                sp += self.align
            elif arg_type == CC_STACK_INF:
                arg_val -= self.align
                emu.writeMemoryFormat(sp, '<%dP' % argc, *args[cur_arg:])
                argc -= len(args[cur_arg:])
                if argc != 0:
                    raise Exception('wrong num of args from readMemoryFormat')
            else:
                raise Exception('unknown argument type')

    def setCallArgs(self, emu, args):
        '''
        Writes arguments to appropriate locations.  No allocation is performed.

        Expects to be called at the function entrypoint.
        '''
        emu.setStackCounter(emu.getStackCounter() + self.align)
        self.setPreCallArgs(emu, args)
        emu.setStackCounter(emu.getStackCounter() - self.align)

    def getReturnAddress(self, emu):
        '''
        Returns the return address.

        Expects to be called at the function entrypoint.
        '''
        rtype, rvalue = self.retaddr_def
        if rtype == CC_REG:
            ra = emu.getRegister(rvalue)
        elif rtype == CC_STACK:
            sp = emu.getStackCounter() + rvalue
            ra = emu.readMemoryFormat(sp, '<P')[0]
        else:
            raise Exception('unknown argument type')

        return ra

    def getReturnValue(self, emu):
        '''
        Returns the return value.

        Expects to be called after the function return.
        '''
        rtype, rvalue = self.retval_def
        if rtype == CC_REG:
            rv = emu.getRegister(rvalue)
        elif rtype == CC_STACK:
            sp = emu.getStackCounter() + rvalue
            rv = emu.readMemoryFormat(sp, '<P')[0]
        else:
            raise Exception('unknown argument type')

        return rv

    def setReturnAddress(self, emu, ra):
        '''
        Sets the return address.

        Expects to be called at the function entrypoint.
        '''
        rtype, rvalue = self.retaddr_def
        if rtype == CC_REG:
            emu.setRegister(rvalue, ra)
        elif rtype == CC_STACK:
            sp = emu.getStackCounter() + rvalue
            emu.writeMemoryFormat(sp, '<P', ra)
        else:
            raise Exception('unknown argument type')

    def setReturnValue(self, emu, rv):
        '''
        Sets the return value.
        '''
        rtype, rvalue = self.retval_def
        if rtype == CC_REG:
            emu.setRegister(rvalue, rv)
        elif rtype == CC_STACK:
            sp = emu.getStackCounter() + rvalue
            emu.writeMemoryFormat(sp, '<P', rv)
        else:
            raise Exception('unknown argument type')

    def allocateReturnAddress(self, emu):
        '''
        Allocates space on the stack for the return address.
        '''
        rtype, rvalue = self.retaddr_def
        if rtype != CC_STACK:
            return 0

        sp = emu.getStackCounter()
        sp -= self.align
        emu.setStackCounter(sp)
        return self.align

    def allocateArgSpace(self, emu, argc):
        '''
        Allocates space on the stack for arguments.
        '''
        num_stackargs = self.getNumStackArgs(emu, argc)
        sp = emu.getStackCounter()
        sp -= self.pad
        sp -= (self.align * num_stackargs)
        emu.setStackCounter(sp)

    def allocateCallSpace(self, emu, argc):
        '''
        Allocates space on the stack for arguments and the return address.
        '''
        self.allocateReturnAddress(emu)
        self.allocateArgSpace(emu, argc)

    def _dealloc(self, delta, argc):
        # Special method to allow symbolik cconv to hook...
        return delta + self.align * argc

    def deallocateCallSpace(self, emu, argc, precall=False):
        '''
        Removes space on the stack made for the arguments and the return
        address depending on the flags value of the calling convention.

        Returns the delta for the stack counter.

        Set precall=True if the calling convention has not allocated
        return address space ( ie, the "call" was not executed ).
        '''
        delta = self.delta

        rtype, rvalue = self.retaddr_def
        if rtype == CC_STACK and not precall:
            delta += self.align

        rtype, rvalue = self.retval_def
        if rtype == CC_STACK:
            delta += self.align

        if self.flags & CC_CALLEE_CLEANUP:
            for arg_type, arg_val in self.arg_def:
                if argc <= 0:
                    break
                if arg_type == CC_REG:
                    argc -= 1
                elif arg_type == CC_STACK:
                    delta += self.align
                    argc -= 1
                elif arg_type == CC_STACK_INF:
                    delta = self._dealloc(delta, argc)
                    argc = 0
                else:
                    raise Exception('unknown argument type')

        emu.setStackCounter(emu.getStackCounter() + delta)
        return delta

    def setCallArgsRet(self, emu, args=None, ra=None):
        '''
        Modifies the arguments and return address. No allocation is performed.

        If the return address is None, sets return address to instruction
        after the address currently set as the return address.

        Expects to be called at the function entrypoint.
        '''
        self.setCallArgs(emu, args)

        if ra is not None:
            self.setReturnAddress(emu, ra)

    def setupCall(self, emu, args=None, ra=None):
        '''
        Sets up a function with the given args and the specified return
        address.  Allocates space for the arguments and the return address,
        sets the args and return address.

        If the return address is None, sets return address to the current
        program counter.
        '''
        argv = []
        if args is not None:
            argv.extend(args)

        argc = len(argv)

        if ra is None:
            ra = emu.getProgramCounter()

        self.allocateCallSpace(emu, argc)
        self.setCallArgsRet(emu, args=argv, ra=ra)

    def executeCall(self, emu, va, args=None, ra=None):
        '''
        Calls setupCall and then directly sets the program counter to the
        specified address.
        '''
        self.setupCall(emu, args=args, ra=ra)
        emu.setProgramCounter(va)

    def execCallReturn(self, emu, value, argc):
        '''
        Forces a function to return the specified value.

        Reads the return address from the stack, deallocates the stack space
        allocated for the call, sets the return value, and sets the program
        counter to the previously read return address.

        Expects to be called at the function entrypoint.
        '''
        sp = emu.getStackCounter()
        ip = self.getReturnAddress(emu)
        self.deallocateCallSpace(emu, argc)

        self.setReturnValue(emu, value)
        emu.setProgramCounter(ip)

# NOTE: This mapping is needed because of inconsistancies
# in how different compilers and versions of python embed
# the machine setting.
arch_xlate_32 = {
    'i386':'i386',
    'i486':'i386',
    'i586':'i386',
    'i686':'i386',
    'x86':'i386',
    'i86pc':'i386', # Solaris
    '':'i386', # Stupid windows...
    'AMD64':'i386', # ActiveState python can say AMD64 in 32 bit install?
    # Arm!
    'armv6l':'armv6l',
    'armv7l':'armv7l',
}

arch_xlate_64 = {
    'x86_64':'amd64',
    'AMD64':'amd64',
    'amd64':'amd64',
    'i386':'amd64', # MAC ports builds are 64bit and say i386
    '':'amd64', # And again....
}

def getArchByName(archname):
    '''
    Get the architecture constant by the humon name.
    '''
    return arch_by_name_and_aliases.get(archname)

def getArchById(archid):
    '''
    Get the architecture name by the constant.
    '''
    return arch_defs.get(archid).get('name')

def getCurrentArch():
    """
    Return an envi normalized name for the current arch.
    """
    width = struct.calcsize("P")
    mach = platform.machine()   # 'i386','ppc', etc...

    if width == 4:
        ret = arch_xlate_32.get(mach)

    elif width == 8:
        ret = arch_xlate_64.get(mach)

    if ret is None:
        raise ArchNotImplemented(mach)

    return ret

def getRealArchName(name):
    """
    Returns the official Architecture Name given an architecture name (which could be an alias, 
    like x86_64 for amd64)
    """
    for arch, adict in arch_defs.items():
        rname = adict.get('name')
        if name == rname:
            return rname

        if name in adict.get('aliases', []):
            return rname

    return name

def getArchNames():
    """
    Return a subset (dict) of arch_by_name which only include enabled architectures.
    This is helpful for accessing and displaying available architectures, since we now
    allow definitions of architectures which may not be enabled or implemented.

    Returns:   dict of { archnum: archname } 
    """
    return {arch: name for (name, arch) in arch_by_name.items() if not arch_defs.get(arch).get('disabled')}
    

def getArchModule(name=None):
    """
    Return an Envi architecture module instance for the following
    architecture name.

    If name is None, uses the "current" architecture.
    """
    if name is None:
        name = getCurrentArch()

    rname = getRealArchName(name)
    archnum = arch_by_name.get(rname)

    if archnum not in arch_defs:
        raise ArchNotImplemented(name, "Architecture not defined")

    if arch_defs.get(archnum).get('disabled'):
        raise ArchNotImplemented(name, "Architecture Disabled")

    # retrieve path and class info.  envi/archs/<archname>/__init__.py with amodname()
    modpathtup = arch_defs[archnum]['modpath']
    impname = ".".join(modpathtup)
    amodname = arch_defs[archnum].get('clsname')

    # load the module (given the path and module name)
    try:
        module = importlib.import_module(impname)
    except ImportError as e:
        raise ArchNotImplemented(impname, e.message)

    # instantiate the ArchitectureModule
    cls = getattr(module, amodname)
    archmod = cls()
    
    return archmod


def getArchModules(default=ARCH_DEFAULT):
    '''
    Retrieve a default array of arch modules ( where index 0 is
    also the "named" or "default" arch module.
    '''
    archs = []
    for arch, adict in arch_defs.items():
        name = adict.get('name')
        archidx = arch>>16
        try:
            archmod = getArchModule(name)

            # make sure the list can hold this arch -- THIS NEGATES THE NEED FOR `ARCH_MAX`
            archslen = len(archs)
            if archidx >= archslen:
                diff = 1 + archidx - archslen
                archs.extend([None for x in range(diff)])

            archs[archidx] = archmod
        except ArchNotImplemented:
            pass

        except Exception as e:
            logger.critical(e, exc_info=1)

    return archs<|MERGE_RESOLUTION|>--- conflicted
+++ resolved
@@ -156,37 +156,27 @@
     ARCH_RISCV32:   {
         'name':     'rv32',
         'aliases':  ('riscv', 'risc-v',),
-<<<<<<< HEAD
         'modpath':  ('envi', 'archs', 'riscv'),
         'clsname':  'RiscV32Module',
-=======
-        'modpath':  ('envi', 'archs', 'rv32'),
-        'clsname':  'Rv32Module',
-        'disabled': True,
+        'disabled': False,
         'version':  (0,5,0),
         'has_disasm':   True,
         'has_emu':      True,
         'has_symboliks':False,
         'has_unittests':True,
->>>>>>> 9534f164
         },
     
     ARCH_RISCV64:   {
         'name':     'rv64',
-<<<<<<< HEAD
         'aliases':  ('riscv64',),
         'modpath':  ('envi', 'archs', 'riscv'),
         'clsname':  'RiscV64Module',
-=======
-        'modpath':  ('envi', 'archs', 'rv64'),
-        'clsname':  'Rv64Module',
-        'disabled': True,
+        'disabled': False,
         'version':  (0,5,0),
         'has_disasm':   True,
         'has_emu':      True,
         'has_symboliks':False,
         'has_unittests':True,
->>>>>>> 9534f164
         },
     
     ARCH_PPC_E32:   {
