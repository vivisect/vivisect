'''
The Envi framework allows architecture abstraction through the use of the
ArchitectureModule, Opcode, Operand, and Emulator objects.
'''

import types
import struct
import platform

# TODO: move into const.py
# Parsed Opcode Formats
ARCH_DEFAULT     = 0 << 16   # arch 0 is whatever the mem object has as default
ARCH_I386        = 1 << 16
ARCH_AMD64       = 2 << 16
ARCH_ARMV7       = 3 << 16
ARCH_THUMB16     = 4 << 16
ARCH_THUMB       = 5 << 16
ARCH_MSP430      = 6 << 16
ARCH_H8          = 7 << 16
ARCH_MASK        = 0xffff0000   # Masked into IF_FOO and BR_FOO values

arch_names = {
    ARCH_DEFAULT:   'default',
    ARCH_I386:      'i386',
    ARCH_AMD64:     'amd64',
    ARCH_ARMV7:     'arm',
    ARCH_THUMB16:   'thumb16',
    ARCH_THUMB:     'thumb2',
    ARCH_MSP430:    'msp430',
    ARCH_H8:        'h8',
}

arch_by_name = {
    'default':  ARCH_DEFAULT,
    'i386':     ARCH_I386,
    'amd64':    ARCH_AMD64,
    'arm':      ARCH_ARMV7,
    'armv6l':   ARCH_ARMV7,
    'armv7l':   ARCH_ARMV7,
    'thumb16':  ARCH_THUMB16,
    'thumb2':   ARCH_THUMB,
    'msp430':   ARCH_MSP430,
    'h8':       ARCH_H8,
}

# Instruction flags (The first 8 bits are reserved for arch independant use)
IF_NOFALL = 0x01 # Set if this instruction does *not* fall through
IF_PRIV   = 0x02 # Set if this is a "privileged mode" instruction
IF_CALL   = 0x04 # Set if this instruction branches to a procedure
IF_BRANCH = 0x08 # Set if this instruction branches
IF_RET    = 0x10 # Set if this instruction terminates a procedure
IF_COND   = 0x20 # Set if this instruction is conditional
IF_REPEAT = 0x40 # set if this instruction repeats (including 0 times)

# Branch flags (flags returned by the getBranches() method on an opcode)
BR_PROC  = 1<<0 # The branch target is a procedure (call <foo>)
BR_COND  = 1<<1 # The branch target is conditional (jz <foo>)
BR_DEREF = 1<<2 # the branch target is *dereferenced* into PC (call [0x41414141])
BR_TABLE = 1<<3 # The branch target is the base of a pointer array of jmp/call slots
BR_FALL  = 1<<4 # The branch is a "fall through" to the next instruction
BR_ARCH  = 1<<5 # The branch *switches opcode formats*. ( ARCH_FOO in high bits )

from envi.const import *
import envi.bits as e_bits
import envi.memory as e_mem
import envi.registers as e_reg
import envi.memcanvas as e_canvas

class ArchitectureModule:
    """
    An architecture module implementes methods to deal
    with the creation of envi objects for the specified
    architecture.
    """
    _default_call = None
    _plat_def_calls = {}
    def __init__(self, archname, maxinst=32, endian=ENDIAN_LSB):
        self._arch_id = getArchByName(archname)
        self._arch_name = archname
        self._arch_maxinst = maxinst
<<<<<<< HEAD
        self._arch_badopbytes = ['\x00\x00\x00\x00\x00']
=======
>>>>>>> 5b8b4e96
        self.setEndian(endian)

    def getArchId(self):
        '''
        Return the envi ARCH_FOO value for this arch.
        '''
        return self._arch_id

    def getArchName(self):
        '''
        Get the "humon" readable name for the arch implemented
        in this module.
        '''
        return self._arch_name

    def getEndian(self):
        '''
        Every architecture stores numbers either Most-Significant-Byte-first (MSB)
        or Least-Significant-Byte-first (LSB).  Most modern architectures are 
        LSB, however many legacy systems still use MSB architectures.
        '''
        return self._endian

    def setEndian(self, endian):
        '''
        Set the architecture endianness.  Subclasses should make sure this is handled
        correctly in any Disasm object(s)
        '''
        self._endian = endian

    def archGetBreakInstr(self):
        """
        Return a python string of the byte sequence which corresponds to
        a breakpoint (if present) for this architecture.
        """
        raise ArchNotImplemented("archGetBreakInstr")

    def archGetNopInstr(self):
        """
        Return a python string of the byte sequence that corresponds to
        a no-op (if present) for this architecture.

        Return None if not present for this architecture.
        """
        raise ArchNotImplemented("archGetNopInstr")

    def archGetRegCtx(self):
        """
        Return an initialized register context object for the architecture.
        """
        raise ArchNotImplemented("archGetRegCtx")

    def archParseOpcode(self, bytez, offset=0, va=0):
        '''
        Parse an architecture specific Opcode object from the given bytes.

        offset  - Offset into bytes to begin opcode parsing
        va      - Virtual address of the instruction ( for rel calcs )

        Example:
            a.archParseOpcode('\xeb\xfe', va=0x41414141)
        '''
        raise ArchNotImplemented('archParseOpcode')

    def archGetRegisterGroups(self):
        '''
        Returns a tuple of tuples of registers for different register groups.
        If not implemented for an architecture, returns a single group with
        all non-meta registers.

        Example:
            [ ('all', ['eax', 'ebx', ...] ), ...]
        '''
        regctx = self.archGetRegCtx()
        allr = [rname for rname in regctx.getRegisterNames()]
        return [ ('all', allr), ]

    def archModifyFuncAddr(self, va, arch):
        return None, None

    def archModifyXrefAddr(self, va):
        return None

    def archGetBadOps(self, byteslist=None):
        '''
        Returns a list of opcodes which are indicators of wrong disassembly.
        byteslist is None to use the architecture default, or can be a custom list.
        '''
        if byteslist == None:
            byteslist = self._arch_badopbytes

        badops = []
        for badbytes in byteslist:
            try:
                self.badops.append(self.archParseOpcode(badbytes))
            except:
                pass

        return badops

    def getEmulator(self):
        """
        Return a default instance of an emulator for the given arch.
        """
        raise ArchNotImplemented("getEmulator")

    def getPointerSize(self):
        """
        Get the size of a pointer in memory on this architecture.
        """
        raise ArchNotImplemented("getPointerSize")

    def pointerString(self, va):
        """
        Return a string representation for a pointer on this arch
        """
        raise ArchNotImplemented("pointerString")

    def getArchDefaultCall(self):
        return self._default_call

    def getPlatDefaultCall(self, platform):
        defcall = self._plat_def_calls.get(platform)
        return defcall

def stealArchMethods(obj, archname):
    '''
    Used by objects which are expected to inherit from an
    architecture module but don't know which one until runtime!
    '''
    arch = getArchModule(archname)
    for name in dir(arch):
        o = getattr(arch, name, None)
        if type(o) == types.MethodType:
            setattr(obj, name, o)

class EnviException(Exception):
    def __str__(self):
        return repr(self)

class InvalidInstruction(EnviException):
    """
    Raised by opcode parsers when the specified
    bytes do not represent a valid opcode
    """
    def __init__(self, bytez=None, mesg=None, va=0):
        msg = []
        if mesg != None:
            msg = [ mesg ]

        if bytez != None:
            msg.append( "'" + bytez.encode('hex') + "'" )

        if va != 0:
            msg.append( 'at ' + hex(va) )
        EnviException.__init__(self, ' '.join(msg))

class SegmentationViolation(EnviException):
    """
    Raised by an Emulator extension when you
    bad-touch memory. (Likely from memobj).
    """
    def __init__(self, va, msg=None):
        if msg == None:
            msg = "Bad Memory Access: %s" % hex(va)
        EnviException.__init__(self, msg)
        self.va = va

class ArchNotImplemented(EnviException):
    """
    Raised by various Envi components when the architecture
    does not implement that envi component.
    """
    pass

class EmuException(EnviException):
    """
    A parent for all emulation exceptions so catching
    them can be easy.
    """
    def __init__(self, emu, msg=None):
        EnviException.__init__(self, msg)
        self.va = emu.getProgramCounter()

    def __repr__(self):
        return "%s at %s" % (self.__class__.__name__, hex(self.va))

class UnsupportedInstruction(EmuException):
    """
    Raised by emulators when the given instruction
    is not implemented by the emulator.
    """
    def __init__(self, emu, op):
        EmuException.__init__(self, emu)
        self.op = op

    def __repr__(self):
        return "Unsupported Instruction: 0x%.8x %s" % (self.va, repr(self.op))

class DivideByZero(EmuException):
    """
    Raised by an Emulator when a divide/mod has
    a 0 divisor...
    """

class BreakpointHit(EmuException):
    """
    Raised by an emulator when you execute a breakpoint instruction
    """

class PDEUndefinedFlag(EmuException):
    """
    This exception is raised when a conditional operation is dependant on
    a flag state that is unknown.
    """

class PDEException(EmuException):
    """
    This exception is used in partially defined emulation to signal where
    execution flow becomes un-known due to undefined values.  This is considered
    un-recoverable.
    """

class UnknownCallingConvention(EmuException):
    """
    Raised when the getCallArgs() or execCallReturn() methods
    are given an unknown calling convention type.
    """

class MapOverlapException(EnviException):
    """
    Raised when adding a memory map to a MemoryObject which overlaps
    with another already existing map.
    """
    def __init__(self, map1, map2):
        self.map1 = map1
        self.map2 = map2
        margs = (map1[0], map1[1], map2[0], map2[1])
        EnviException.__init__(self, "Map At 0x%.8x (%d) overlaps map at 0x%.8x (%d)" % margs)

class Operand:

    """
    Thses are the expected methods needed by any implemented operand object
    attached to an envi Opcode.  This does *not* have a constructor of it's
    pwn on purpose to cut down on memory use and constructor CPU cost.
    """

    def getOperValue(self, op, emu=None):
        """
        Get the current value for the operand.  If needed, use
        the given emulator/workspace/trace to resolve things like
        memory and registers.

        NOTE: This API may be passed a None emu and should return what it can
              (or None if it can't be resolved)
        """
        print "%s needs to implement getOperValue!" % self.__class__.__name__
        return None

    def setOperValue(self, op, emu, val):
        """
        Set the current value for the operand.  If needed, use
        the given emulator/workspace/trace to assign things like
        memory and registers.
        """
        print("%s needs to implement setOperValue! (0x%.8x: %s) " % (self.__class__.__name__, op.va, repr(op)))

    def isDeref(self):
        """
        If the given operand will dereference memory, this method must return True.
        """
        return False

    def isImmed(self):
        '''
        If the given operand represents an immediate value, this must return True.
        '''
        return False

    def isReg(self):
        '''
        If the given operand represents a register value, this must return True.
        '''
        return False

    def isDiscrete(self):
        '''
        If the given operand can be completly resolved without an emulator, return True.
        '''
        return False

    def getOperAddr(self, op, emu):
        """
        If the operand is a "dereference" operand, this method should use the
        specified op/emu to resolve the address of the dereference.

        NOTE: This API may be passed a None emu and should return what it can
              (or None if it can't be resolved)
        """
        print("%s needs to implement getOperAddr!" % self.__class__.__name__)
        return None

    def repr(self, op):
        """
        Used by the Opcode class to get a humon readable string for this operand.
        """
        return "unknown"

    def render(self, mcanv, op, idx):
        """
        Used by the opcode class when rendering to a memory canvas.
        """
        mcanv.addText(self.repr(op))

    def __ne__(self, op):
        return not op == self

    def __eq__(self, oper):
        if not isinstance(oper, self.__class__):
            return False
        #FIXME each one will need this...
        return True

class DerefOper(Operand):

    def isDeref(self):
        return True

class ImmedOper(Operand):

    def isImmed(self):
        return True

    def isDiscrete(self):
        return True

class RegisterOper(Operand):

    def isReg(self):
        return True

class Opcode:
    """
    A universal representation for an opcode
    """
    prefix_names = [] # flag->humon tuples

    def __init__(self, va, opcode, mnem, prefixes, size, operands, iflags=0):
        """
        constructor for the basic Envi Opcode object.  Arguments as follows:

        opcode   - An architecture specific numerical value for the opcode
        mnem     - A humon readable mnemonic for the opcode
        prefixes - a bitmask of architecture specific instruction prefixes
        size     - The size of the opcode in bytes
        operands - A list of Operand objects for this opcode
        iflags   - A list of Envi (architecture independant) instruction flags (see IF_FOO)
        va       - The virtual address the instruction lives at (used for PC relative immediates etc...)

        NOTE: If you want to create an architecture spcific opcode, I'd *highly* recommend you
              just copy/paste in the following simple initial code rather than calling the parent
              constructor.  The extra
        """
        self.opcode = opcode
        self.mnem = mnem
        self.prefixes = prefixes
        self.size = size
        self.opers = operands
        self.repr = None
        self.iflags = iflags
        self.va = va

    def __ne__(self, op):
        return not op == self

    def __eq__(self, op):
        if not isinstance(op, Opcode):
            return False
        if self.opcode != op.opcode:
            return False
        if self.mnem != op.mnem:
            return False
        if self.size != op.size:
            return False
        if self.iflags != op.iflags:
            return False
        if len(self.opers) != len(op.opers):
            return False
        for i in range(len(self.opers)):
            if self.opers[i] != op.opers[i]:
                return False
        return True

    def __hash__(self):
        return int(hash(self.mnem) ^ (self.size << 4))

    def __repr__(self):
        """
        Over-ride this if you want to make arch specific repr.
        """
        pfx = self.getPrefixName()
        if pfx:
            pfx = '%s: ' % pfx
        return pfx + self.mnem + " " + ",".join([o.repr(self) for o in self.opers])

    def __len__(self):
        return int(self.size)


    # NOTE: From here down is mostly things that architecture specific opcode
    #       extensions should override.
    def isCall(self):
        return bool(self.iflags & IF_CALL)

    def isReturn(self):
        return bool(self.iflags & IF_RET)

    def getTargets(self, emu=None):
        """
        Determines the targets of call/branch instructions.  Fall throughs are
        not considered as targets. Deref branches are resolved.

        Returns ((bva, bflags),...)

        addr can be None in cases where the branch target cannot be computed.
        (for example, if BR_DEREF flag is set and cannot read the memory)
        Once resolved, the BR_DEREF flag is removed from branch flags.
        """
        remote_branches = []
        for bva, bflags in self.getBranches(emu=emu):
            if bflags & BR_FALL:
                continue

            if bva and (bflags & BR_DEREF):
                if emu is not None:
                    bva = emu.readMemoryFormat(bva, '<P')[0]
                    bflags &= (~BR_DEREF)
                else:
                    bva = None

            remote_branches.append((bva, bflags))

        return remote_branches

    def getBranches(self, emu=None):
        """
        Return a list of tuples.  Each tuple contains the target VA of the
        branch, and a possible set of flags showing what type of branch it is.

        See the BR_FOO types for all the supported envi branch flags....
        Example: for bva,bflags in op.getBranches():
        """
        return ()

    def render(self, mcanv):
        """
        Render this opcode to the memory canvas passed in.  This is used for both
        simple printing AND more complex representations.
        """
        mcanv.addText(repr(self))

    def getPrefixName(self):
        """
        Get the name of the prefixes associated with the specified
        architecture specific prefix bitmask.
        """
        ret = []
        for byte,name in self.prefix_names:
            if self.prefixes & byte:
                ret.append(name)
        return "".join(ret)

    def getOperValue(self, idx, emu=None):
        oper = self.opers[idx]
        return oper.getOperValue(self, emu=emu)

    def getOperands(self):
        return list(self.opers)

class Emulator(e_reg.RegisterContext, e_mem.MemoryObject):
    """
    The Emulator class is mostly "Abstract" in the java
    Interface sense.  The emulator should be able to
    be extended for the architecutures which are included
    in the envi framework.  You *must* mix in
    an instance of your architecture abstraction module.

    (NOTE: Most users will just use an arch mod and call getEmulator())

    The intention is for "light weight" emulation to be
    implemented mostly for user-space emulation of 
    protected mode execution.
    """
    def __init__(self, archmod=None):

        self.metadata = {}
        e_mem.MemoryObject.__init__(self, arch=archmod._arch_id)
        e_reg.RegisterContext.__init__(self)

        self._emu_segments = [ (0, 0xffffffff), ]
        self._emu_call_convs = {}
        self._emu_opts = {}
        self._emu_optdocs = {}

        # Automagically setup an instruction mnemonic handler dict
        # by finding all methods starting with i_ and assume they
        # implement an instruction by mnemonic
        self.op_methods = {}
        for name in dir(self):
            if name.startswith("i_"):
                self.op_methods[name[2:]] = getattr(self, name)

    def initEmuOpt(self, opt, defval, doc):
        '''
        Initialize an emulator option used by the emulator type.
        Arch specific options should begin with <arch>: and platform
        options should begin with <platform>:
        '''
        self._emu_opts[opt] = defval
        self._emu_optdocs[opt] = doc

    def setEmuOpt(self, opt, val):
        '''
        Set a (previously initialized) emulator option.
        '''
        if not self._emu_opts.has_key(opt):
            raise Exception('Unknown Emu Opt: %s' % opt)
        self._emu_opts[opt] = val

    def getEmuOpt(self, opt):
        '''
        Retrieve the current value of an emulator option.
        ( emu impls may directly access _emu_opts for speed )
        '''
        if not self._emu_opts.has_key(opt):
            raise Exception('Unknown Emu Opt: %s' % opt)
        return self._emu_opts.get(opt)
    
    def setEndian(self, endian):
        '''
        Sets Endianness for the Emulator.
        '''
        for arch in self.imem_archs:
            arch.setEndian(endian)

    def getEndian(self):
        '''
        Returns the current Endianness for the emulator
        '''
        return self.imem_archs[0].getEndian()

<<<<<<< HEAD
    def getMeta(self, name, default=None):
        return self.metadata.get(name, default)

    def setMeta(self, name, value):
        """
        Set a meta key,value pair for this workspace.
        """
        self.metadata[name] = value
=======
>>>>>>> 5b8b4e96

    def getMeta(self, name, default=None):
        return self.metadata.get(name, default)

    def setMeta(self, name, value):
        """
        Set a meta key,value pair for this workspace.
        """
        self.metadata[name] = value

    def getArchModule(self):
        raise Exception('Emulators *must* implement getArchModule()!')

    def getEmuSnap(self):
        """
        Return the data needed to "snapshot" this emulator.  For most
        archs, this method will be enough (it takes the memory object,
        and register values with it)
        """
        regs = self.getRegisterSnap()
        mem = self.getMemorySnap()
        return regs,mem

    def setEmuSnap(self, snap):
        regs,mem = snap
        self.setRegisterSnap(regs)
        self.setMemorySnap(mem)

    def executeOpcode(self, opobj):
        """
        This is the core method for the 
        """
        raise ArchNotImplemented()

    def run(self, stepcount=None):
        """
        Run the emulator until "something" happens.
        (breakpoint, segv, syscall, etc...)
        """
        if stepcount != None:
            for i in xrange(stepcount):
                self.stepi()
        else:
            while True:
                self.stepi()

    def stepi(self):
        pc = self.getProgramCounter()
        op = self.parseOpcode(pc)
        self.executeOpcode(op)

    def getSegmentInfo(self, op):
        idx = self.getSegmentIndex(op)
        return self._emu_segments[idx]

    def getSegmentIndex(self, op):
        """
        The *default* segmentation is none (most arch's will over-ride).
        This method may be implemented to return a segment index based on either
        emulator state or properties of the particular instruction in question.
        """
        return 0

    def setSegmentInfo(self, idx, base, size):
        '''
        Set a base and size for a given segment index.
        '''
        if len(self._emu_segments) - idx == 0:
            self._emu_segments.append( (base, size) )
            return

        self._emu_segments[idx] = (base,size)

    def getOperValue(self, op, idx):
        """
        Return the value for the operand at index idx for
        the given opcode reading memory and register states if necessary.

        In partially-defined emulation, this may return None
        """
        oper = op.opers[idx]
        return oper.getOperValue(op, self)

    def getOperAddr(self, op, idx):
        """
        Return the address that an operand which deref's memory
        would read from on getOperValue().
        """
        oper = op.opers[idx]
        return oper.getOperAddr(op, self)

    def setOperValue(self, op, idx, value):
        """
        Set the value of the target operand at index idx from
        opcode op.
        (obviously OM_IMMEDIATE *cannot* be set)
        """
        oper = op.opers[idx]
        return oper.setOperValue(op, self, value)

    def getCallArgs(self, count, cc):
        """
        Emulator implementors can implement this method to allow
        analysis modules a platform/architecture independant way
        to get stack/reg/whatever args.

        Usage: getCallArgs(3, "stdcall") -> (0, 32, 0xf00)
        """
        c = self._emu_call_convs.get(cc, None)
        if c == None:
            raise UnknownCallingConvention(cc)

        return c.getCallArgs(self, count)

    def execCallReturn(self, value, cc, argc=0):
        """
        Emulator implementors can implement this method to allow
        analysis modules a platform/architecture independant way
        to set a function return value. (this should also take
        care of any argument cleanup or other return time tasks
        for the calling convention)
        """
        c = self._emu_call_convs.get(cc, None)
        if c == None:
            raise UnknownCallingConvention(cc)

        return c.execCallReturn(self, value, argc)

    def addCallingConvention(self, name, obj):
        self._emu_call_convs[name] = obj

    def hasCallingConvention(self, name):
        if self._emu_call_convs.get(name) != None:
            return True
        return False

    def getCallingConvention(self, name):
        return self._emu_call_convs.get(name)

    def getCallingConventions(self):
        return self._emu_call_convs.items()

    def readMemValue(self, addr, size):
        """
        Returns the value of the bytes at the "addr" address, given the size (currently, power of 2 only)
        """
        bytes = self.readMemory(addr, size)
        if bytes == None:
            return None
        if len(bytes) != size:
            raise Exception("Read Gave Wrong Length At 0x%.8x (va: 0x%.8x wanted %d got %d)" % (self.getProgramCounter(),addr, size, len(bytes)))
        
<<<<<<< HEAD
        fmttbl = e_bits.fmt_chars[self.getEndian()]
        return struct.unpack(fmttbl[size], bytes)[0]
=======
        return e_bits.parsebytes(bytes, 0, size, False, self.getEndian())
>>>>>>> 5b8b4e96

    def writeMemValue(self, addr, value, size):
        #FIXME change this (and all uses of it) to passing in format...
        #FIXME: Remove byte check and possibly half-word check.  (possibly all but word?)
<<<<<<< HEAD
        mask = e_bits.u_maxes[size]
        fmttbl = e_bits.fmt_chars[self.getEndian()]
        
        bytes = struct.pack(fmttbl[size], value & mask)
=======
        bytes = e_bits.buildbytes(value, size, self.getEndian())
>>>>>>> 5b8b4e96

        self.writeMemory(addr, bytes)

    def readMemSignedValue(self, addr, size):
        #FIXME: Remove byte check and possibly half-word check.  (possibly all but word?)
        #FIXME: Handle endianness
        bytes = self.readMemory(addr, size)
        if bytes == None:
            return None
        fmttbl = e_bits.fmt_schars[self.getEndian()]
        return struct.unpack(fmttbl[size], bytes)[0]

    def integerSubtraction(self, op, sidx=0, midx=1):
        """
        Do the core of integer subtraction but only *return* the
        resulting value rather than assigning it.
        (allows cmp and sub to use the same code)
        """
        # Src op gets sign extended to dst
        ssize = op.opers[sidx].tsize
        msize = op.opers[midx].tsize
        subtra = self.getOperValue(op, sidx)
        minuend = self.getOperValue(op, midx)

        if subtra == None or minuend == None:
            self.undefFlags()
            return None

        return self.intSubBase(subtra, minuend, ssize, msize)

    def intSubBase(self, subtrahend, minuend, ssize, msize):
        '''
        Base for integer subtraction.  
        Segmented such that order of operands can easily be overridden by 
        subclasses.  Does not set flags (arch-specific), and doesn't set
        the dest operand.  That's up to the instruction implementation.

        So we can either do a BUNCH of crazyness with xor and shifting to
        get the necessary flags here, *or* we can just do both a signed and
        unsigned sub and use the results.

        Math vocab refresher: Subtrahend - Minuend = Difference
        '''
        usubtra = e_bits.unsigned(subtrahend, ssize)
        uminuend = e_bits.unsigned(minuend, msize)

        ssubtra = e_bits.signed(subtrahend, ssize)
        sminuend = e_bits.signed(minuend, msize)

        ures = usubtra - uminuend
        sres = ssubtra - sminuend

        return (ssize, msize, sres, ures, ssubtra, usubtra)

    def integerAddition(self, op):
        """
        Do the core of integer addition but only *return* the
        resulting value rather than assigning it.

        Architectures shouldn't have to override this as operand order 
        doesn't matter
        """
        src = self.getOperValue(op, 0)
        dst = self.getOperValue(op, 1)

        #FIXME PDE and flags
        if src == None:
            self.undefFlags()
            self.setOperValue(op, 1, None)
            return

        ssize = op.opers[0].tsize
        dsize = op.opers[1].tsize

        udst = e_bits.unsigned(dst, dsize)
        sdst = e_bits.signed(dst, dsize)

        usrc = e_bits.unsigned(src, dsize)
        ssrc = e_bits.signed(src, dsize)

        ures = usrc + udst
        sres = ssrc + sdst

        return (ssize, dsize, sres, ures, sdst, udst)

    def logicalAnd(self, op):
        src1 = self.getOperValue(op, 0)
        src2 = self.getOperValue(op, 1)

        # PDE
        if src1 == None or src2 == None:
            self.undefFlags()
            self.setOperValue(op, 1, None)
            return

        res = src1 & src2

        return res




class CallingConvention(object):
    '''
    Base class for all calling conventions. You must define class locals that
    define the fields below.

    All offsets defined in the constructor are relative to the stack counter at
    function entrypoint.

    Provides primitives that support the following situations:
    1. You are breakpointed at first instruction inside a function, have not
       executed that instruction, and want to modify the arguments, the return
       address, or the return value.  To modify the arguments or the return
       address, use 'setCallArgsRet'.  To modify the return value and then
       return, use 'execCallReturn'.
    2. You are breakpointed on the call to a function, have not executed the
       call instruction, and want to modify the arguments.  To modify the
       arguments use 'setPreCallArgs'.  You cannot change the return address
       from this location because once you step through the call, the processor
       will overwrite whatever you wrote at that location.
    3. You want to call a arbitrary function and return to the same location
       you are currently breakpointed at or another arbitrary location.  To
       call an arbitrary function, use 'executeCall'.

    Details:
        pad - # of bytes on stack to allocate between RET and First Stack Arg

        align - stack alignment.  as this is >= pointer size, this is used as 
                the amount of space to leave for RET and Args

        delta - stack delta to apply before arguments                

        flags - flags for this convention, namely Caller or Callee Cleanup 

        arg_def - list of tuples indicating what each arg is.  
            (CC_REG, REG_which)     - this Arg is a register, specifically 
                                        REG_which
            (CC_STACK_INF, #)       - indicates the start of STACK-based Args
                                        Currently the number is ignored

        retaddr_def  - where does the function get a return address from?
            (CC_STACK, #) - on the stack, at offset 0 
            (CC_REG, REG_which) - in register "REG_which", eg. REG_LR

        retval_def  - where does the function return value go?
            (CC_STACK, #) - on the stack, at offset 0 
            (CC_REG, REG_which) - in register "REG_which", eg. REG_EAX

        CC_REG      - Ret, Retval or Arg use a particular register
        CC_STACK    - Ret, Retval or Arg use stack memory at offset #
        CC_STACK_INF- the rest of Args use stack memory starting at #

    '''
    pad = 0
    align = 4
    delta = 0       # FIXME: possible duplicate use with pad
    flags = 0
    arg_def = []
    retval_def = (CC_STACK, 0)
    retaddr_def = (CC_STACK, 0)

    # Examples...
    #flags = CC_CALLEE_CLEANUP
    #arg_def = [(CC_STACK_INF, 4),]
    #retaddr_def = (CC_STACK, 0)
    #retval_def = (CC_REG, REG_EAX)

    def getNumStackArgs(self, emu, argc):
        '''
        Returns the number of stack arguments.
        '''
        rargs = [ v for (t, v) in self.arg_def if t == CC_REG ]
        return max(argc - len(rargs), 0)

    def getStackArgOffset(self, emu, argc):
        '''
        Returns the number of bytes from RET to the first Stack Arg
        '''
        return self.pad + self.align

    def getPreCallArgs(self, emu, argc):
        '''
        Returns a list of the arguments passed to the function.

        Expects to be called at call/jmp to function entrypoint.
        '''
        args = []
        sp = emu.getStackCounter()
        sp += self.pad
        for arg_type, arg_val in self.arg_def:
            if argc <= 0:
                break

            if arg_type == CC_REG:
                args.append(emu.getRegister(arg_val))
                argc -= 1
            elif arg_type == CC_STACK:
                args.append(emu.readMemoryFormat(sp, '<P')[0])
                argc -= 1
                sp += self.align
            elif arg_type == CC_STACK_INF:
                values = emu.readMemoryFormat(sp, '<%dP' % argc)
                args.extend(values)
                argc -= len(values)
                if argc != 0:
                    raise Exception('wrong num of args from readMemoryFormat')
            else:
                raise Exception('unknown argument type')

        return args

    def getCallArgs(self, emu, argc):
        '''
        Returns a list of the arguments passed to the function.

        Expects to be called at the function entrypoint.
        '''
        sp = emu.getStackCounter()
        emu.setStackCounter(sp + self.align)
        args = self.getPreCallArgs(emu, argc)
        emu.setStackCounter(sp)
        return args

    def setPreCallArgs(self, emu, args):
        '''
        Writes arguments to appropriate locations.  No allocation is performed.

        Expects to be called at call/jmp to function entrypoint.
        '''
        cur_arg = 0
        argc = len(args)
        sp = emu.getStackCounter()
        sp += self.pad
        for arg_type, arg_val in self.arg_def:
            if argc <= 0:
                break

            if arg_type == CC_REG:
                emu.setRegister(arg_val, args[cur_arg])
                argc -= 1
                cur_arg += 1
            elif arg_type == CC_STACK:
                args += emu.writeMemoryFormat(sp, '<P', args[cur_arg])
                argc -= 1
                cur_arg += 1
                sp += self.align
            elif arg_type == CC_STACK_INF:
                arg_val -= self.align
                emu.writeMemoryFormat(sp, '<%dP' % argc, *args[cur_arg:])
                argc -= len(args[cur_arg:])
                if argc != 0:
                    raise Exception('wrong num of args from readMemoryFormat')
            else:
                raise Exception('unknown argument type')

    def setCallArgs(self, emu, args):
        '''
        Writes arguments to appropriate locations.  No allocation is performed.

        Expects to be called at the function entrypoint.
        '''
        emu.setStackCounter(emu.getStackCounter() + self.align)
        self.setPreCallArgs(emu, args)
        emu.setStackCounter(emu.getStackCounter() - self.align)

    def getReturnAddress(self, emu):
        '''
        Returns the return address.

        Expects to be called at the function entrypoint.
        '''
        rtype, rvalue = self.retaddr_def
        if rtype == CC_REG:
            ra = emu.getRegister(rvalue)
        elif rtype == CC_STACK:
            sp = emu.getStackCounter() + rvalue
            ra = emu.readMemoryFormat(sp, '<P')[0]
        else:
            raise Exception('unknown argument type')

        return ra

    def getReturnValue(self, emu):
        '''
        Returns the return value.

        Expects to be called after the function return.
        '''
        rtype, rvalue = self.retval_def
        if rtype == CC_REG:
            rv = emu.getRegister(rvalue)
        elif rtype == CC_STACK:
            sp = emu.getStackCounter() + rvalue
            rv = emu.readMemoryFormat(sp, '<P')[0]
        else:
            raise Exception('unknown argument type')

        return rv

    def setReturnAddress(self, emu, ra):
        '''
        Sets the return address.

        Expects to be called at the function entrypoint.
        '''
        rtype, rvalue = self.retaddr_def
        if rtype == CC_REG:
            emu.setRegister(rvalue, ra)
        elif rtype == CC_STACK:
            sp = emu.getStackCounter() + rvalue
            emu.writeMemoryFormat(sp, '<P', ra)
        else:
            raise Exception('unknown argument type')

    def setReturnValue(self, emu, rv):
        '''
        Sets the return value.
        '''
        rtype, rvalue = self.retval_def
        if rtype == CC_REG:
            emu.setRegister(rvalue, rv)
        elif rtype == CC_STACK:
            sp = emu.getStackCounter() + rvalue
            emu.writeMemoryFormat(sp, '<P', rv)
        else:
            raise Exception('unknown argument type')

    def allocateReturnAddress(self, emu):
        '''
        Allocates space on the stack for the return address.
        '''
        rtype, rvalue = self.retaddr_def
        if rtype != CC_STACK:
            return 0

        sp = emu.getStackCounter()
        sp -= self.align
        emu.setStackCounter(sp)
        return self.align

    def allocateArgSpace(self, emu, argc):
        '''
        Allocates space on the stack for arguments.
        '''
        num_stackargs = self.getNumStackArgs(emu, argc)
        sp = emu.getStackCounter()
        sp -= self.pad
        sp -= (self.align * num_stackargs)
        emu.setStackCounter(sp)

    def allocateCallSpace(self, emu, argc):
        '''
        Allocates space on the stack for arguments and the return address.
        '''
        self.allocateReturnAddress(emu)
        self.allocateArgSpace(emu, argc)

    def _dealloc(self, delta, argc):
        # Special method to allow symbolik cconv to hook...
        return delta + self.align * argc

    def deallocateCallSpace(self, emu, argc, precall=False):
        '''
        Removes space on the stack made for the arguments and the return
        address depending on the flags value of the calling convention.

        Returns the delta for the stack counter.

        Set precall=True if the calling convention has not allocated
        return address space ( ie, the "call" was not executed ).
        '''
        delta = self.delta

        rtype, rvalue = self.retaddr_def
        if rtype == CC_STACK and not precall:
            delta += self.align

        rtype, rvalue = self.retval_def
        if rtype == CC_STACK:
            delta += self.align

        if self.flags & CC_CALLEE_CLEANUP:
            for arg_type, arg_val in self.arg_def:
                if argc <= 0:
                    break
                if arg_type == CC_REG:
                    argc -= 1
                elif arg_type == CC_STACK:
                    delta += self.align
                    argc -= 1
                elif arg_type == CC_STACK_INF:
                    delta = self._dealloc(delta, argc)
                    argc = 0
                else:
                    raise Exception('unknown argument type')

        emu.setStackCounter(emu.getStackCounter() + delta)
        return delta

    def setCallArgsRet(self, emu, args=None, ra=None):
        '''
        Modifies the arguments and return address. No allocation is performed.

        If the return address is None, sets return address to instruction
        after the address currently set as the return address.

        Expects to be called at the function entrypoint.
        '''
        self.setCallArgs(emu, args)

        if ra != None:
            self.setReturnAddress(emu, ra)

    def setupCall(self, emu, args=None, ra=None):
        '''
        Sets up a function with the given args and the specified return
        address.  Allocates space for the arguments and the return address,
        sets the args and return address.

        If the return address is None, sets return address to the current
        program counter.
        '''
        argv = []
        if args != None:
            argv.extend(args)

        argc = len(argv)

        if ra == None:
            ra = emu.getProgramCounter()

        self.allocateCallSpace(emu, argc)
        self.setCallArgsRet(emu, args=args, ra=ra)

    def executeCall(self, emu, va, args=None, ra=None):
        '''
        Calls setupCall and then directly sets the program counter to the
        specified address.
        '''
        self.setupCall(emu, args=args, ra=ra)
        emu.setProgramCounter(va)

    def execCallReturn(self, emu, value, argc):
        '''
        Forces a function to return the specified value.

        Reads the return address from the stack, deallocates the stack space
        allocated for the call, sets the return value, and sets the program
        counter to the previously read return address.

        Expects to be called at the function entrypoint.
        '''
        sp = emu.getStackCounter()
        ip = self.getReturnAddress(emu)
        self.deallocateCallSpace(emu, argc)

        self.setReturnValue(emu, value)
        emu.setProgramCounter(ip)

# NOTE: This mapping is needed because of inconsistancies
# in how different compilers and versions of python embed
# the machine setting.
arch_xlate_32 = {
    'i386':'i386',
    'i486':'i386',
    'i586':'i386',
    'i686':'i386',
    'x86':'i386',
    'i86pc':'i386', # Solaris
    '':'i386', # Stupid windows...
    'AMD64':'i386', # ActiveState python can say AMD64 in 32 bit install?
    # Arm!
    'armv6l':'armv6l',
    'armv7l':'armv7l',
}

arch_xlate_64 = {
    'x86_64':'amd64',
    'AMD64':'amd64',
    'amd64':'amd64',
    'i386':'amd64', # MAC ports builds are 64bit and say i386
    '':'amd64', # And again....
}

def getArchByName(archname):
    '''
    Get the architecture constant by the humon name.
    '''
    return arch_by_name.get(archname)

def getArchById(archid):
    '''
    Get the architecture name by the constant.
    '''
    return arch_names.get(archid)

def getCurrentArch():
    """
    Return an envi normalized name for the current arch.
    """
    width = struct.calcsize("P")
    mach = platform.machine()   # 'i386','ppc', etc...

    if width == 4:
        ret = arch_xlate_32.get(mach)

    elif width == 8:
        ret = arch_xlate_64.get(mach)

    if ret == None:
        raise ArchNotImplemented(mach)

    return ret

def getArchModule(name=None):
    """
    return an Envi architecture module instance for the following
    architecture name.

    Current architectures include:

    i386 - Intel i386
    amd64 - The new 64bit AMD spec.
    """
    if name == None:
        name = getCurrentArch()

    # Some builds have x86 (py2.6) and some have other stuff...
    if name in ["i386","i486","i586","i686","x86"]:
        import envi.archs.i386 as e_i386
        return e_i386.i386Module()

    elif name == "amd64":
        import envi.archs.amd64 as e_amd64
        return e_amd64.Amd64Module()

    elif name in ( 'arm', 'armv6l', 'armv7l' ):
        import envi.archs.arm as e_arm
        return e_arm.ArmModule()

    elif name in ( 'thumb', 'thumb16', 'thumb2' ):
        import envi.archs.thumb16 as e_thumb
        return e_thumb.ThumbModule()

    elif name in ( 'msp430', ):
        import envi.archs.msp430 as e_msp430
        return e_msp430.Msp430Module()

    elif name in ( 'h8', ):
        import envi.archs.h8 as e_h8
        return e_h8.H8Module()

    else:
        raise ArchNotImplemented(name)

def getArchModules(default=ARCH_DEFAULT):
    '''
    Retrieve a default array of arch modules ( where index 0 is
    also the "named" or "default" arch module.
    '''
    import envi.archs.h8 as e_h8
    import envi.archs.arm as e_arm
    import envi.archs.i386 as e_i386
    import envi.archs.amd64 as e_amd64
    import envi.archs.thumb16 as e_thumb16
    import envi.archs.msp430 as e_msp430

    archs = [ None, ]

    # These must be in ARCH_FOO order
    archs.append( e_i386.i386Module() )
    archs.append( e_amd64.Amd64Module() )
    archs.append( e_arm.ArmModule() )
    archs.append( e_thumb16.Thumb16Module() )
    archs.append( e_thumb16.ThumbModule() )
    archs.append( e_msp430.Msp430Module() )
    archs.append( e_h8.H8Module() )

    # Set the default module ( or None )
    archs[ ARCH_DEFAULT ] = archs[ default >> 16 ]

    return archs<|MERGE_RESOLUTION|>--- conflicted
+++ resolved
@@ -78,10 +78,6 @@
         self._arch_id = getArchByName(archname)
         self._arch_name = archname
         self._arch_maxinst = maxinst
-<<<<<<< HEAD
-        self._arch_badopbytes = ['\x00\x00\x00\x00\x00']
-=======
->>>>>>> 5b8b4e96
         self.setEndian(endian)
 
     def getArchId(self):
@@ -634,7 +630,6 @@
         '''
         return self.imem_archs[0].getEndian()
 
-<<<<<<< HEAD
     def getMeta(self, name, default=None):
         return self.metadata.get(name, default)
 
@@ -643,8 +638,6 @@
         Set a meta key,value pair for this workspace.
         """
         self.metadata[name] = value
-=======
->>>>>>> 5b8b4e96
 
     def getMeta(self, name, default=None):
         return self.metadata.get(name, default)
@@ -796,25 +789,14 @@
             return None
         if len(bytes) != size:
             raise Exception("Read Gave Wrong Length At 0x%.8x (va: 0x%.8x wanted %d got %d)" % (self.getProgramCounter(),addr, size, len(bytes)))
-        
-<<<<<<< HEAD
-        fmttbl = e_bits.fmt_chars[self.getEndian()]
-        return struct.unpack(fmttbl[size], bytes)[0]
-=======
+
         return e_bits.parsebytes(bytes, 0, size, False, self.getEndian())
->>>>>>> 5b8b4e96
 
     def writeMemValue(self, addr, value, size):
         #FIXME change this (and all uses of it) to passing in format...
         #FIXME: Remove byte check and possibly half-word check.  (possibly all but word?)
-<<<<<<< HEAD
         mask = e_bits.u_maxes[size]
-        fmttbl = e_bits.fmt_chars[self.getEndian()]
-        
-        bytes = struct.pack(fmttbl[size], value & mask)
-=======
-        bytes = e_bits.buildbytes(value, size, self.getEndian())
->>>>>>> 5b8b4e96
+        bytes = e_bits.buildbytes(value & mask, size, self.getEndian())
 
         self.writeMemory(addr, bytes)
 
@@ -1358,7 +1340,7 @@
 
     elif name in ( 'thumb', 'thumb16', 'thumb2' ):
         import envi.archs.thumb16 as e_thumb
-        return e_thumb.ThumbModule()
+        return e_thumb.Thumb16Module()
 
     elif name in ( 'msp430', ):
         import envi.archs.msp430 as e_msp430
