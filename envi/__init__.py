'''
The Envi framework allows architecture abstraction through the use of the
ArchitectureModule, Opcode, Operand, and Emulator objects.
'''
import os
import sys
import copy
import types
import struct
import logging
import platform
import importlib
import contextlib

from envi.exc import *

logger = logging.getLogger(__name__)

# TODO: move into const.py
# Parsed Opcode Formats
ARCH_DEFAULT     = 0 << 16   # arch 0 is whatever the mem object has as default
ARCH_I386        = 1 << 16
ARCH_AMD64       = 2 << 16
ARCH_ARMV7       = 3 << 16
ARCH_THUMB16     = 4 << 16
ARCH_THUMB       = 5 << 16
ARCH_MSP430      = 6 << 16
ARCH_H8          = 7 << 16
ARCH_A64         = 8 << 16
ARCH_RISCV32     = 9 << 16
ARCH_RISCV64     = 10 << 16
ARCH_PPC_E32     = 11 << 16
ARCH_PPC_E64     = 12 << 16
ARCH_PPC_S32     = 13 << 16
ARCH_PPC_S64     = 14 << 16
ARCH_PPCVLE      = 15 << 16
ARCH_PPC_D       = 16 << 16
ARCH_MCS51       = 17 << 16
ARCH_RXV2        = 18 << 16
ARCH_SPARC       = 19 << 16
ARCH_SPARC64     = 20 << 16
ARCH_MIPS32      = 21 << 16
ARCH_MIPS64      = 22 << 16

ARCH_MASK        = 0xffff0000   # Masked into IF_FOO and BR_FOO values


arch_defs = {
    ARCH_I386:      {
        'name':     'i386',
        'aliases':  ('i486', 'i586', 'i686', 'x86'),
        'modpath':  ('envi', 'archs', 'i386', ),
        'clsname':  'i386Module',
        'version':  (1,0,0),
        'has_disasm':   True,
        'has_emu':      True,
        'has_symboliks':True,
        'has_unittests':True,
        },
    
    ARCH_AMD64:     {
        'name':     'amd64',
        'aliases':  ('x86_64',),
        'modpath':  ('envi', 'archs', 'amd64'),
        'clsname':  'Amd64Module',
        'version':  (1,0,0),
        'has_disasm':   True,
        'has_emu':      True,
        'has_symboliks':True,
        'has_unittests':True,
        },
    
    ARCH_ARMV7:     {
        'name':     'arm',
        'aliases':  ('armv6l', 'armv7l', 'a32', 'leg', 'leg32'),
        'modpath':  ('envi', 'archs', 'arm'),
        'clsname':  'ArmModule',
        'version':  (1,0,0),
        'has_disasm':   True,
        'has_emu':      True,
        'has_symboliks':False,
        'has_unittests':True,
        },
    
    ARCH_THUMB16:   {
        'name':     'thumb16',
        'modpath':  ('envi', 'archs', 'thumb16'),
        'clsname':  'Thumb16Module',
        'version':  (1,0,0),
        'has_disasm':   True,
        'has_emu':      True,
        'has_symboliks':False,
        'has_unittests':True,
        },
    
    ARCH_THUMB:     {
        'name':     'thumb',
        'aliases':  ('t32', 'thumb2', 'toe', 'toe2', 'toe32'),
        'modpath':  ('envi', 'archs', 'thumb16'),
        'clsname':  'ThumbModule',
        'version':  (1,0,0),
        'has_disasm':   True,
        'has_emu':      True,
        'has_symboliks':False,
        'has_unittests':True,
        },
    
    ARCH_A64:       {
        'name':     'a64',
        'aliases':  ('aarch64', 'leg64', 'legv8'),
        'modpath':  ('envi', 'archs', 'a64'),
        'clsname':  'A64Module',
        'disabled': True,
        'version':  (0,2,0),
        'has_disasm':   True,
        'has_emu':      True,
        'has_symboliks':False,
        'has_unittests':True,
        },
    
    ARCH_MSP430:    {
        'name':     'msp430',
        'modpath':  ('envi', 'archs', 'msp430'),
        'clsname':  'Msp430Module',
        'version':  (1,0,0),
        'has_disasm':   True,
        'has_emu':      True,
        'has_symboliks':False,
        'has_unittests':True,
        },
    
    ARCH_H8:        {
        'name':     'h8',
        'modpath':  ('envi', 'archs', 'h8'),
        'clsname':  'H8Module',
        'version':  (0,5,0),
        'has_disasm':   True,
        'has_emu':      True,
        'has_symboliks':False,
        'has_unittests':True,
        },
    
    ARCH_MCS51:     {
        'name':     'mcs51',
        'aliases':  ('8051', '80x51'),
        'modpath':  ('envi', 'archs', 'mcs51'),
        'clsname':  'Mcs51Module',
<<<<<<< HEAD
=======
        'disabled': True,
        'version':  (0,5,0),
        'has_disasm':   True,
        'has_emu':      True,
        'has_symboliks':False,
        'has_unittests':True,
>>>>>>> 9534f164
        },
    
    ARCH_RISCV32:   {
        'name':     'rv32',
        'aliases':  ('riscv', 'risc-v',),
        'modpath':  ('envi', 'archs', 'rv32'),
        'clsname':  'Rv32Module',
        'disabled': True,
        'version':  (0,5,0),
        'has_disasm':   True,
        'has_emu':      True,
        'has_symboliks':False,
        'has_unittests':True,
        },
    
    ARCH_RISCV64:   {
        'name':     'rv64',
        'modpath':  ('envi', 'archs', 'rv64'),
        'clsname':  'Rv64Module',
        'disabled': True,
        'version':  (0,5,0),
        'has_disasm':   True,
        'has_emu':      True,
        'has_symboliks':False,
        'has_unittests':True,
        },
    
    ARCH_PPC_E32:   {
        'name':     'ppc32-embedded',
        'aliases':  ('ppc32',),
        'modpath':  ('envi', 'archs', 'ppc'),
        'clsname':  'Ppc32EmbeddedModule',
        'disabled': True,
        'version':  (1,0,0),
        'has_disasm':   True,
        'has_emu':      True,
        'has_symboliks':True,
        'has_unittests':True,
        },
    
    ARCH_PPC_E64:   {
        'name':     'ppc-embedded',
        'aliases':  ('ppc64-embedded','ppc-spe'),
        'modpath':  ('envi', 'archs', 'ppc'),
        'clsname':  'Ppc64EmbeddedModule',
        'disabled': True,
        'version':  (1,0,0),
        'has_disasm':   True,
        'has_emu':      True,
        'has_symboliks':True,
        'has_unittests':True,
        },
    
    ARCH_PPC_S32:   {
        'name':     'ppc32-server',
        'modpath':  ('envi', 'archs', 'ppc32-server', 'Module'),
        'modpath':  ('envi', 'archs', 'ppc'),
        'clsname':  'Ppc32ServerModule',
        'disabled': True,
        'version':  (0,9,0),
        'has_disasm':   True,
        'has_emu':      True,
        'has_symboliks':True,
        'has_unittests':True,
        },
    
    ARCH_PPC_S64:   {
        'name':     'ppc-server',
        'aliases':  ('ppc64-server','altivec', 'ppc-altivec'),
        'modpath':  ('envi', 'archs', 'ppc'),
        'clsname':  'Ppc64ServerModule',
        'disabled': True,
        'version':  (0,9,0),
        'has_disasm':   True,
        'has_emu':      True,
        'has_symboliks':True,
        'has_unittests':True,
        },
    
    ARCH_PPCVLE:    {
        'name':     'ppc-vle',
        'aliases':  ('vle','ppc32-vle', 'ppcvle'),
        'modpath':  ('envi', 'archs', 'ppc'),
        'clsname':  'PpcVleModule',
        'disabled': True,
        'version':  (1,0,0),
        'has_disasm':   True,
        'has_emu':      True,
        'has_symboliks':True,
        'has_unittests':True,
        },
    
    ARCH_PPC_D:     {
        'name':     'ppc-desktop',
        'modpath':  ('envi', 'archs', 'ppc'),
        'clsname':  'PpcDesktopModule',
        'disabled': True,
        'version':  (0,5,0),
        'has_disasm':   True,
        'has_emu':      True,
        'has_symboliks':True,
        'has_unittests':True,
        },
    
    ARCH_RXV2:      {
        'name':     'rxv2',
        'aliases':  ('rxv1', 'rx'),
        'modpath':  ('envi', 'archs', 'rxv2'),
        'clsname':  'RxModule',
        'disabled': True,
        'version':  (0,5,0),
        'has_disasm':   True,
        'has_emu':      False,
        'has_symboliks':False,
        'has_unittests':True,
        },
    
    ARCH_SPARC:     {
        'name':     'sparc',
        'modpath':  ('envi', 'archs', 'sparc'),
        'clsname':  'SparcModule',
        'disabled': True,
        'version':  (0,1,0),
        'has_disasm':   True,
        'has_emu':      False,
        'has_symboliks':False,
        'has_unittests':False,
        },
    
    ARCH_SPARC64:   {
        'name':     'sparc64',
        'modpath':  ('envi', 'archs', 'sparc64'),
        'clsname':  'Sparc64Module',
        'disabled': True,
        'version':  (0,1,0),
        'has_disasm':   True,
        'has_emu':      False,
        'has_symboliks':False,
        'has_unittests':False,
        },
    
    ARCH_MIPS32:    {
        'name':     'mips32',
        'aliases':  ('mips',),
        'modpath':  ('envi', 'archs', 'mips32'),
        'clsname':  'Mips32Module',
        'disabled': True,
        'version':  (0,1,0),
        'has_disasm':   True,
        'has_emu':      False,
        'has_symboliks':False,
        'has_unittests':False,
        },
    
    ARCH_MIPS64:    {
        'name':     'mips64',
        'modpath':  ('envi', 'archs', 'mips64'),
        'clsname':  'Mips64Module',
        'disabled': True,
        'version':  (0,1,0),
        'has_disasm':   True,
        'has_emu':      False,
        'has_symboliks':False,
        'has_unittests':False,
        },
}


# dynamically build lookup dictionaries
arch_by_name = {}
arch_by_name_and_aliases = {}

for arch, adict in arch_defs.items():
    arch_by_name[adict['name']] = arch
    arch_by_name_and_aliases[adict['name']] = arch

    for alias in adict.get('aliases', []):
        arch_by_name_and_aliases[alias] = arch


# Instruction flags (The first 8 bits are reserved for arch independant use)
IF_NOFALL = 0x01  # Set if this instruction does *not* fall through
IF_PRIV   = 0x02  # Set if this is a "privileged mode" instruction
IF_CALL   = 0x04  # Set if this instruction branches to a procedure
IF_BRANCH = 0x08  # Set if this instruction branches
IF_RET    = 0x10  # Set if this instruction terminates a procedure
IF_COND   = 0x20  # Set if this instruction is conditional
IF_REPEAT = 0x40  # set if this instruction repeats (including 0 times)

IF_BRANCH_COND = IF_COND | IF_BRANCH

# Branch flags (flags returned by the getBranches() method on an opcode)
BR_PROC  = 1<<0  # The branch target is a procedure (call <foo>)
BR_COND  = 1<<1  # The branch target is conditional (jz <foo>)
BR_DEREF = 1<<2  # the branch target is *dereferenced* into PC (call [0x41414141])
BR_TABLE = 1<<3  # The branch target is the base of a pointer array of jmp/call slots
BR_FALL  = 1<<4  # The branch is a "fall through" to the next instruction
BR_ARCH  = 1<<5  # The branch *switches opcode formats*. ( ARCH_FOO in high bits )

from envi.const import *
import envi.bits as e_bits
import envi.memory as e_mem
import envi.registers as e_reg
import envi.memcanvas as e_canvas

class ArchitectureModule:
    """
    An architecture module implementes methods to deal
    with the creation of envi objects for the specified
    architecture.
    """
    _default_call = None
    _plat_def_calls = {}
    def __init__(self, archname, maxinst=32, endian=ENDIAN_LSB):
        self._arch_id = getArchByName(archname)
        self._arch_name = archname
        self._arch_maxinst = maxinst
        self._arch_badopbytes = [b'\x00\x00\x00\x00\x00', b'\xff\xff\xff\xff\xff']
        self.setEndian(endian)
        self.badops = []

        self.initRegGroups()


    def initRegGroups(self):
        '''
        Initializes the _regGrps dictionary with all the different register 
        subsets are pertinent to a given architecture.

        This defaults to include an "all" register group, generated by the
        register context object.

        Architectures should also implement at least "general" for the most
        commonly used registers.
        '''
        self._regGrps = {}
        regctx = self.archGetRegCtx()
        allr = [rname for rname in regctx.getRegisterNames()]
        self._regGrps['all'] = allr

    def getArchId(self):
        '''
        Return the envi ARCH_FOO value for this arch.
        '''
        return self._arch_id

    def getArchName(self):
        '''
        Get the "humon" readable name for the arch implemented
        in this module.
        '''
        return self._arch_name

    def getEndian(self):
        '''
        Every architecture stores numbers either Most-Significant-Byte-first (MSB)
        or Least-Significant-Byte-first (LSB).  Most modern architectures are
        LSB, however many legacy systems still use MSB architectures.
        '''
        return self._endian

    def setEndian(self, endian):
        '''
        Set the architecture endianness.  Subclasses should make sure this is handled
        correctly in any Disasm object(s)
        '''
        self._endian = endian

    def archGetBreakInstr(self):
        """
        Return a python string of the byte sequence which corresponds to
        a breakpoint (if present) for this architecture.
        """
        raise ArchNotImplemented("archGetBreakInstr")

    def archGetNopInstr(self):
        """
        Return a python string of the byte sequence that corresponds to
        a no-op (if present) for this architecture.

        Return None if not present for this architecture.
        """
        raise ArchNotImplemented("archGetNopInstr")

    def archGetRegCtx(self):
        """
        Return an initialized register context object for the architecture.
        """
        raise ArchNotImplemented("archGetRegCtx")

    def archParseOpcode(self, bytez, offset=0, va=0, extra=None):
        '''
        Parse an architecture specific Opcode object from the given bytes.

        offset  - Offset into bytes to begin opcode parsing
        va      - Virtual address of the instruction ( for rel calcs )
        extra   - An optional dictionary of information to pass down to an
                  archmod to provide additional context.

        Example:
            a.archParseOpcode(b'\xeb\xfe', va=0x41414141, extra={'platform': 'windows'})
        '''
        raise ArchNotImplemented('archParseOpcode')

    def archGetRegisterGroups(self):
        '''
        Returns a dictionary of tuples of registers for different register groups.
        If not implemented for an architecture, returns a single group with
        all non-meta registers.

        Example:
            { 'all': ['eax', 'ebx', ...], ...}
        '''
        return copy.deepcopy(self._regGrps)

    def archGetRegisterGroup(self, name):
        '''
        Returns a tuple of registers for a named register group.  Returns
        None if requested name does not exist
        '''
        return copy.deepcopy(self._regGrps.get(name))

    def archModifyFuncAddr(self, va, info):
        '''
        Can modify the VA and context based on architecture-specific info.
        Default: return the same va, info

        This hook allows an architecture to correct VA and Architecture, such
        as is necessary for ARM/Thumb.

        "info" should be a dictionary with the {'arch': ARCH_FOO}

        eg.  for ARM, the ARM disassembler would hand in
            {'arch': ARCH_ARMV7}

        and if va is odd, that architecture's implementation would return
            (va & -2), {'arch': ARCH_THUMB}
        '''
        return va, info

    def archModifyXrefAddr(self, tova, reftype, rflags):
        '''
        Returns a potentially modified set of (tova, reftype, rflags).
        Default: return the same tova, reftype, rflags

        This hook allows an architecture to modify an Xref before it's set,
        which can be helpful for ARM/Thumb.
        '''
        return tova, reftype, rflags

    def archGetBadOps(self, byteslist=None):
        '''
        Returns a list of opcodes which are indicators of wrong disassembly.
        byteslist is None to use the architecture default, or can be a custom list.
        '''
        if byteslist is None:
            # if we've already done this exercize...
            if len(self.badops):
                return self.badops

            # otherwise, let's start with the architecture's badops list
            byteslist = self._arch_badopbytes

        self.badops = []
        for badbytes in byteslist:
            try:
                self.badops.append(self.archParseOpcode(badbytes))
            except:
                pass

        return self.badops

    def getEmulator(self):
        """
        Return a default instance of an emulator for the given arch.
        """
        raise ArchNotImplemented("getEmulator")

    def getPointerSize(self):
        """
        Get the size of a pointer in memory on this architecture.
        """
        raise ArchNotImplemented("getPointerSize")

    def pointerString(self, va):
        """
        Return a string representation for a pointer on this arch
        """
        raise ArchNotImplemented("pointerString")

    def getArchDefaultCall(self):
        return self._default_call

    def getPlatDefaultCall(self, platform):
        defcall = self._plat_def_calls.get(platform)
        return defcall

    def archGetPointerAlignment(self):
        return 1

def stealArchMethods(obj, archname):
    '''
    Used by objects which are expected to inherit from an
    architecture module but don't know which one until runtime!
    '''
    arch = getArchModule(archname)
    for name in dir(arch):
        o = getattr(arch, name, None)
        if type(o) == types.MethodType:
            setattr(obj, name, o)

class Operand:

    """
    Thses are the expected methods needed by any implemented operand object
    attached to an envi Opcode.  This does *not* have a constructor of it's
    pwn on purpose to cut down on memory use and constructor CPU cost.
    """

    def getOperValue(self, op, emu=None):
        """
        Get the current value for the operand.  If needed, use
        the given emulator/workspace/trace to resolve things like
        memory and registers.

        NOTE: This API may be passed a None emu and should return what it can
              (or None if it can't be resolved)
        """
        raise NotImplementedError("%s needs to implement getOperValue!" % self.__class__.__name__)

    def setOperValue(self, op, emu, val):
        """
        Set the current value for the operand.  If needed, use
        the given emulator/workspace/trace to assign things like
        memory and registers.
        """
        logger.warning("%s needs to implement setOperAddr!" % self.__class__.__name__)

    def isDeref(self):
        """
        If the given operand will dereference memory, this method must return True.
        """
        return False

    def isImmed(self):
        '''
        If the given operand represents an immediate value, this must return True.
        '''
        return False

    def isReg(self):
        '''
        If the given operand represents a register value, this must return True.
        '''
        return False

    def isDiscrete(self):
        '''
        If the given operand can be completly resolved without an emulator, return True.
        '''
        return False

    def getOperAddr(self, op, emu=None):
        """
        If the operand is a "dereference" operand, this method should use the
        specified op/emu to resolve the address of the dereference.

        NOTE: This API may be passed a None emu and should return what it can
              (or None if it can't be resolved)
        """
        logger.warning("%s needs to implement getOperAddr!" % self.__class__.__name__)

    def repr(self, op):
        """
        Used by the Opcode class to get a humon readable string for this operand.
        """
        return "unknown"

    def render(self, mcanv, op, idx):
        """
        Used by the opcode class when rendering to a memory canvas.
        """
        mcanv.addText(self.repr(op))

    def __ne__(self, op):
        return not op == self

    def __eq__(self, oper):
        if not isinstance(oper, self.__class__):
            return False
        #FIXME each one will need this...
        return True

class DerefOper(Operand):

    def isDeref(self):
        return True

class ImmedOper(Operand):

    def isImmed(self):
        return True

    def isDiscrete(self):
        return True

class RegisterOper(Operand):

    def isReg(self):
        return True

class Opcode:
    """
    A universal representation for an opcode
    """
    prefix_names = [] # flag->humon tuples

    def __init__(self, va, opcode, mnem, prefixes, size, operands, iflags=0):
        """
        constructor for the basic Envi Opcode object.  Arguments as follows:

        opcode   - An architecture specific numerical value for the opcode
        mnem     - A humon readable mnemonic for the opcode
        prefixes - a bitmask of architecture specific instruction prefixes
        size     - The size of the opcode in bytes
        operands - A list of Operand objects for this opcode
        iflags   - A list of Envi (architecture independant) instruction flags (see IF_FOO)
        va       - The virtual address the instruction lives at (used for PC relative immediates etc...)

        NOTE: If you want to create an architecture spcific opcode, I'd *highly* recommend you
              just copy/paste in the following simple initial code rather than calling the parent
              constructor.  The extra
        """
        self.opcode = opcode
        self.mnem = mnem
        self.prefixes = prefixes
        self.size = size
        self.opers = operands
        self.repr = None
        self.iflags = iflags
        self.va = va

    def __ne__(self, op):
        return not op == self

    def __eq__(self, op):
        if not isinstance(op, Opcode):
            return False
        if self.opcode != op.opcode:
            return False
        if self.mnem != op.mnem:
            return False
        if self.size != op.size:
            return False
        if self.iflags != op.iflags:
            return False
        if len(self.opers) != len(op.opers):
            return False
        for i in range(len(self.opers)):
            if self.opers[i] != op.opers[i]:
                return False
        return True

    def __hash__(self):
        return int(hash(self.mnem) ^ (self.size << 4))

    def __repr__(self):
        """
        Over-ride this if you want to make arch specific repr.
        """
        pfx = self.getPrefixName()
        if pfx:
            pfx = '%s: ' % pfx
        return pfx + self.mnem + " " + ",".join([o.repr(self) for o in self.opers])

    def __len__(self):
        return int(self.size)

    # NOTE: From here down is mostly things that architecture specific opcode
    #       extensions should override.
    def isCall(self):
        return bool(self.iflags & IF_CALL)

    def isReturn(self):
        return bool(self.iflags & IF_RET)

    def getTargets(self, emu=None):
        """
        Determines the targets of call/branch instructions.  Fall throughs are
        not considered as targets. Deref branches are resolved.

        Returns ((bva, bflags),...)

        addr can be None in cases where the branch target cannot be computed.
        (for example, if BR_DEREF flag is set and cannot read the memory)
        Once resolved, the BR_DEREF flag is removed from branch flags.
        """
        remote_branches = []
        for bva, bflags in self.getBranches(emu=emu):
            if bflags & BR_FALL:
                continue

            if bva and (bflags & BR_DEREF):
                if emu is not None:
                    bva = emu.readMemoryFormat(bva, '<P')[0]
                    bflags &= (~BR_DEREF)
                else:
                    bva = None

            remote_branches.append((bva, bflags))

        return remote_branches

    def getBranches(self, emu=None):
        """
        Return a list of tuples.  Each tuple contains the target VA of the
        branch, and a possible set of flags showing what type of branch it is.

        Without an emulator, dynamic branches may not be resolvable, and will
        return a VA of None.  This is intended, and used by codeflow analysis
        to mark dynamic branches for later analysis (eg. Switchcase analysis).

        See the BR_FOO types for all the supported envi branch flags....
        Example: for bva,bflags in op.getBranches():
        """
        return ()

    def genRefOpers(self, emu=None):
        '''
        Operand generator, yielding an (oper-index, operand) tuple from this
        Opcode... but only for operands which make sense for XREF analysis.
        Override when architecture makes use of odd operands like the program
        counter, which returns a real value even without an emulator.
        '''
        for oidx, o in enumerate(self.opers):
            yield (oidx, o)

    def render(self, mcanv):
        """
        Render this opcode to the memory canvas passed in.  This is used for both
        simple printing AND more complex representations.
        """
        mcanv.addText(repr(self))

    def getPrefixName(self):
        """
        Get the name of the prefixes associated with the specified
        architecture specific prefix bitmask.
        """
        ret = []
        for byte, name in self.prefix_names:
            if self.prefixes & byte:
                ret.append(name)
        return " ".join(ret)

    def getOperValue(self, idx, emu=None):
        oper = self.opers[idx]
        return oper.getOperValue(self, emu=emu)

    def getOperands(self):
        return self.opers

class Emulator(e_reg.RegisterContext, e_mem.MemoryObject):
    """
    The Emulator class is mostly "Abstract" in the java
    Interface sense.  The emulator should be able to
    be extended for the architecutures which are included
    in the envi framework.  You *must* mix in
    an instance of your architecture abstraction module.

    (NOTE: Most users will just use an arch mod and call getEmulator())

    The intention is for "light weight" emulation to be
    implemented mostly for user-space emulation of
    protected mode execution.
    """
    def __init__(self, archmod=None):

        self.metadata = {}
        e_mem.MemoryObject.__init__(self, arch=archmod._arch_id)
        e_reg.RegisterContext.__init__(self)

        self._emu_segments = [(0, 0xffffffff)]
        self._emu_call_convs = {}
        self._emu_opts = {}
        self._emu_optdocs = {}

        # Automagically setup an instruction mnemonic handler dict
        # by finding all methods starting with i_ and assume they
        # implement an instruction by mnemonic
        self.op_methods = {}
        for name in dir(self):
            if name.startswith("i_"):
                self.op_methods[name[2:]] = getattr(self, name)

    def initEmuOpt(self, opt, defval, doc):
        '''
        Initialize an emulator option used by the emulator type.
        Arch specific options should begin with <arch>: and platform
        options should begin with <platform>:
        '''
        self._emu_opts[opt] = defval
        self._emu_optdocs[opt] = doc

    def setEmuOpt(self, opt, val):
        '''
        Set a (previously initialized) emulator option.
        '''
        if opt not in self._emu_opts:
            raise Exception('Unknown Emu Opt: %s' % opt)
        self._emu_opts[opt] = val

    def getEmuOpt(self, opt):
        '''
        Retrieve the current value of an emulator option.
        ( emu impls may directly access _emu_opts for speed )
        '''
        if opt not in self._emu_opts:
            raise Exception('Unknown Emu Opt: %s' % opt)
        return self._emu_opts.get(opt)

    def setEndian(self, endian):
        '''
        Sets Endianness for the Emulator.
        '''
        for arch in self.imem_archs:
            # imem_archs may be sparse, with gaps of None
            if not arch:
                continue
            arch.setEndian(endian)

    def getEndian(self):
        '''
        Returns the current Endianness for the emulator
        '''
        return self.imem_archs[0].getEndian()

    def getMeta(self, name, default=None):
        return self.metadata.get(name, default)

    def setMeta(self, name, value):
        """
        Set a meta key,value pair for this workspace.
        """
        self.metadata[name] = value

    def getArchModule(self):
        raise Exception('Emulators *must* implement getArchModule()!')

    def getEmuSnap(self):
        """
        Return the data needed to "snapshot" this emulator.  For most
        archs, this method will be enough (it takes the memory object,
        and register values with it)
        """
        regs = self.getRegisterSnap()
        mem = self.getMemorySnap()
        return regs,mem

    def setEmuSnap(self, snap):
        regs,mem = snap
        self.setRegisterSnap(regs)
        self.setMemorySnap(mem)

    @contextlib.contextmanager
    def snap(self):
        '''
        Utility function to try something with an emulator, and then revert it.
        If we fail to get a valid snap, we raise a base EmuException. Otherwise,
        we yield out the snap we received.

        On close, we try to rollback the emulator using the snap.
        '''
        try:
            snap = self.getEmuSnap()
        except Exception as e:
            raise EmuException(self, str(e)) from None

        try:
            yield snap
        finally:
            self.setEmuSnap(snap)

    def executeOpcode(self, opobj):
        """
        This is the core method for an emulator to do any running of instructions and
        setting of the program counter should an instruction require that.
        """
        raise ArchNotImplemented()

    def run(self, stepcount=None):
        """
        Run the emulator until "something" happens.
        (breakpoint, segv, syscall, etc...)

        Set stepcount in order to run that many instructions before pausing emulation
        """
        if stepcount is not None:
            for i in range(stepcount):
                self.stepi()
        else:
            while True:
                self.stepi()

    def stepi(self):
        pc = self.getProgramCounter()
        op = self.parseOpcode(pc)
        self.executeOpcode(op)

    def getSegmentInfo(self, op):
        idx = self.getSegmentIndex(op)
        return self._emu_segments[idx]

    def getSegmentIndex(self, op):
        """
        The *default* segmentation is none (most arch's will over-ride).
        This method may be implemented to return a segment index based on either
        emulator state or properties of the particular instruction in question.
        """
        return 0

    def setSegmentInfo(self, idx, base, size):
        '''
        Set a base and size for a given segment index.
        '''
        if len(self._emu_segments) - idx == 0:
            self._emu_segments.append( (base, size) )
            return

        self._emu_segments[idx] = (base,size)

    def getOperValue(self, op, idx):
        """
        Return the value for the operand at index idx for
        the given opcode reading memory and register states if necessary.

        In partially-defined emulation, this may return None
        """
        oper = op.opers[idx]
        return oper.getOperValue(op, self)

    def getOperAddr(self, op, idx):
        """
        Return the address that an operand which deref's memory
        would read from on getOperValue().
        """
        oper = op.opers[idx]
        return oper.getOperAddr(op, self)

    def setOperValue(self, op, idx, value):
        """
        Set the value of the target operand at index idx from
        opcode op.
        (obviously OM_IMMEDIATE *cannot* be set)
        """
        oper = op.opers[idx]
        return oper.setOperValue(op, self, value)

    def getCallArgs(self, count, cc):
        """
        Emulator implementors can implement this method to allow
        analysis modules a platform/architecture independant way
        to get stack/reg/whatever args.

        Usage: getCallArgs(3, "stdcall") -> (0, 32, 0xf00)
        """
        c = self._emu_call_convs.get(cc, None)
        if c is None:
            raise UnknownCallingConvention(cc)

        return c.getCallArgs(self, count)

    def execCallReturn(self, value, cc, argc=0):
        """
        Emulator implementors can implement this method to allow
        analysis modules a platform/architecture independant way
        to set a function return value. (this should also take
        care of any argument cleanup or other return time tasks
        for the calling convention)
        """
        c = self._emu_call_convs.get(cc, None)
        if c is None:
            raise UnknownCallingConvention(cc)

        return c.execCallReturn(self, value, argc)

    def addCallingConvention(self, name, obj):
        self._emu_call_convs[name] = obj

    def hasCallingConvention(self, name):
        if self._emu_call_convs.get(name) is not None:
            return True
        return False

    def getCallingConvention(self, name):
        return self._emu_call_convs.get(name)

    def getCallingConventions(self):
        return list(self._emu_call_convs.items())

    def readMemValue(self, addr, size):
        """
        Returns the value of the bytes at the "addr" address, given the size (currently, power of 2 only)
        """
        bytes = self.readMemory(addr, size)
        if bytes is None:
            return None
        if len(bytes) != size:
            raise Exception("Read Gave Wrong Length At 0x%.8x (va: 0x%.8x wanted %d got %d)" % (self.getProgramCounter(),addr, size, len(bytes)))

        return e_bits.parsebytes(bytes, 0, size, False, self.getEndian())

    def writeMemValue(self, addr, value, size):
        #FIXME change this (and all uses of it) to passing in format...
        #FIXME: Remove byte check and possibly half-word check.  (possibly all but word?)
        mask = e_bits.u_maxes[size]
        bytes = e_bits.buildbytes(value & mask, size, self.getEndian())

        self.writeMemory(addr, bytes)

    def readMemSignedValue(self, addr, size):
        #FIXME: Remove byte check and possibly half-word check.  (possibly all but word?)
        #FIXME: Handle endianness
        bytes = self.readMemory(addr, size)
        if bytes is None:
            return None
        fmttbl = e_bits.fmt_schars[self.getEndian()]
        return struct.unpack(fmttbl[size], bytes)[0]

    def integerSubtraction(self, op, sidx=0, midx=1):
        """
        Do the core of integer subtraction but only *return* the
        resulting value rather than assigning it.
        (allows cmp and sub to use the same code)
        """
        # Src op gets sign extended to dst
        ssize = op.opers[sidx].tsize
        msize = op.opers[midx].tsize
        subtra = self.getOperValue(op, sidx)
        minuend = self.getOperValue(op, midx)

        if subtra is None or minuend is None:
            self.undefFlags()
            return None

        return self.intSubBase(subtra, minuend, ssize, msize)

    def intSubBase(self, subtrahend, minuend, ssize, msize):
        '''
        Base for integer subtraction.
        Segmented such that order of operands can easily be overridden by
        subclasses.  Does not set flags (arch-specific), and doesn't set
        the dest operand.  That's up to the instruction implementation.

        So we can either do a BUNCH of crazyness with xor and shifting to
        get the necessary flags here, *or* we can just do both a signed and
        unsigned sub and use the results.

        Math vocab refresher: Subtrahend - Minuend = Difference
        '''
        usubtra = e_bits.unsigned(subtrahend, ssize)
        uminuend = e_bits.unsigned(minuend, msize)

        ssubtra = e_bits.signed(subtrahend, ssize)
        sminuend = e_bits.signed(minuend, msize)

        ures = usubtra - uminuend
        sres = ssubtra - sminuend

        return (ssize, msize, sres, ures, ssubtra, usubtra)

    def integerAddition(self, op):
        """
        Do the core of integer addition but only *return* the
        resulting value rather than assigning it.

        Architectures shouldn't have to override this as operand order 
        doesn't matter
        """
        src = self.getOperValue(op, 0)
        dst = self.getOperValue(op, 1)

        #FIXME PDE and flags
        if src is None:
            self.undefFlags()
            self.setOperValue(op, 1, None)
            return

        ssize = op.opers[0].tsize
        dsize = op.opers[1].tsize

        udst = e_bits.unsigned(dst, dsize)
        sdst = e_bits.signed(dst, dsize)

        usrc = e_bits.unsigned(src, dsize)
        ssrc = e_bits.signed(src, dsize)

        ures = usrc + udst
        sres = ssrc + sdst

        return (ssize, dsize, sres, ures, sdst, udst)

    def logicalAnd(self, op):
        src1 = self.getOperValue(op, 0)
        src2 = self.getOperValue(op, 1)

        # PDE
        if src1 is None or src2 is None:
            self.undefFlags()
            self.setOperValue(op, 1, None)
            return

        res = src1 & src2

        return res


class CallingConvention(object):
    '''
    Base class for all calling conventions. You must define class locals that
    define the fields below.

    All offsets defined in the constructor are relative to the stack counter at
    function entrypoint.

    Provides primitives that support the following situations:
    1. You are breakpointed at first instruction inside a function, have not
       executed that instruction, and want to modify the arguments, the return
       address, or the return value.  To modify the arguments or the return
       address, use 'setCallArgsRet'.  To modify the return value and then
       return, use 'execCallReturn'.
    2. You are breakpointed on the call to a function, have not executed the
       call instruction, and want to modify the arguments.  To modify the
       arguments use 'setPreCallArgs'.  You cannot change the return address
       from this location because once you step through the call, the processor
       will overwrite whatever you wrote at that location.
    3. You want to call a arbitrary function and return to the same location
       you are currently breakpointed at or another arbitrary location.  To
       call an arbitrary function, use 'executeCall'.

    Details:
        pad - # of bytes on stack to allocate between RET and First Stack Arg

        align - stack alignment.  as this is >= pointer size, this is used as
                the amount of space to leave for RET and Args

        delta - stack delta to apply before arguments

        flags - flags for this convention, namely Caller or Callee Cleanup

        arg_def - list of tuples indicating what each arg is.
            (CC_REG, REG_which)     - this Arg is a register, specifically
                                        REG_which
            (CC_STACK_INF, #)       - indicates the start of STACK-based Args
                                        Currently the number is ignored

        retaddr_def  - where does the function get a return address from?
            (CC_STACK, #) - on the stack, at offset 0
            (CC_REG, REG_which) - in register "REG_which", eg. REG_LR

        retval_def  - where does the function return value go?
            (CC_STACK, #) - on the stack, at offset 0
            (CC_REG, REG_which) - in register "REG_which", eg. REG_EAX

        CC_REG      - Ret, Retval or Arg use a particular register
        CC_STACK    - Ret, Retval or Arg use stack memory at offset #
        CC_STACK_INF- the rest of Args use stack memory starting at #

    '''
    pad = 0
    align = 4
    delta = 0       # FIXME: possible duplicate use with pad
    flags = 0
    arg_def = []
    retval_def = (CC_STACK, 0)
    retaddr_def = (CC_STACK, 0)

    # Examples...
    #flags = CC_CALLEE_CLEANUP
    #arg_def = [(CC_STACK_INF, 4),]
    #retaddr_def = (CC_STACK, 0)
    #retval_def = (CC_REG, REG_EAX)

    def getNumStackArgs(self, emu, argc):
        '''
        Returns the number of stack arguments.
        '''
        rargs = [ v for (t, v) in self.arg_def if t == CC_REG ]
        return max(argc - len(rargs), 0)

    def getStackArgOffset(self, emu, argc):
        '''
        Returns the number of bytes from RET to the first Stack Arg
        '''
        return self.pad + self.align

    def getPreCallArgs(self, emu, argc):
        '''
        Returns a list of the arguments passed to the function.

        Expects to be called at call/jmp to function entrypoint.
        '''
        args = []
        sp = emu.getStackCounter()
        sp += self.pad
        for arg_type, arg_val in self.arg_def:
            if argc <= 0:
                break

            if arg_type == CC_REG:
                args.append(emu.getRegister(arg_val))
                argc -= 1
            elif arg_type == CC_STACK:
                args.append(emu.readMemoryFormat(sp, '<P')[0])
                argc -= 1
                sp += self.align
            elif arg_type == CC_STACK_INF:
                values = emu.readMemoryFormat(sp, '<%dP' % argc)
                args.extend(values)
                argc -= len(values)
                if argc != 0:
                    raise Exception('wrong num of args from readMemoryFormat')
            else:
                raise Exception('unknown argument type')

        return args

    def getCallArgs(self, emu, argc):
        '''
        Returns a list of the arguments passed to the function.

        Expects to be called at the function entrypoint.
        '''
        sp = emu.getStackCounter()
        emu.setStackCounter(sp + self.align)
        args = self.getPreCallArgs(emu, argc)
        emu.setStackCounter(sp)
        return args

    def setPreCallArgs(self, emu, args):
        '''
        Writes arguments to appropriate locations.  No allocation is performed.

        Expects to be called at call/jmp to function entrypoint.
        '''
        cur_arg = 0
        argc = len(args)
        sp = emu.getStackCounter()
        sp += self.pad
        for arg_type, arg_val in self.arg_def:
            if argc <= 0:
                break

            if arg_type == CC_REG:
                emu.setRegister(arg_val, args[cur_arg])
                argc -= 1
                cur_arg += 1
            elif arg_type == CC_STACK:
                args += emu.writeMemoryFormat(sp, '<P', args[cur_arg])
                argc -= 1
                cur_arg += 1
                sp += self.align
            elif arg_type == CC_STACK_INF:
                arg_val -= self.align
                emu.writeMemoryFormat(sp, '<%dP' % argc, *args[cur_arg:])
                argc -= len(args[cur_arg:])
                if argc != 0:
                    raise Exception('wrong num of args from readMemoryFormat')
            else:
                raise Exception('unknown argument type')

    def setCallArgs(self, emu, args):
        '''
        Writes arguments to appropriate locations.  No allocation is performed.

        Expects to be called at the function entrypoint.
        '''
        emu.setStackCounter(emu.getStackCounter() + self.align)
        self.setPreCallArgs(emu, args)
        emu.setStackCounter(emu.getStackCounter() - self.align)

    def getReturnAddress(self, emu):
        '''
        Returns the return address.

        Expects to be called at the function entrypoint.
        '''
        rtype, rvalue = self.retaddr_def
        if rtype == CC_REG:
            ra = emu.getRegister(rvalue)
        elif rtype == CC_STACK:
            sp = emu.getStackCounter() + rvalue
            ra = emu.readMemoryFormat(sp, '<P')[0]
        else:
            raise Exception('unknown argument type')

        return ra

    def getReturnValue(self, emu):
        '''
        Returns the return value.

        Expects to be called after the function return.
        '''
        rtype, rvalue = self.retval_def
        if rtype == CC_REG:
            rv = emu.getRegister(rvalue)
        elif rtype == CC_STACK:
            sp = emu.getStackCounter() + rvalue
            rv = emu.readMemoryFormat(sp, '<P')[0]
        else:
            raise Exception('unknown argument type')

        return rv

    def setReturnAddress(self, emu, ra):
        '''
        Sets the return address.

        Expects to be called at the function entrypoint.
        '''
        rtype, rvalue = self.retaddr_def
        if rtype == CC_REG:
            emu.setRegister(rvalue, ra)
        elif rtype == CC_STACK:
            sp = emu.getStackCounter() + rvalue
            emu.writeMemoryFormat(sp, '<P', ra)
        else:
            raise Exception('unknown argument type')

    def setReturnValue(self, emu, rv):
        '''
        Sets the return value.
        '''
        rtype, rvalue = self.retval_def
        if rtype == CC_REG:
            emu.setRegister(rvalue, rv)
        elif rtype == CC_STACK:
            sp = emu.getStackCounter() + rvalue
            emu.writeMemoryFormat(sp, '<P', rv)
        else:
            raise Exception('unknown argument type')

    def allocateReturnAddress(self, emu):
        '''
        Allocates space on the stack for the return address.
        '''
        rtype, rvalue = self.retaddr_def
        if rtype != CC_STACK:
            return 0

        sp = emu.getStackCounter()
        sp -= self.align
        emu.setStackCounter(sp)
        return self.align

    def allocateArgSpace(self, emu, argc):
        '''
        Allocates space on the stack for arguments.
        '''
        num_stackargs = self.getNumStackArgs(emu, argc)
        sp = emu.getStackCounter()
        sp -= self.pad
        sp -= (self.align * num_stackargs)
        emu.setStackCounter(sp)

    def allocateCallSpace(self, emu, argc):
        '''
        Allocates space on the stack for arguments and the return address.
        '''
        self.allocateReturnAddress(emu)
        self.allocateArgSpace(emu, argc)

    def _dealloc(self, delta, argc):
        # Special method to allow symbolik cconv to hook...
        return delta + self.align * argc

    def deallocateCallSpace(self, emu, argc, precall=False):
        '''
        Removes space on the stack made for the arguments and the return
        address depending on the flags value of the calling convention.

        Returns the delta for the stack counter.

        Set precall=True if the calling convention has not allocated
        return address space ( ie, the "call" was not executed ).
        '''
        delta = self.delta

        rtype, rvalue = self.retaddr_def
        if rtype == CC_STACK and not precall:
            delta += self.align

        rtype, rvalue = self.retval_def
        if rtype == CC_STACK:
            delta += self.align

        if self.flags & CC_CALLEE_CLEANUP:
            for arg_type, arg_val in self.arg_def:
                if argc <= 0:
                    break
                if arg_type == CC_REG:
                    argc -= 1
                elif arg_type == CC_STACK:
                    delta += self.align
                    argc -= 1
                elif arg_type == CC_STACK_INF:
                    delta = self._dealloc(delta, argc)
                    argc = 0
                else:
                    raise Exception('unknown argument type')

        emu.setStackCounter(emu.getStackCounter() + delta)
        return delta

    def setCallArgsRet(self, emu, args=None, ra=None):
        '''
        Modifies the arguments and return address. No allocation is performed.

        If the return address is None, sets return address to instruction
        after the address currently set as the return address.

        Expects to be called at the function entrypoint.
        '''
        self.setCallArgs(emu, args)

        if ra is not None:
            self.setReturnAddress(emu, ra)

    def setupCall(self, emu, args=None, ra=None):
        '''
        Sets up a function with the given args and the specified return
        address.  Allocates space for the arguments and the return address,
        sets the args and return address.

        If the return address is None, sets return address to the current
        program counter.
        '''
        argv = []
        if args is not None:
            argv.extend(args)

        argc = len(argv)

        if ra is None:
            ra = emu.getProgramCounter()

        self.allocateCallSpace(emu, argc)
        self.setCallArgsRet(emu, args=argv, ra=ra)

    def executeCall(self, emu, va, args=None, ra=None):
        '''
        Calls setupCall and then directly sets the program counter to the
        specified address.
        '''
        self.setupCall(emu, args=args, ra=ra)
        emu.setProgramCounter(va)

    def execCallReturn(self, emu, value, argc):
        '''
        Forces a function to return the specified value.

        Reads the return address from the stack, deallocates the stack space
        allocated for the call, sets the return value, and sets the program
        counter to the previously read return address.

        Expects to be called at the function entrypoint.
        '''
        sp = emu.getStackCounter()
        ip = self.getReturnAddress(emu)
        self.deallocateCallSpace(emu, argc)

        self.setReturnValue(emu, value)
        emu.setProgramCounter(ip)

# NOTE: This mapping is needed because of inconsistancies
# in how different compilers and versions of python embed
# the machine setting.
arch_xlate_32 = {
    'i386':'i386',
    'i486':'i386',
    'i586':'i386',
    'i686':'i386',
    'x86':'i386',
    'i86pc':'i386', # Solaris
    '':'i386', # Stupid windows...
    'AMD64':'i386', # ActiveState python can say AMD64 in 32 bit install?
    # Arm!
    'armv6l':'armv6l',
    'armv7l':'armv7l',
}

arch_xlate_64 = {
    'x86_64':'amd64',
    'AMD64':'amd64',
    'amd64':'amd64',
    'i386':'amd64', # MAC ports builds are 64bit and say i386
    '':'amd64', # And again....
}

def getArchByName(archname):
    '''
    Get the architecture constant by the humon name.
    '''
    return arch_by_name_and_aliases.get(archname)

def getArchById(archid):
    '''
    Get the architecture name by the constant.
    '''
    return arch_defs.get(archid).get('name')

def getCurrentArch():
    """
    Return an envi normalized name for the current arch.
    """
    width = struct.calcsize("P")
    mach = platform.machine()   # 'i386','ppc', etc...

    if width == 4:
        ret = arch_xlate_32.get(mach)

    elif width == 8:
        ret = arch_xlate_64.get(mach)

    if ret is None:
        raise ArchNotImplemented(mach)

    return ret

def getRealArchName(name):
    """
    Returns the official Architecture Name given an architecture name (which could be an alias, 
    like x86_64 for amd64)
    """
    for arch, adict in arch_defs.items():
        rname = adict.get('name')
        if name == rname:
            return rname

        if name in adict.get('aliases', []):
            return rname

    return name

def getArchNames():
    """
    Return a subset (dict) of arch_by_name which only include enabled architectures.
    This is helpful for accessing and displaying available architectures, since we now
    allow definitions of architectures which may not be enabled or implemented.

    Returns:   dict of { archnum: archname } 
    """
    return {arch: name for (name, arch) in arch_by_name.items() if not arch_defs.get(arch).get('disabled')}
    

def getArchModule(name=None):
    """
    Return an Envi architecture module instance for the following
    architecture name.

    If name is None, uses the "current" architecture.
    """
    if name is None:
        name = getCurrentArch()

    rname = getRealArchName(name)
    archnum = arch_by_name.get(rname)

    if archnum not in arch_defs:
        raise ArchNotImplemented(name, "Architecture not defined")

    if arch_defs.get(archnum).get('disabled'):
        raise ArchNotImplemented(name, "Architecture Disabled")

    # retrieve path and class info.  envi/archs/<archname>/__init__.py with amodname()
    modpathtup = arch_defs[archnum]['modpath']
    impname = ".".join(modpathtup)
    amodname = arch_defs[archnum].get('clsname')

    # load the module (given the path and module name)
    try:
        module = importlib.import_module(impname)
    except ImportError as e:
        raise ArchNotImplemented(impname, e.message)

    # instantiate the ArchitectureModule
    cls = getattr(module, amodname)
    archmod = cls()
    
    return archmod


def getArchModules(default=ARCH_DEFAULT):
    '''
    Retrieve a default array of arch modules ( where index 0 is
    also the "named" or "default" arch module.
    '''
    archs = []
    for arch, adict in arch_defs.items():
        name = adict.get('name')
        archidx = arch>>16
        try:
            archmod = getArchModule(name)

            # make sure the list can hold this arch -- THIS NEGATES THE NEED FOR `ARCH_MAX`
            archslen = len(archs)
            if archidx >= archslen:
                diff = 1 + archidx - archslen
                archs.extend([None for x in range(diff)])

            archs[archidx] = archmod
        except ArchNotImplemented:
            pass

        except Exception as e:
            logger.critical(e, exc_info=1)

    return archs<|MERGE_RESOLUTION|>--- conflicted
+++ resolved
@@ -145,15 +145,11 @@
         'aliases':  ('8051', '80x51'),
         'modpath':  ('envi', 'archs', 'mcs51'),
         'clsname':  'Mcs51Module',
-<<<<<<< HEAD
-=======
-        'disabled': True,
         'version':  (0,5,0),
         'has_disasm':   True,
         'has_emu':      True,
         'has_symboliks':False,
         'has_unittests':True,
->>>>>>> 9534f164
         },
     
     ARCH_RISCV32:   {
