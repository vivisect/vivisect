'''
The Envi framework allows architecture abstraction through the use of the
ArchitectureModule, Opcode, Operand, and Emulator objects.
'''
import os
import sys
import copy
import types
import struct
import logging
import platform
import contextlib
import importlib.util as imputil

from envi.exc import *

logger = logging.getLogger(__name__)

# TODO: move into const.py
# Parsed Opcode Formats
ARCH_DEFAULT     = 0 << 16   # arch 0 is whatever the mem object has as default
ARCH_I386        = 1 << 16
ARCH_AMD64       = 2 << 16
ARCH_ARMV7       = 3 << 16
ARCH_THUMB16     = 4 << 16
ARCH_THUMB       = 5 << 16
ARCH_MSP430      = 6 << 16
ARCH_H8          = 7 << 16
ARCH_A64         = 8 << 16
ARCH_RISCV32     = 9 << 16
ARCH_RISCV64     = 10 << 16
ARCH_PPC_E32     = 11 << 16
ARCH_PPC_E64     = 12 << 16
ARCH_PPC_S32     = 13 << 16
ARCH_PPC_S64     = 14 << 16
ARCH_PPCVLE      = 15 << 16
ARCH_PPC_D       = 16 << 16
ARCH_MCS51       = 17 << 16
ARCH_RXV2        = 18 << 16
ARCH_SPARC       = 19 << 16
ARCH_SPARC64     = 20 << 16
ARCH_MIPS32      = 21 << 16
ARCH_MIPS64      = 22 << 16

ARCH_MASK        = 0xffff0000   # Masked into IF_FOO and BR_FOO values

<<<<<<< HEAD
arch_names = {
    ARCH_DEFAULT:   'default',
    ARCH_I386:      'i386',
    ARCH_AMD64:     'amd64',
    ARCH_A64:       'a64',
    ARCH_ARMV7:     'arm',
    ARCH_THUMB16:   'thumb16',
    ARCH_THUMB:     'thumb',
    ARCH_A64:       'a64',
    ARCH_MSP430:    'msp430',
    ARCH_H8:        'h8',
    ARCH_RISCV32:   'rv32',
    ARCH_RISCV64:   'rv64',
    ARCH_PPC_E32:   'ppc32-embedded',
    ARCH_PPC_E64:   'ppc-embedded',
    ARCH_PPC_S32:   'ppc32-server',
    ARCH_PPC_S64:   'ppc-server',
    ARCH_PPCVLE:    'ppc-vle',
    ARCH_PPC_D:     'ppc-desktop',
    ARCH_RXV2:      'rxv2',
    ARCH_SPARC:     'sparc',
    ARCH_SPARC64:   'sparc64',
    ARCH_MIPS32:    'mips32',
    ARCH_MIPS64:    'mips64',
=======
arch_defs = {
    ARCH_I386:      {
        'name':     'i386',
        'aliases':  ('i486', 'i586', 'i686', 'x86'),
        'modpath':  ('envi', 'archs', 'i386', ),
        'clsname':  'i386Module',
        },
    
    ARCH_AMD64:     {
        'name':     'amd64',
        'aliases':  ('x86_64',),
        'modpath':  ('envi', 'archs', 'amd64'),
        'clsname':  'Amd64Module',
        },
    
    ARCH_ARMV7:     {
        'name':     'arm',
        'aliases':  ('armv6l', 'armv7l', 'a32'),
        'modpath':  ('envi', 'archs', 'arm'),
        'clsname':  'ArmModule',
        },
    
    ARCH_THUMB16:   {
        'name':     'thumb16',
        'modpath':  ('envi', 'archs', 'thumb16'),
        'clsname':  'Thumb16Module',
        },
    
    ARCH_THUMB:     {
        'name':     'thumb',
        'aliases':  ('t32', 'thumb2'),
        'modpath':  ('envi', 'archs', 'thumb16'),
        'clsname':  'ThumbModule',
        },
    
    ARCH_A64:       {
        'name':     'a64',
        'aliases':  ('aarch64',),
        'modpath':  ('envi', 'archs', 'a64'),
        'clsname':  'A64Module',
        'disabled': True,
        },
    
    ARCH_MSP430:    {
        'name':     'msp430',
        'modpath':  ('envi', 'archs', 'msp430'),
        'clsname':  'Msp430Module',
        },
    
    ARCH_H8:        {
        'name':     'h8',
        'modpath':  ('envi', 'archs', 'h8'),
        'clsname':  'H8Module',
        },
    
    ARCH_MCS51:     {
        'name':     'mcs51',
        'aliases':  ('8051', '80x51'),
        'modpath':  ('envi', 'archs', 'mcs51'),
        'clsname':  'Mcs51Module',
        'disabled': True,
        },
    
    ARCH_RISCV32:   {
        'name':     'rv32',
        'aliases':  ('riscv', 'risc-v',),
        'modpath':  ('envi', 'archs', 'rv32'),
        'clsname':  'Rv32Module',
        'disabled': True,
        },
    
    ARCH_RISCV64:   {
        'name':     'rv64',
        'modpath':  ('envi', 'archs', 'rv64'),
        'clsname':  'Rv64Module',
        'disabled': True,
        },
    
    ARCH_PPC_E32:   {
        'name':     'ppc32-embedded',
        'aliases':  ('ppc32',),
        'modpath':  ('envi', 'archs', 'ppc'),
        'clsname':  'Ppc32EmbeddedModule',
        'disabled': True,
        },
    
    ARCH_PPC_E64:   {
        'name':     'ppc-embedded',
        'aliases':  ('ppc64-embedded','ppc-spe'),
        'modpath':  ('envi', 'archs', 'ppc'),
        'clsname':  'Ppc64EmbeddedModule',
        'disabled': True,
        },
    
    ARCH_PPC_S32:   {
        'name':     'ppc32-server',
        'modpath':  ('envi', 'archs', 'ppc32-server', 'Module'),
        'modpath':  ('envi', 'archs', 'ppc'),
        'clsname':  'Ppc32ServerModule',
        'disabled': True,
        },
    
    ARCH_PPC_S64:   {
        'name':     'ppc-server',
        'aliases':  ('ppc64-server','altivec', 'ppc-altivec'),
        'modpath':  ('envi', 'archs', 'ppc'),
        'clsname':  'Ppc64ServerModule',
        'disabled': True,
        },
    
    ARCH_PPCVLE:    {
        'name':     'ppc-vle',
        'aliases':  ('vle','ppc32-vle', 'ppcvle'),
        'modpath':  ('envi', 'archs', 'ppc'),
        'clsname':  'PpcVleModule',
        'disabled': True,
        },
    
    ARCH_PPC_D:     {
        'name':     'ppc-desktop',
        'modpath':  ('envi', 'archs', 'ppc'),
        'clsname':  'PpcDesktopModule',
        'disabled': True,
        },
    
    ARCH_RXV2:      {
        'name':     'rxv2',
        'aliases':  ('rxv1', 'rx'),
        'modpath':  ('envi', 'archs', 'rxv2'),
        'clsname':  'RxModule',
        'disabled': True,
        },
    
    ARCH_SPARC:     {
        'name':     'sparc',
        'modpath':  ('envi', 'archs', 'sparc'),
        'clsname':  'SparcModule',
        'disabled': True,
        },
    
    ARCH_SPARC64:   {
        'name':     'sparc64',
        'modpath':  ('envi', 'archs', 'sparc64'),
        'clsname':  'Sparc64Module',
        'disabled': True,
        },
    
    ARCH_MIPS32:    {
        'name':     'mips32',
        'aliases':  ('mips',),
        'modpath':  ('envi', 'archs', 'mips32'),
        'clsname':  'Mips32Module',
        'disabled': True,
        },
    
    ARCH_MIPS64:    {
        'name':     'mips64',
        'modpath':  ('envi', 'archs', 'mips64'),
        'clsname':  'Mips64Module',
        'disabled': True,
        },
>>>>>>> c35b9e96
}


# dynamically build lookup dictionaries
arch_by_name = {}
arch_by_name_and_aliases = {}

for arch, adict in arch_defs.items():
    arch_by_name[adict['name']] = arch
    arch_by_name_and_aliases[adict['name']] = arch

    for alias in adict.get('aliases', []):
        arch_by_name_and_aliases[alias] = arch


# Instruction flags (The first 8 bits are reserved for arch independant use)
IF_NOFALL = 0x01  # Set if this instruction does *not* fall through
IF_PRIV   = 0x02  # Set if this is a "privileged mode" instruction
IF_CALL   = 0x04  # Set if this instruction branches to a procedure
IF_BRANCH = 0x08  # Set if this instruction branches
IF_RET    = 0x10  # Set if this instruction terminates a procedure
IF_COND   = 0x20  # Set if this instruction is conditional
IF_REPEAT = 0x40  # set if this instruction repeats (including 0 times)

IF_BRANCH_COND = IF_COND | IF_BRANCH

# Branch flags (flags returned by the getBranches() method on an opcode)
BR_PROC  = 1<<0  # The branch target is a procedure (call <foo>)
BR_COND  = 1<<1  # The branch target is conditional (jz <foo>)
BR_DEREF = 1<<2  # the branch target is *dereferenced* into PC (call [0x41414141])
BR_TABLE = 1<<3  # The branch target is the base of a pointer array of jmp/call slots
BR_FALL  = 1<<4  # The branch is a "fall through" to the next instruction
BR_ARCH  = 1<<5  # The branch *switches opcode formats*. ( ARCH_FOO in high bits )

from envi.const import *
import envi.bits as e_bits
import envi.memory as e_mem
import envi.registers as e_reg
import envi.memcanvas as e_canvas

class ArchitectureModule:
    """
    An architecture module implementes methods to deal
    with the creation of envi objects for the specified
    architecture.
    """
    _default_call = None
    _plat_def_calls = {}
    def __init__(self, archname, maxinst=32, endian=ENDIAN_LSB):
        self._arch_id = getArchByName(archname)
        self._arch_name = archname
        self._arch_maxinst = maxinst
        self._arch_badopbytes = [b'\x00\x00\x00\x00\x00', b'\xff\xff\xff\xff\xff']
        self.setEndian(endian)
        self.badops = []

        self.initRegGroups()


    def initRegGroups(self):
        '''
        Initializes the _regGrps dictionary with all the different register 
        subsets are pertinent to a given architecture.

        This defaults to include an "all" register group, generated by the
        register context object.

        Architectures should also implement at least "general" for the most
        commonly used registers.
        '''
        self._regGrps = {}
        regctx = self.archGetRegCtx()
        allr = [rname for rname in regctx.getRegisterNames()]
        self._regGrps['all'] = allr

    def getArchId(self):
        '''
        Return the envi ARCH_FOO value for this arch.
        '''
        return self._arch_id

    def getArchName(self):
        '''
        Get the "humon" readable name for the arch implemented
        in this module.
        '''
        return self._arch_name

    def getEndian(self):
        '''
        Every architecture stores numbers either Most-Significant-Byte-first (MSB)
        or Least-Significant-Byte-first (LSB).  Most modern architectures are
        LSB, however many legacy systems still use MSB architectures.
        '''
        return self._endian

    def setEndian(self, endian):
        '''
        Set the architecture endianness.  Subclasses should make sure this is handled
        correctly in any Disasm object(s)
        '''
        self._endian = endian

    def archGetBreakInstr(self):
        """
        Return a python string of the byte sequence which corresponds to
        a breakpoint (if present) for this architecture.
        """
        raise ArchNotImplemented("archGetBreakInstr")

    def archGetNopInstr(self):
        """
        Return a python string of the byte sequence that corresponds to
        a no-op (if present) for this architecture.

        Return None if not present for this architecture.
        """
        raise ArchNotImplemented("archGetNopInstr")

    def archGetRegCtx(self):
        """
        Return an initialized register context object for the architecture.
        """
        raise ArchNotImplemented("archGetRegCtx")

    def archParseOpcode(self, bytez, offset=0, va=0, extra=None):
        '''
        Parse an architecture specific Opcode object from the given bytes.

        offset  - Offset into bytes to begin opcode parsing
        va      - Virtual address of the instruction ( for rel calcs )
        extra   - An optional dictionary of information to pass down to an
                  archmod to provide additional context.

        Example:
            a.archParseOpcode(b'\xeb\xfe', va=0x41414141, extra={'platform': 'windows'})
        '''
        raise ArchNotImplemented('archParseOpcode')

    def archGetRegisterGroups(self):
        '''
        Returns a dictionary of tuples of registers for different register groups.
        If not implemented for an architecture, returns a single group with
        all non-meta registers.

        Example:
            { 'all': ['eax', 'ebx', ...], ...}
        '''
        return copy.deepcopy(self._regGrps)

    def archGetRegisterGroup(self, name):
        '''
        Returns a tuple of registers for a named register group.  Returns
        None if requested name does not exist
        '''
        return copy.deepcopy(self._regGrps.get(name))

    def archModifyFuncAddr(self, va, info):
        '''
        Can modify the VA and context based on architecture-specific info.
        Default: return the same va, info

        This hook allows an architecture to correct VA and Architecture, such
        as is necessary for ARM/Thumb.

        "info" should be a dictionary with the {'arch': ARCH_FOO}

        eg.  for ARM, the ARM disassembler would hand in
            {'arch': ARCH_ARMV7}

        and if va is odd, that architecture's implementation would return
            (va & -2), {'arch': ARCH_THUMB}
        '''
        return va, info

    def archModifyXrefAddr(self, tova, reftype, rflags):
        '''
        Returns a potentially modified set of (tova, reftype, rflags).
        Default: return the same tova, reftype, rflags

        This hook allows an architecture to modify an Xref before it's set,
        which can be helpful for ARM/Thumb.
        '''
        return tova, reftype, rflags

    def archGetBadOps(self, byteslist=None):
        '''
        Returns a list of opcodes which are indicators of wrong disassembly.
        byteslist is None to use the architecture default, or can be a custom list.
        '''
        if byteslist is None:
            # if we've already done this exercize...
            if len(self.badops):
                return self.badops

            # otherwise, let's start with the architecture's badops list
            byteslist = self._arch_badopbytes

        self.badops = []
        for badbytes in byteslist:
            try:
                self.badops.append(self.archParseOpcode(badbytes))
            except:
                pass

        return self.badops

    def getEmulator(self):
        """
        Return a default instance of an emulator for the given arch.
        """
        raise ArchNotImplemented("getEmulator")

    def getPointerSize(self):
        """
        Get the size of a pointer in memory on this architecture.
        """
        raise ArchNotImplemented("getPointerSize")

    def pointerString(self, va):
        """
        Return a string representation for a pointer on this arch
        """
        raise ArchNotImplemented("pointerString")

    def getArchDefaultCall(self):
        return self._default_call

    def getPlatDefaultCall(self, platform):
        defcall = self._plat_def_calls.get(platform)
        return defcall

    def archGetPointerAlignment(self):
        return 1

def stealArchMethods(obj, archname):
    '''
    Used by objects which are expected to inherit from an
    architecture module but don't know which one until runtime!
    '''
    arch = getArchModule(archname)
    for name in dir(arch):
        o = getattr(arch, name, None)
        if type(o) == types.MethodType:
            setattr(obj, name, o)

class Operand:

    """
    Thses are the expected methods needed by any implemented operand object
    attached to an envi Opcode.  This does *not* have a constructor of it's
    pwn on purpose to cut down on memory use and constructor CPU cost.
    """

    def getOperValue(self, op, emu=None):
        """
        Get the current value for the operand.  If needed, use
        the given emulator/workspace/trace to resolve things like
        memory and registers.

        NOTE: This API may be passed a None emu and should return what it can
              (or None if it can't be resolved)
        """
        raise NotImplementedError("%s needs to implement getOperValue!" % self.__class__.__name__)

    def setOperValue(self, op, emu, val):
        """
        Set the current value for the operand.  If needed, use
        the given emulator/workspace/trace to assign things like
        memory and registers.
        """
        logger.warning("%s needs to implement setOperAddr!" % self.__class__.__name__)

    def isDeref(self):
        """
        If the given operand will dereference memory, this method must return True.
        """
        return False

    def isImmed(self):
        '''
        If the given operand represents an immediate value, this must return True.
        '''
        return False

    def isReg(self):
        '''
        If the given operand represents a register value, this must return True.
        '''
        return False

    def isDiscrete(self):
        '''
        If the given operand can be completly resolved without an emulator, return True.
        '''
        return False

    def getOperAddr(self, op, emu=None):
        """
        If the operand is a "dereference" operand, this method should use the
        specified op/emu to resolve the address of the dereference.

        NOTE: This API may be passed a None emu and should return what it can
              (or None if it can't be resolved)
        """
        logger.warning("%s needs to implement getOperAddr!" % self.__class__.__name__)

    def repr(self, op):
        """
        Used by the Opcode class to get a humon readable string for this operand.
        """
        return "unknown"

    def render(self, mcanv, op, idx):
        """
        Used by the opcode class when rendering to a memory canvas.
        """
        mcanv.addText(self.repr(op))

    def __ne__(self, op):
        return not op == self

    def __eq__(self, oper):
        if not isinstance(oper, self.__class__):
            return False
        #FIXME each one will need this...
        return True

class DerefOper(Operand):

    def isDeref(self):
        return True

class ImmedOper(Operand):

    def isImmed(self):
        return True

    def isDiscrete(self):
        return True

class RegisterOper(Operand):

    def isReg(self):
        return True

class Opcode:
    """
    A universal representation for an opcode
    """
    prefix_names = [] # flag->humon tuples

    def __init__(self, va, opcode, mnem, prefixes, size, operands, iflags=0):
        """
        constructor for the basic Envi Opcode object.  Arguments as follows:

        opcode   - An architecture specific numerical value for the opcode
        mnem     - A humon readable mnemonic for the opcode
        prefixes - a bitmask of architecture specific instruction prefixes
        size     - The size of the opcode in bytes
        operands - A list of Operand objects for this opcode
        iflags   - A list of Envi (architecture independant) instruction flags (see IF_FOO)
        va       - The virtual address the instruction lives at (used for PC relative immediates etc...)

        NOTE: If you want to create an architecture spcific opcode, I'd *highly* recommend you
              just copy/paste in the following simple initial code rather than calling the parent
              constructor.  The extra
        """
        self.opcode = opcode
        self.mnem = mnem
        self.prefixes = prefixes
        self.size = size
        self.opers = operands
        self.repr = None
        self.iflags = iflags
        self.va = va

    def __ne__(self, op):
        return not op == self

    def __eq__(self, op):
        if not isinstance(op, Opcode):
            return False
        if self.opcode != op.opcode:
            return False
        if self.mnem != op.mnem:
            return False
        if self.size != op.size:
            return False
        if self.iflags != op.iflags:
            return False
        if len(self.opers) != len(op.opers):
            return False
        for i in range(len(self.opers)):
            if self.opers[i] != op.opers[i]:
                return False
        return True

    def __hash__(self):
        return int(hash(self.mnem) ^ (self.size << 4))

    def __repr__(self):
        """
        Over-ride this if you want to make arch specific repr.
        """
        pfx = self.getPrefixName()
        if pfx:
            pfx = '%s: ' % pfx
        return pfx + self.mnem + " " + ",".join([o.repr(self) for o in self.opers])

    def __len__(self):
        return int(self.size)

    # NOTE: From here down is mostly things that architecture specific opcode
    #       extensions should override.
    def isCall(self):
        return bool(self.iflags & IF_CALL)

    def isReturn(self):
        return bool(self.iflags & IF_RET)

    def getTargets(self, emu=None):
        """
        Determines the targets of call/branch instructions.  Fall throughs are
        not considered as targets. Deref branches are resolved.

        Returns ((bva, bflags),...)

        addr can be None in cases where the branch target cannot be computed.
        (for example, if BR_DEREF flag is set and cannot read the memory)
        Once resolved, the BR_DEREF flag is removed from branch flags.
        """
        remote_branches = []
        for bva, bflags in self.getBranches(emu=emu):
            if bflags & BR_FALL:
                continue

            if bva and (bflags & BR_DEREF):
                if emu is not None:
                    bva = emu.readMemoryFormat(bva, '<P')[0]
                    bflags &= (~BR_DEREF)
                else:
                    bva = None

            remote_branches.append((bva, bflags))

        return remote_branches

    def getBranches(self, emu=None):
        """
        Return a list of tuples.  Each tuple contains the target VA of the
        branch, and a possible set of flags showing what type of branch it is.

        See the BR_FOO types for all the supported envi branch flags....
        Example: for bva,bflags in op.getBranches():
        """
        return ()

    def genRefOpers(self, emu=None):
        '''
        Operand generator, yielding an (oper-index, operand) tuple from this
        Opcode... but only for operands which make sense for XREF analysis.
        Override when architecture makes use of odd operands like the program
        counter, which returns a real value even without an emulator.
        '''
        for oidx, o in enumerate(self.opers):
            yield (oidx, o)

    def render(self, mcanv):
        """
        Render this opcode to the memory canvas passed in.  This is used for both
        simple printing AND more complex representations.
        """
        mcanv.addText(repr(self))

    def getPrefixName(self):
        """
        Get the name of the prefixes associated with the specified
        architecture specific prefix bitmask.
        """
        ret = []
        for byte, name in self.prefix_names:
            if self.prefixes & byte:
                ret.append(name)
        return " ".join(ret)

    def getOperValue(self, idx, emu=None):
        oper = self.opers[idx]
        return oper.getOperValue(self, emu=emu)

    def getOperands(self):
        return self.opers

class Emulator(e_reg.RegisterContext, e_mem.MemoryObject):
    """
    The Emulator class is mostly "Abstract" in the java
    Interface sense.  The emulator should be able to
    be extended for the architecutures which are included
    in the envi framework.  You *must* mix in
    an instance of your architecture abstraction module.

    (NOTE: Most users will just use an arch mod and call getEmulator())

    The intention is for "light weight" emulation to be
    implemented mostly for user-space emulation of
    protected mode execution.
    """
    def __init__(self, archmod=None):

        self.metadata = {}
        e_mem.MemoryObject.__init__(self, arch=archmod._arch_id)
        e_reg.RegisterContext.__init__(self)

        self._emu_segments = [(0, 0xffffffff)]
        self._emu_call_convs = {}
        self._emu_opts = {}
        self._emu_optdocs = {}

        # Automagically setup an instruction mnemonic handler dict
        # by finding all methods starting with i_ and assume they
        # implement an instruction by mnemonic
        self.op_methods = {}
        for name in dir(self):
            if name.startswith("i_"):
                self.op_methods[name[2:]] = getattr(self, name)

    def initEmuOpt(self, opt, defval, doc):
        '''
        Initialize an emulator option used by the emulator type.
        Arch specific options should begin with <arch>: and platform
        options should begin with <platform>:
        '''
        self._emu_opts[opt] = defval
        self._emu_optdocs[opt] = doc

    def setEmuOpt(self, opt, val):
        '''
        Set a (previously initialized) emulator option.
        '''
        if opt not in self._emu_opts:
            raise Exception('Unknown Emu Opt: %s' % opt)
        self._emu_opts[opt] = val

    def getEmuOpt(self, opt):
        '''
        Retrieve the current value of an emulator option.
        ( emu impls may directly access _emu_opts for speed )
        '''
        if opt not in self._emu_opts:
            raise Exception('Unknown Emu Opt: %s' % opt)
        return self._emu_opts.get(opt)

    def setEndian(self, endian):
        '''
        Sets Endianness for the Emulator.
        '''
        for arch in self.imem_archs:
            # imem_archs may be sparse, with gaps of None
            if not arch:
                continue
            arch.setEndian(endian)

    def getEndian(self):
        '''
        Returns the current Endianness for the emulator
        '''
        return self.imem_archs[0].getEndian()

    def getMeta(self, name, default=None):
        return self.metadata.get(name, default)

    def setMeta(self, name, value):
        """
        Set a meta key,value pair for this workspace.
        """
        self.metadata[name] = value

    def getArchModule(self):
        raise Exception('Emulators *must* implement getArchModule()!')

    def getEmuSnap(self):
        """
        Return the data needed to "snapshot" this emulator.  For most
        archs, this method will be enough (it takes the memory object,
        and register values with it)
        """
        regs = self.getRegisterSnap()
        mem = self.getMemorySnap()
        return regs,mem

    def setEmuSnap(self, snap):
        regs,mem = snap
        self.setRegisterSnap(regs)
        self.setMemorySnap(mem)

    @contextlib.contextmanager
    def snap(self):
        '''
        Utility function to try something with an emulator, and then revert it.
        If we fail to get a valid snap, we raise a base EmuException. Otherwise,
        we yield out the snap we received.

        On close, we try to rollback the emulator using the snap.
        '''
        try:
            snap = self.getEmuSnap()
        except Exception as e:
            raise EmuException(self, str(e)) from None

        try:
            yield snap
        finally:
            self.setEmuSnap(snap)

    def executeOpcode(self, opobj):
        """
        This is the core method for an emulator to do any running of instructions and
        setting of the program counter should an instruction require that.
        """
        raise ArchNotImplemented()

    def run(self, stepcount=None):
        """
        Run the emulator until "something" happens.
        (breakpoint, segv, syscall, etc...)

        Set stepcount in order to run that many instructions before pausing emulation
        """
        if stepcount is not None:
            for i in range(stepcount):
                self.stepi()
        else:
            while True:
                self.stepi()

    def stepi(self):
        pc = self.getProgramCounter()
        op = self.parseOpcode(pc)
        self.executeOpcode(op)

    def getSegmentInfo(self, op):
        idx = self.getSegmentIndex(op)
        return self._emu_segments[idx]

    def getSegmentIndex(self, op):
        """
        The *default* segmentation is none (most arch's will over-ride).
        This method may be implemented to return a segment index based on either
        emulator state or properties of the particular instruction in question.
        """
        return 0

    def setSegmentInfo(self, idx, base, size):
        '''
        Set a base and size for a given segment index.
        '''
        if len(self._emu_segments) - idx == 0:
            self._emu_segments.append( (base, size) )
            return

        self._emu_segments[idx] = (base,size)

    def getOperValue(self, op, idx):
        """
        Return the value for the operand at index idx for
        the given opcode reading memory and register states if necessary.

        In partially-defined emulation, this may return None
        """
        oper = op.opers[idx]
        return oper.getOperValue(op, self)

    def getOperAddr(self, op, idx):
        """
        Return the address that an operand which deref's memory
        would read from on getOperValue().
        """
        oper = op.opers[idx]
        return oper.getOperAddr(op, self)

    def setOperValue(self, op, idx, value):
        """
        Set the value of the target operand at index idx from
        opcode op.
        (obviously OM_IMMEDIATE *cannot* be set)
        """
        oper = op.opers[idx]
        return oper.setOperValue(op, self, value)

    def getCallArgs(self, count, cc):
        """
        Emulator implementors can implement this method to allow
        analysis modules a platform/architecture independant way
        to get stack/reg/whatever args.

        Usage: getCallArgs(3, "stdcall") -> (0, 32, 0xf00)
        """
        c = self._emu_call_convs.get(cc, None)
        if c is None:
            raise UnknownCallingConvention(cc)

        return c.getCallArgs(self, count)

    def execCallReturn(self, value, cc, argc=0):
        """
        Emulator implementors can implement this method to allow
        analysis modules a platform/architecture independant way
        to set a function return value. (this should also take
        care of any argument cleanup or other return time tasks
        for the calling convention)
        """
        c = self._emu_call_convs.get(cc, None)
        if c is None:
            raise UnknownCallingConvention(cc)

        return c.execCallReturn(self, value, argc)

    def addCallingConvention(self, name, obj):
        self._emu_call_convs[name] = obj

    def hasCallingConvention(self, name):
        if self._emu_call_convs.get(name) is not None:
            return True
        return False

    def getCallingConvention(self, name):
        return self._emu_call_convs.get(name)

    def getCallingConventions(self):
        return list(self._emu_call_convs.items())

    def readMemValue(self, addr, size):
        """
        Returns the value of the bytes at the "addr" address, given the size (currently, power of 2 only)
        """
        bytes = self.readMemory(addr, size)
        if bytes is None:
            return None
        if len(bytes) != size:
            raise Exception("Read Gave Wrong Length At 0x%.8x (va: 0x%.8x wanted %d got %d)" % (self.getProgramCounter(),addr, size, len(bytes)))

        return e_bits.parsebytes(bytes, 0, size, False, self.getEndian())

    def writeMemValue(self, addr, value, size):
        #FIXME change this (and all uses of it) to passing in format...
        #FIXME: Remove byte check and possibly half-word check.  (possibly all but word?)
        mask = e_bits.u_maxes[size]
        bytes = e_bits.buildbytes(value & mask, size, self.getEndian())

        self.writeMemory(addr, bytes)

    def readMemSignedValue(self, addr, size):
        #FIXME: Remove byte check and possibly half-word check.  (possibly all but word?)
        #FIXME: Handle endianness
        bytes = self.readMemory(addr, size)
        if bytes is None:
            return None
        fmttbl = e_bits.fmt_schars[self.getEndian()]
        return struct.unpack(fmttbl[size], bytes)[0]

    def integerSubtraction(self, op, sidx=0, midx=1):
        """
        Do the core of integer subtraction but only *return* the
        resulting value rather than assigning it.
        (allows cmp and sub to use the same code)
        """
        # Src op gets sign extended to dst
        ssize = op.opers[sidx].tsize
        msize = op.opers[midx].tsize
        subtra = self.getOperValue(op, sidx)
        minuend = self.getOperValue(op, midx)

        if subtra is None or minuend is None:
            self.undefFlags()
            return None

        return self.intSubBase(subtra, minuend, ssize, msize)

    def intSubBase(self, subtrahend, minuend, ssize, msize):
        '''
        Base for integer subtraction.
        Segmented such that order of operands can easily be overridden by
        subclasses.  Does not set flags (arch-specific), and doesn't set
        the dest operand.  That's up to the instruction implementation.

        So we can either do a BUNCH of crazyness with xor and shifting to
        get the necessary flags here, *or* we can just do both a signed and
        unsigned sub and use the results.

        Math vocab refresher: Subtrahend - Minuend = Difference
        '''
        usubtra = e_bits.unsigned(subtrahend, ssize)
        uminuend = e_bits.unsigned(minuend, msize)

        ssubtra = e_bits.signed(subtrahend, ssize)
        sminuend = e_bits.signed(minuend, msize)

        ures = usubtra - uminuend
        sres = ssubtra - sminuend

        return (ssize, msize, sres, ures, ssubtra, usubtra)

    def integerAddition(self, op):
        """
        Do the core of integer addition but only *return* the
        resulting value rather than assigning it.

        Architectures shouldn't have to override this as operand order 
        doesn't matter
        """
        src = self.getOperValue(op, 0)
        dst = self.getOperValue(op, 1)

        #FIXME PDE and flags
        if src is None:
            self.undefFlags()
            self.setOperValue(op, 1, None)
            return

        ssize = op.opers[0].tsize
        dsize = op.opers[1].tsize

        udst = e_bits.unsigned(dst, dsize)
        sdst = e_bits.signed(dst, dsize)

        usrc = e_bits.unsigned(src, dsize)
        ssrc = e_bits.signed(src, dsize)

        ures = usrc + udst
        sres = ssrc + sdst

        return (ssize, dsize, sres, ures, sdst, udst)

    def logicalAnd(self, op):
        src1 = self.getOperValue(op, 0)
        src2 = self.getOperValue(op, 1)

        # PDE
        if src1 is None or src2 is None:
            self.undefFlags()
            self.setOperValue(op, 1, None)
            return

        res = src1 & src2

        return res


class CallingConvention(object):
    '''
    Base class for all calling conventions. You must define class locals that
    define the fields below.

    All offsets defined in the constructor are relative to the stack counter at
    function entrypoint.

    Provides primitives that support the following situations:
    1. You are breakpointed at first instruction inside a function, have not
       executed that instruction, and want to modify the arguments, the return
       address, or the return value.  To modify the arguments or the return
       address, use 'setCallArgsRet'.  To modify the return value and then
       return, use 'execCallReturn'.
    2. You are breakpointed on the call to a function, have not executed the
       call instruction, and want to modify the arguments.  To modify the
       arguments use 'setPreCallArgs'.  You cannot change the return address
       from this location because once you step through the call, the processor
       will overwrite whatever you wrote at that location.
    3. You want to call a arbitrary function and return to the same location
       you are currently breakpointed at or another arbitrary location.  To
       call an arbitrary function, use 'executeCall'.

    Details:
        pad - # of bytes on stack to allocate between RET and First Stack Arg

        align - stack alignment.  as this is >= pointer size, this is used as
                the amount of space to leave for RET and Args

        delta - stack delta to apply before arguments

        flags - flags for this convention, namely Caller or Callee Cleanup

        arg_def - list of tuples indicating what each arg is.
            (CC_REG, REG_which)     - this Arg is a register, specifically
                                        REG_which
            (CC_STACK_INF, #)       - indicates the start of STACK-based Args
                                        Currently the number is ignored

        retaddr_def  - where does the function get a return address from?
            (CC_STACK, #) - on the stack, at offset 0
            (CC_REG, REG_which) - in register "REG_which", eg. REG_LR

        retval_def  - where does the function return value go?
            (CC_STACK, #) - on the stack, at offset 0
            (CC_REG, REG_which) - in register "REG_which", eg. REG_EAX

        CC_REG      - Ret, Retval or Arg use a particular register
        CC_STACK    - Ret, Retval or Arg use stack memory at offset #
        CC_STACK_INF- the rest of Args use stack memory starting at #

    '''
    pad = 0
    align = 4
    delta = 0       # FIXME: possible duplicate use with pad
    flags = 0
    arg_def = []
    retval_def = (CC_STACK, 0)
    retaddr_def = (CC_STACK, 0)

    # Examples...
    #flags = CC_CALLEE_CLEANUP
    #arg_def = [(CC_STACK_INF, 4),]
    #retaddr_def = (CC_STACK, 0)
    #retval_def = (CC_REG, REG_EAX)

    def getNumStackArgs(self, emu, argc):
        '''
        Returns the number of stack arguments.
        '''
        rargs = [ v for (t, v) in self.arg_def if t == CC_REG ]
        return max(argc - len(rargs), 0)

    def getStackArgOffset(self, emu, argc):
        '''
        Returns the number of bytes from RET to the first Stack Arg
        '''
        return self.pad + self.align

    def getPreCallArgs(self, emu, argc):
        '''
        Returns a list of the arguments passed to the function.

        Expects to be called at call/jmp to function entrypoint.
        '''
        args = []
        sp = emu.getStackCounter()
        sp += self.pad
        for arg_type, arg_val in self.arg_def:
            if argc <= 0:
                break

            if arg_type == CC_REG:
                args.append(emu.getRegister(arg_val))
                argc -= 1
            elif arg_type == CC_STACK:
                args.append(emu.readMemoryFormat(sp, '<P')[0])
                argc -= 1
                sp += self.align
            elif arg_type == CC_STACK_INF:
                values = emu.readMemoryFormat(sp, '<%dP' % argc)
                args.extend(values)
                argc -= len(values)
                if argc != 0:
                    raise Exception('wrong num of args from readMemoryFormat')
            else:
                raise Exception('unknown argument type')

        return args

    def getCallArgs(self, emu, argc):
        '''
        Returns a list of the arguments passed to the function.

        Expects to be called at the function entrypoint.
        '''
        sp = emu.getStackCounter()
        emu.setStackCounter(sp + self.align)
        args = self.getPreCallArgs(emu, argc)
        emu.setStackCounter(sp)
        return args

    def setPreCallArgs(self, emu, args):
        '''
        Writes arguments to appropriate locations.  No allocation is performed.

        Expects to be called at call/jmp to function entrypoint.
        '''
        cur_arg = 0
        argc = len(args)
        sp = emu.getStackCounter()
        sp += self.pad
        for arg_type, arg_val in self.arg_def:
            if argc <= 0:
                break

            if arg_type == CC_REG:
                emu.setRegister(arg_val, args[cur_arg])
                argc -= 1
                cur_arg += 1
            elif arg_type == CC_STACK:
                args += emu.writeMemoryFormat(sp, '<P', args[cur_arg])
                argc -= 1
                cur_arg += 1
                sp += self.align
            elif arg_type == CC_STACK_INF:
                arg_val -= self.align
                emu.writeMemoryFormat(sp, '<%dP' % argc, *args[cur_arg:])
                argc -= len(args[cur_arg:])
                if argc != 0:
                    raise Exception('wrong num of args from readMemoryFormat')
            else:
                raise Exception('unknown argument type')

    def setCallArgs(self, emu, args):
        '''
        Writes arguments to appropriate locations.  No allocation is performed.

        Expects to be called at the function entrypoint.
        '''
        emu.setStackCounter(emu.getStackCounter() + self.align)
        self.setPreCallArgs(emu, args)
        emu.setStackCounter(emu.getStackCounter() - self.align)

    def getReturnAddress(self, emu):
        '''
        Returns the return address.

        Expects to be called at the function entrypoint.
        '''
        rtype, rvalue = self.retaddr_def
        if rtype == CC_REG:
            ra = emu.getRegister(rvalue)
        elif rtype == CC_STACK:
            sp = emu.getStackCounter() + rvalue
            ra = emu.readMemoryFormat(sp, '<P')[0]
        else:
            raise Exception('unknown argument type')

        return ra

    def getReturnValue(self, emu):
        '''
        Returns the return value.

        Expects to be called after the function return.
        '''
        rtype, rvalue = self.retval_def
        if rtype == CC_REG:
            rv = emu.getRegister(rvalue)
        elif rtype == CC_STACK:
            sp = emu.getStackCounter() + rvalue
            rv = emu.readMemoryFormat(sp, '<P')[0]
        else:
            raise Exception('unknown argument type')

        return rv

    def setReturnAddress(self, emu, ra):
        '''
        Sets the return address.

        Expects to be called at the function entrypoint.
        '''
        rtype, rvalue = self.retaddr_def
        if rtype == CC_REG:
            emu.setRegister(rvalue, ra)
        elif rtype == CC_STACK:
            sp = emu.getStackCounter() + rvalue
            emu.writeMemoryFormat(sp, '<P', ra)
        else:
            raise Exception('unknown argument type')

    def setReturnValue(self, emu, rv):
        '''
        Sets the return value.
        '''
        rtype, rvalue = self.retval_def
        if rtype == CC_REG:
            emu.setRegister(rvalue, rv)
        elif rtype == CC_STACK:
            sp = emu.getStackCounter() + rvalue
            emu.writeMemoryFormat(sp, '<P', rv)
        else:
            raise Exception('unknown argument type')

    def allocateReturnAddress(self, emu):
        '''
        Allocates space on the stack for the return address.
        '''
        rtype, rvalue = self.retaddr_def
        if rtype != CC_STACK:
            return 0

        sp = emu.getStackCounter()
        sp -= self.align
        emu.setStackCounter(sp)
        return self.align

    def allocateArgSpace(self, emu, argc):
        '''
        Allocates space on the stack for arguments.
        '''
        num_stackargs = self.getNumStackArgs(emu, argc)
        sp = emu.getStackCounter()
        sp -= self.pad
        sp -= (self.align * num_stackargs)
        emu.setStackCounter(sp)

    def allocateCallSpace(self, emu, argc):
        '''
        Allocates space on the stack for arguments and the return address.
        '''
        self.allocateReturnAddress(emu)
        self.allocateArgSpace(emu, argc)

    def _dealloc(self, delta, argc):
        # Special method to allow symbolik cconv to hook...
        return delta + self.align * argc

    def deallocateCallSpace(self, emu, argc, precall=False):
        '''
        Removes space on the stack made for the arguments and the return
        address depending on the flags value of the calling convention.

        Returns the delta for the stack counter.

        Set precall=True if the calling convention has not allocated
        return address space ( ie, the "call" was not executed ).
        '''
        delta = self.delta

        rtype, rvalue = self.retaddr_def
        if rtype == CC_STACK and not precall:
            delta += self.align

        rtype, rvalue = self.retval_def
        if rtype == CC_STACK:
            delta += self.align

        if self.flags & CC_CALLEE_CLEANUP:
            for arg_type, arg_val in self.arg_def:
                if argc <= 0:
                    break
                if arg_type == CC_REG:
                    argc -= 1
                elif arg_type == CC_STACK:
                    delta += self.align
                    argc -= 1
                elif arg_type == CC_STACK_INF:
                    delta = self._dealloc(delta, argc)
                    argc = 0
                else:
                    raise Exception('unknown argument type')

        emu.setStackCounter(emu.getStackCounter() + delta)
        return delta

    def setCallArgsRet(self, emu, args=None, ra=None):
        '''
        Modifies the arguments and return address. No allocation is performed.

        If the return address is None, sets return address to instruction
        after the address currently set as the return address.

        Expects to be called at the function entrypoint.
        '''
        self.setCallArgs(emu, args)

        if ra is not None:
            self.setReturnAddress(emu, ra)

    def setupCall(self, emu, args=None, ra=None):
        '''
        Sets up a function with the given args and the specified return
        address.  Allocates space for the arguments and the return address,
        sets the args and return address.

        If the return address is None, sets return address to the current
        program counter.
        '''
        argv = []
        if args is not None:
            argv.extend(args)

        argc = len(argv)

        if ra is None:
            ra = emu.getProgramCounter()

        self.allocateCallSpace(emu, argc)
        self.setCallArgsRet(emu, args=argv, ra=ra)

    def executeCall(self, emu, va, args=None, ra=None):
        '''
        Calls setupCall and then directly sets the program counter to the
        specified address.
        '''
        self.setupCall(emu, args=args, ra=ra)
        emu.setProgramCounter(va)

    def execCallReturn(self, emu, value, argc):
        '''
        Forces a function to return the specified value.

        Reads the return address from the stack, deallocates the stack space
        allocated for the call, sets the return value, and sets the program
        counter to the previously read return address.

        Expects to be called at the function entrypoint.
        '''
        sp = emu.getStackCounter()
        ip = self.getReturnAddress(emu)
        self.deallocateCallSpace(emu, argc)

        self.setReturnValue(emu, value)
        emu.setProgramCounter(ip)

# NOTE: This mapping is needed because of inconsistancies
# in how different compilers and versions of python embed
# the machine setting.
arch_xlate_32 = {
    'i386':'i386',
    'i486':'i386',
    'i586':'i386',
    'i686':'i386',
    'x86':'i386',
    'i86pc':'i386', # Solaris
    '':'i386', # Stupid windows...
    'AMD64':'i386', # ActiveState python can say AMD64 in 32 bit install?
    # Arm!
    'armv6l':'armv6l',
    'armv7l':'armv7l',
}

arch_xlate_64 = {
    'x86_64':'amd64',
    'AMD64':'amd64',
    'amd64':'amd64',
    'i386':'amd64', # MAC ports builds are 64bit and say i386
    '':'amd64', # And again....
}

def getArchByName(archname):
    '''
    Get the architecture constant by the humon name.
    '''
    return arch_by_name_and_aliases.get(archname)

def getArchById(archid):
    '''
    Get the architecture name by the constant.
    '''
    return arch_defs.get(archid).get('name')

def getCurrentArch():
    """
    Return an envi normalized name for the current arch.
    """
    width = struct.calcsize("P")
    mach = platform.machine()   # 'i386','ppc', etc...

    if width == 4:
        ret = arch_xlate_32.get(mach)

    elif width == 8:
        ret = arch_xlate_64.get(mach)

    if ret is None:
        raise ArchNotImplemented(mach)

    return ret

def getRealArchName(name):
    """
    Returns the official Architecture Name given an architecture name (which could be an alias, 
    like x86_64 for amd64)
    """
    for arch, adict in arch_defs.items():
        rname = adict.get('name')
        if name == rname:
            return rname

        if name in adict.get('aliases', []):
            return rname

    return name

def getArchNames():
    """
    Return a subset (dict) of arch_by_name which only include enabled architectures.
    This is helpful for accessing and displaying available architectures, since we now
    allow definitions of architectures which may not be enabled or implemented.

    Returns:   dict of { archnum: archname } 
    """
    return {arch: name for (name, arch) in arch_by_name.items() if not arch_defs.get(arch).get('disabled')}
    

def getArchModule(name=None):
    """
    Return an Envi architecture module instance for the following
    architecture name.

    If name is None, uses the "current" architecture.
    """
    if name is None:
        name = getCurrentArch()

    rname = getRealArchName(name)
    archnum = arch_by_name.get(rname)

    if archnum not in arch_defs:
        raise ArchNotImplemented(name, "Architecture not defined")

    if arch_defs.get(archnum).get('disabled'):
        raise ArchNotImplemented(name, "Architecture Disabled")

    # retrieve path and class info.  envi/archs/<archname>/__init__.py with amodname()
    modpathtup = arch_defs[archnum]['modpath']
    amodname = arch_defs[archnum].get('clsname')

    # load the module (given the path and module name)
    try:
        module = loadModuleFromPath(rname, modpathtup)

    except ModuleLoadFailure as e:
        raise ArchNotImplemented(e.component, e.message)

    # instantiate the ArchitectureModule
    cls = getattr(module, amodname)
    archmod = cls()
    
    return archmod

def loadModuleFromPath(modname, modpathtup):
    '''
    Load a Python module given a module path
    '''
    modpath = os.sep.join(modpathtup)

    # if we hand in the path to the directory, load the __init__.py
    if os.path.isdir(modpath):
        modpath = os.sep.join([modpath, '__init__.py'])

    if not os.path.exists(modpath):
        raise ModuleLoadFailure(modname, "Path does not exist: %r" % modpath)

    # get the module spec
    spec = imputil.spec_from_file_location(modname, modpath)
    if not spec:
        raise ModuleLoadFailure(modname, "Failed to load module")

    # create an unintialized module from the spec
    module = imputil.module_from_spec(spec)
    if not module:
        raise ModuleLoadFailure(modname, "Failed to create uninitialized module from the spec")

    # insert the module into sys.modules:
    sys.modules[modname] = module

<<<<<<< HEAD
    elif name in ( 'aarch64', 'a64'):
        import envi.archs.aarch64 as e_a64
        return e_a64.A64Module()

    else:
        raise ArchNotImplemented(name)
=======
    # initialize the module (actually "importing" it)
    spec.loader.exec_module(module)

    return module
>>>>>>> c35b9e96

def getArchModules(default=ARCH_DEFAULT):
    '''
    Retrieve a default array of arch modules ( where index 0 is
    also the "named" or "default" arch module.
    '''
<<<<<<< HEAD
    import envi.archs.h8 as e_h8
    import envi.archs.arm as e_arm
    import envi.archs.i386 as e_i386
    import envi.archs.amd64 as e_amd64
    import envi.archs.thumb16 as e_thumb16
    import envi.archs.aarch64 as e_aarch64
    import envi.archs.msp430 as e_msp430

    archs = [None]

    # These must be in ARCH_FOO order
    archs.append(e_i386.i386Module())
    archs.append(e_amd64.Amd64Module())
    archs.append(e_arm.ArmModule())
    archs.append(e_thumb16.Thumb16Module())
    archs.append(e_thumb16.ThumbModule())
    archs.append(e_aarch64.A64Module())
    archs.append(e_msp430.Msp430Module())
    archs.append(e_h8.H8Module())

    # Set the default module ( or None )
    archs[ARCH_DEFAULT] = archs[default >> 16]
=======
    archs = []
    for arch, adict in arch_defs.items():
        name = adict.get('name')
        archidx = arch>>16
        try:
            archmod = getArchModule(name)

            # make sure the list can hold this arch -- THIS NEGATES THE NEED FOR `ARCH_MAX`
            archslen = len(archs)
            if archidx >= archslen:
                diff = 1 + archidx - archslen
                archs.extend([None for x in range(diff)])

            archs[archidx] = archmod
        except ArchNotImplemented:
            pass

        except Exception as e:
            logger.critical(e, exc_info=1)
>>>>>>> c35b9e96

    return archs<|MERGE_RESOLUTION|>--- conflicted
+++ resolved
@@ -44,32 +44,6 @@
 
 ARCH_MASK        = 0xffff0000   # Masked into IF_FOO and BR_FOO values
 
-<<<<<<< HEAD
-arch_names = {
-    ARCH_DEFAULT:   'default',
-    ARCH_I386:      'i386',
-    ARCH_AMD64:     'amd64',
-    ARCH_A64:       'a64',
-    ARCH_ARMV7:     'arm',
-    ARCH_THUMB16:   'thumb16',
-    ARCH_THUMB:     'thumb',
-    ARCH_A64:       'a64',
-    ARCH_MSP430:    'msp430',
-    ARCH_H8:        'h8',
-    ARCH_RISCV32:   'rv32',
-    ARCH_RISCV64:   'rv64',
-    ARCH_PPC_E32:   'ppc32-embedded',
-    ARCH_PPC_E64:   'ppc-embedded',
-    ARCH_PPC_S32:   'ppc32-server',
-    ARCH_PPC_S64:   'ppc-server',
-    ARCH_PPCVLE:    'ppc-vle',
-    ARCH_PPC_D:     'ppc-desktop',
-    ARCH_RXV2:      'rxv2',
-    ARCH_SPARC:     'sparc',
-    ARCH_SPARC64:   'sparc64',
-    ARCH_MIPS32:    'mips32',
-    ARCH_MIPS64:    'mips64',
-=======
 arch_defs = {
     ARCH_I386:      {
         'name':     'i386',
@@ -110,7 +84,6 @@
         'aliases':  ('aarch64',),
         'modpath':  ('envi', 'archs', 'a64'),
         'clsname':  'A64Module',
-        'disabled': True,
         },
     
     ARCH_MSP430:    {
@@ -231,7 +204,6 @@
         'clsname':  'Mips64Module',
         'disabled': True,
         },
->>>>>>> c35b9e96
 }
 
 
@@ -1581,49 +1553,16 @@
     # insert the module into sys.modules:
     sys.modules[modname] = module
 
-<<<<<<< HEAD
-    elif name in ( 'aarch64', 'a64'):
-        import envi.archs.aarch64 as e_a64
-        return e_a64.A64Module()
-
-    else:
-        raise ArchNotImplemented(name)
-=======
     # initialize the module (actually "importing" it)
     spec.loader.exec_module(module)
 
     return module
->>>>>>> c35b9e96
 
 def getArchModules(default=ARCH_DEFAULT):
     '''
     Retrieve a default array of arch modules ( where index 0 is
     also the "named" or "default" arch module.
     '''
-<<<<<<< HEAD
-    import envi.archs.h8 as e_h8
-    import envi.archs.arm as e_arm
-    import envi.archs.i386 as e_i386
-    import envi.archs.amd64 as e_amd64
-    import envi.archs.thumb16 as e_thumb16
-    import envi.archs.aarch64 as e_aarch64
-    import envi.archs.msp430 as e_msp430
-
-    archs = [None]
-
-    # These must be in ARCH_FOO order
-    archs.append(e_i386.i386Module())
-    archs.append(e_amd64.Amd64Module())
-    archs.append(e_arm.ArmModule())
-    archs.append(e_thumb16.Thumb16Module())
-    archs.append(e_thumb16.ThumbModule())
-    archs.append(e_aarch64.A64Module())
-    archs.append(e_msp430.Msp430Module())
-    archs.append(e_h8.H8Module())
-
-    # Set the default module ( or None )
-    archs[ARCH_DEFAULT] = archs[default >> 16]
-=======
     archs = []
     for arch, adict in arch_defs.items():
         name = adict.get('name')
@@ -1643,6 +1582,5 @@
 
         except Exception as e:
             logger.critical(e, exc_info=1)
->>>>>>> c35b9e96
 
     return archs