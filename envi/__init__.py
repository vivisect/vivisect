'''
The Envi framework allows architecture abstraction through the use of the
ArchitectureModule, Opcode, Operand, and Emulator objects.
'''

import types
import struct
import platform

# TODO: move into const.py
# Parsed Opcode Formats
ARCH_DEFAULT     = 0 << 16   # arch 0 is whatever the mem object has as default
ARCH_I386        = 1 << 16
ARCH_AMD64       = 2 << 16
ARCH_ARMV7       = 3 << 16
ARCH_THUMB16     = 4 << 16
ARCH_THUMB2      = 5 << 16
ARCH_MSP430      = 6 << 16
ARCH_MASK        = 0xffff0000   # Masked into IF_FOO and BR_FOO values

arch_names = {
    ARCH_DEFAULT:   'default',
    ARCH_I386:      'i386',
    ARCH_AMD64:     'amd64',
    ARCH_ARMV7:     'arm',
    ARCH_THUMB16:   'thumb16',
    ARCH_THUMB2:    'thumb2',
    ARCH_MSP430:    'msp430',
}

arch_by_name = {
    'default':  ARCH_DEFAULT,
    'i386':     ARCH_I386,
    'amd64':    ARCH_AMD64,
    'arm':      ARCH_ARMV7,
    'armv6l':   ARCH_ARMV7,
    'armv7l':   ARCH_ARMV7,
    'thumb16':  ARCH_THUMB16,
    'thumb2':   ARCH_THUMB2,
    'msp430':   ARCH_MSP430,
}

# Instruction flags (The first 8 bits are reserved for arch independant use)
IF_NOFALL = 0x01 # Set if this instruction does *not* fall through
IF_PRIV   = 0x02 # Set if this is a "privileged mode" instruction
IF_CALL   = 0x04 # Set if this instruction branches to a procedure
IF_BRANCH = 0x08 # Set if this instruction branches
IF_RET    = 0x10 # Set if this instruction terminates a procedure
IF_COND   = 0x20 # Set if this instruction is conditional
IF_REPEAT = 0x40 # set if this instruction repeats (including 0 times)

# Branch flags (flags returned by the getBranches() method on an opcode)
BR_PROC  = 1<<0 # The branch target is a procedure (call <foo>)
BR_COND  = 1<<1 # The branch target is conditional (jz <foo>)
BR_DEREF = 1<<2 # the branch target is *dereferenced* into PC (call [0x41414141])
BR_TABLE = 1<<3 # The branch target is the base of a pointer array of jmp/call slots
BR_FALL  = 1<<4 # The branch is a "fall through" to the next instruction
BR_ARCH  = 1<<5 # The branch *switches opcode formats*. ( ARCH_FOO in high bits )

from envi.const import *
import envi.bits as e_bits
import envi.memory as e_mem
import envi.registers as e_reg
import envi.memcanvas as e_canvas

def trackDynBranches(arch, op, vw):
    '''
    track dynamic branches
    '''
    # FIXME: do we want to filter anything out?  
    #  jmp edx
    #  jmp dword [ebx + 68]
    #  call eax
    #  call dword [ebx + eax * 4 - 228]

    # if we have any xrefs from here, we have already been analyzed.  nevermind.
    if len(vw.getXrefsFrom(op.va)):
        return

    if vw.verbose: print "Dynamic Branch found at 0x%x    %s" % (op.va, op)
    vw.setVaSetRow('DynamicBranches', (op.va, repr(op)))

class ArchitectureModule:
    """
    An architecture module implementes methods to deal
    with the creation of envi objects for the specified
    architecture.
    """
    _default_call = None
    _plat_def_calls = {}
    def __init__(self, archname, maxinst=32):
        self._arch_id = getArchByName(archname)
        self._arch_name = archname
        self._arch_maxinst = maxinst
<<<<<<< HEAD
        self._indir_branch_handlers = []
=======
        self._dynamic_branch_handlers = []

        self.addDynamicBranchHandler(trackDynBranches)
>>>>>>> 6cfa3639

    def getArchId(self):
        '''
        Return the envi ARCH_FOO value for this arch.
        '''
        return self._arch_id

    def getArchName(self):
        '''
        Get the "humon" readable name for the arch implemented
        in this module.
        '''
        return self._arch_name

<<<<<<< HEAD
    def addIndirectBranchHandler(self, cb):
        '''
        Add a callback handler for indirect branches the code-flow resolver 
        doesn't know what to do with
        '''
        if cb in self._indir_branch_handlers:
            raise Exception("Already have this handler (%s) for indirect branches" % repr(cb))

        self._indir_branch_handlers.append(cb)
=======
    def addDynamicBranchHandler(self, cb):
        '''
        Add a callback handler for dynamic branches the code-flow resolver 
        doesn't know what to do with
        '''
        if cb in self._dynamic_branch_handlers:
            raise Exception("Already have this handler (%s) for dynamic branches" % repr(cb))

        self._dynamic_branch_handlers.append(cb)
>>>>>>> 6cfa3639

    def archGetBreakInstr(self):
        """
        Return a python string of the byte sequence which corresponds to
        a breakpoint (if present) for this architecture.
        """
        raise ArchNotImplemented("archGetBreakInstr")

    def archGetNopInstr(self):
        """
        Return a python string of the byte sequence that corresponds to
        a no-op (if present) for this architecture.

        Return None if not present for this architecture.
        """
        raise ArchNotImplemented("archGetNopInstr")

    def archGetRegCtx(self):
        """
        Return an initialized register context object for the architecture.
        """
        raise ArchNotImplemented("archGetRegCtx")

    def archParseOpcode(self, bytez, offset=0, va=0):
        '''
        Parse an architecture specific Opcode object from the given bytes.

        offset  - Offset into bytes to begin opcode parsing
        va      - Virtual address of the instruction ( for rel calcs )

        Example:
            a.archParseOpcode('\xeb\xfe', va=0x41414141)
        '''
        raise ArchNotImplemented('archParseOpcode')

<<<<<<< HEAD
    def archHandleIndirectBranch(self, op, vw):
=======
    def archHandleDynamicBranch(self, op, vw):
>>>>>>> 6cfa3639
        '''
        When code-flow analysis runs into an indirect branch it doesn't know 
        what to do with, the architecture can take a crack at it.
        '''
<<<<<<< HEAD
        for cb in self._indir_branch_handlers:
=======
        for cb in self._dynamic_branch_handlers:
>>>>>>> 6cfa3639
            cb(self, op, vw)

    def archGetRegisterGroups(self):
        '''
        Returns a tuple of tuples of registers for different register groups.
        If not implemented for an architecture, returns a single group with
        all non-meta registers.

        Example:
            [ ('all', ['eax', 'ebx', ...] ), ...]
        '''
        regctx = self.archGetRegCtx()
        allr = [rname for rname in regctx.getRegisterNames()]
        return [ ('all', allr), ]

    def getEmulator(self):
        """
        Return a default instance of an emulator for the given arch.
        """
        raise ArchNotImplemented("getEmulator")

    def getPointerSize(self):
        """
        Get the size of a pointer in memory on this architecture.
        """
        raise ArchNotImplemented("getPointerSize")

    def pointerString(self, va):
        """
        Return a string representation for a pointer on this arch
        """
        raise ArchNotImplemented("pointerString")

    def getArchDefaultCall(self):
        return self._default_call

    def getPlatDefaultCall(self, platform):
        defcall = self._plat_def_calls.get(platform)
        return defcall

def stealArchMethods(obj, archname):
    '''
    Used by objects which are expected to inherit from an
    architecture module but don't know which one until runtime!
    '''
    arch = getArchModule(archname)
    for name in dir(arch):
        o = getattr(arch, name, None)
        if type(o) == types.MethodType:
            setattr(obj, name, o)

class EnviException(Exception):
    def __str__(self):
        return repr(self)

class InvalidInstruction(EnviException):
    """
    Raised by opcode parsers when the specified
    bytes do not represent a valid opcode
    """
    def __init__(self, bytez=None, mesg=None, va=0):
        msg = []
        if mesg != None:
            msg = [ mesg ]

        if bytez != None:
            msg.append( "'" + bytez.encode('hex') + "'" )

        if va != 0:
            msg.append( 'at ' + hex(va) )
        EnviException.__init__(self, ' '.join(msg))

class SegmentationViolation(EnviException):
    """
    Raised by an Emulator extension when you
    bad-touch memory. (Likely from memobj).
    """
    def __init__(self, va, msg=None):
        if msg == None:
            msg = "Bad Memory Access: %s" % hex(va)
        EnviException.__init__(self, msg)
        self.va = va

class ArchNotImplemented(EnviException):
    """
    Raised by various Envi components when the architecture
    does not implement that envi component.
    """
    pass

class EmuException(EnviException):
    """
    A parent for all emulation exceptions so catching
    them can be easy.
    """
    def __init__(self, emu, msg=None):
        EnviException.__init__(self, msg)
        self.va = emu.getProgramCounter()

    def __repr__(self):
        return "%s at %s" % (self.__class__.__name__, hex(self.va))

class UnsupportedInstruction(EmuException):
    """
    Raised by emulators when the given instruction
    is not implemented by the emulator.
    """
    def __init__(self, emu, op):
        EmuException.__init__(self, emu)
        self.op = op

    def __repr__(self):
        return "Unsupported Instruction: 0x%.8x %s" % (self.va, repr(self.op))

class DivideByZero(EmuException):
    """
    Raised by an Emulator when a divide/mod has
    a 0 divisor...
    """

class BreakpointHit(EmuException):
    """
    Raised by an emulator when you execute a breakpoint instruction
    """

class PDEUndefinedFlag(EmuException):
    """
    This exception is raised when a conditional operation is dependant on
    a flag state that is unknown.
    """

class PDEException(EmuException):
    """
    This exception is used in partially defined emulation to signal where
    execution flow becomes un-known due to undefined values.  This is considered
    un-recoverable.
    """

class UnknownCallingConvention(EmuException):
    """
    Raised when the getCallArgs() or execCallReturn() methods
    are given an unknown calling convention type.
    """

class MapOverlapException(EnviException):
    """
    Raised when adding a memory map to a MemoryObject which overlaps
    with another already existing map.
    """
    def __init__(self, map1, map2):
        self.map1 = map1
        self.map2 = map2
        margs = (map1[0], map1[1], map2[0], map2[1])
        EnviException.__init__(self, "Map At 0x%.8x (%d) overlaps map at 0x%.8x (%d)" % margs)

class Operand:

    """
    Thses are the expected methods needed by any implemented operand object
    attached to an envi Opcode.  This does *not* have a constructor of it's
    pwn on purpose to cut down on memory use and constructor CPU cost.
    """

    def getOperValue(self, op, emu=None):
        """
        Get the current value for the operand.  If needed, use
        the given emulator/workspace/trace to resolve things like
        memory and registers.

        NOTE: This API may be passed a None emu and should return what it can
              (or None if it can't be resolved)
        """
        print "%s needs to implement getOperValue!" % self.__class__.__name__
        return None

    def setOperValue(self, op, emu, val):
        """
        Set the current value for the operand.  If needed, use
        the given emulator/workspace/trace to assign things like
        memory and registers.
        """
        print("%s needs to implement setOperValue! (0x%.8x: %s) " % (self.__class__.__name__, op.va, repr(op)))

    def isDeref(self):
        """
        If the given operand will dereference memory, this method must return True.
        """
        return False

    def isImmed(self):
        '''
        If the given operand represents an immediate value, this must return True.
        '''
        return False

    def isReg(self):
        '''
        If the given operand represents a register value, this must return True.
        '''
        return False

    def isDiscrete(self):
        '''
        If the given operand can be completly resolved without an emulator, return True.
        '''
        return False

    def getOperAddr(self, op, emu):
        """
        If the operand is a "dereference" operand, this method should use the
        specified op/emu to resolve the address of the dereference.

        NOTE: This API may be passed a None emu and should return what it can
              (or None if it can't be resolved)
        """
        print("%s needs to implement getOperAddr!" % self.__class__.__name__)
        return None

    def repr(self, op):
        """
        Used by the Opcode class to get a humon readable string for this operand.
        """
        return "unknown"

    def render(self, mcanv, op, idx):
        """
        Used by the opcode class when rendering to a memory canvas.
        """
        mcanv.addText(self.repr(op))

    def __ne__(self, op):
        return not op == self

    def __eq__(self, oper):
        if not isinstance(oper, self.__class__):
            return False
        #FIXME each one will need this...
        return True

class DerefOper(Operand):

    def isDeref(self):
        return True

class ImmedOper(Operand):

    def isImmed(self):
        return True

    def isDiscrete(self):
        return True

class RegisterOper(Operand):

    def isReg(self):
        return True

class Opcode:
    """
    A universal representation for an opcode
    """
    prefix_names = [] # flag->humon tuples

    def __init__(self, va, opcode, mnem, prefixes, size, operands, iflags=0):
        """
        constructor for the basic Envi Opcode object.  Arguments as follows:

        opcode   - An architecture specific numerical value for the opcode
        mnem     - A humon readable mnemonic for the opcode
        prefixes - a bitmask of architecture specific instruction prefixes
        size     - The size of the opcode in bytes
        operands - A list of Operand objects for this opcode
        iflags   - A list of Envi (architecture independant) instruction flags (see IF_FOO)
        va       - The virtual address the instruction lives at (used for PC relative immediates etc...)

        NOTE: If you want to create an architecture spcific opcode, I'd *highly* recommend you
              just copy/paste in the following simple initial code rather than calling the parent
              constructor.  The extra
        """
        self.opcode = opcode
        self.mnem = mnem
        self.prefixes = prefixes
        self.size = size
        self.opers = operands
        self.repr = None
        self.iflags = iflags
        self.va = va

    def __ne__(self, op):
        return not op == self

    def __eq__(self, op):
        if not isinstance(op, Opcode):
            return False
        if self.opcode != op.opcode:
            return False
        if self.mnem != op.mnem:
            return False
        if self.size != op.size:
            return False
        if self.iflags != op.iflags:
            return False
        if len(self.opers) != len(op.opers):
            return False
        for i in range(len(self.opers)):
            if self.opers[i] != op.opers[i]:
                return False
        return True

    def __hash__(self):
        return int(hash(self.mnem) ^ (self.size << 4))

    def __repr__(self):
        """
        Over-ride this if you want to make arch specific repr.
        """
        pfx = self.getPrefixName()
        if pfx:
            pfx = '%s: ' % pfx
        return pfx + self.mnem + " " + ",".join([o.repr(self) for o in self.opers])

    def __len__(self):
        return int(self.size)


    # NOTE: From here down is mostly things that architecture specific opcode
    #       extensions should override.
    def isCall(self):
        return bool(self.iflags & IF_CALL)

    def isReturn(self):
        return bool(self.iflags & IF_RET)

    def getTargets(self, emu=None):
        """
        Determines the targets of call/branch instructions.  Fall throughs are
        not considered as targets. Deref branches are resolved.

        Returns ((bva, bflags),...)

        addr can be None in cases where the branch target cannot be computed.
        (for example, if BR_DEREF flag is set and cannot read the memory)
        Once resolved, the BR_DEREF flag is removed from branch flags.
        """
        remote_branches = []
        for bva, bflags in self.getBranches(emu=emu):
            if bflags & BR_FALL:
                continue

            if bva and (bflags & BR_DEREF):
                if emu is not None:
                    bva = emu.readMemoryFormat(bva, '<P')[0]
                    bflags &= (~BR_DEREF)
                else:
                    bva = None

            remote_branches.append((bva, bflags))

        return remote_branches

    def getBranches(self, emu=None):
        """
        Return a list of tuples.  Each tuple contains the target VA of the
        branch, and a possible set of flags showing what type of branch it is.

        See the BR_FOO types for all the supported envi branch flags....
        Example: for bva,bflags in op.getBranches():
        """
        return ()

    def render(self, mcanv):
        """
        Render this opcode to the memory canvas passed in.  This is used for both
        simple printing AND more complex representations.
        """
        mcanv.addText(repr(self))

    def getPrefixName(self):
        """
        Get the name of the prefixes associated with the specified
        architecture specific prefix bitmask.
        """
        ret = []
        for byte,name in self.prefix_names:
            if self.prefixes & byte:
                ret.append(name)
        return "".join(ret)

    def getOperValue(self, idx, emu=None):
        oper = self.opers[idx]
        return oper.getOperValue(self, emu=emu)

    def getOperands(self):
        return list(self.opers)

class Emulator(e_reg.RegisterContext, e_mem.MemoryObject):
    """
    The Emulator class is mostly "Abstract" in the java
    Interface sense.  The emulator should be able to
    be extended for the architecutures which are included
    in the envi framework.  You *must* mix in
    an instance of your architecture abstraction module.

    (NOTE: Most users will just use an arch mod and call getEmulator())

    The intention is for "light weight" emulation to be
    implemented mostly for user-space emulation of 
    protected mode execution.
    """
    def __init__(self, archmod=None):

        e_mem.MemoryObject.__init__(self, arch=archmod._arch_id)
        e_reg.RegisterContext.__init__(self)

        self._emu_segments = [ (0, 0xffffffff), ]
        self._emu_call_convs = {}
        self._emu_opts = {}
        self._emu_optdocs = {}

        # Automagically setup an instruction mnemonic handler dict
        # by finding all methods starting with i_ and assume they
        # implement an instruction by mnemonic
        self.op_methods = {}
        for name in dir(self):
            if name.startswith("i_"):
                self.op_methods[name[2:]] = getattr(self, name)

    def initEmuOpt(self, opt, defval, doc):
        '''
        Initialize an emulator option used by the emulator type.
        Arch specific options should begin with <arch>: and platform
        options should begin with <platform>:
        '''
        self._emu_opts[opt] = defval
        self._emu_optdocs[opt] = doc

    def setEmuOpt(self, opt, val):
        '''
        Set a (previously initialized) emulator option.
        '''
        if not self._emu_opts.has_key(opt):
            raise Exception('Unknown Emu Opt: %s' % opt)
        self._emu_opts[opt] = val

    def getEmuOpt(self, opt):
        '''
        Retrieve the current value of an emulator option.
        ( emu impls may directly access _emu_opts for speed )
        '''
        if not self._emu_opts.has_key(opt):
            raise Exception('Unknown Emu Opt: %s' % opt)
        return self._emu_opts.get(opt)

    def getArchModule(self):
        raise Exception('Emulators *must* implement getArchModule()!')

    def getEmuSnap(self):
        """
        Return the data needed to "snapshot" this emulator.  For most
        archs, this method will be enough (it takes the memory object,
        and register values with it)
        """
        regs = self.getRegisterSnap()
        mem = self.getMemorySnap()
        return regs,mem

    def setEmuSnap(self, snap):
        regs,mem = snap
        self.setRegisterSnap(regs)
        self.setMemorySnap(mem)

    def executeOpcode(self, opobj):
        """
        This is the core method for the 
        """
        raise ArchNotImplemented()

    def run(self, stepcount=None):
        """
        Run the emulator until "something" happens.
        (breakpoint, segv, syscall, etc...)
        """
        if stepcount != None:
            for i in xrange(stepcount):
                self.stepi()
        else:
            while True:
                self.stepi()

    def stepi(self):
        pc = self.getProgramCounter()
        op = self.parseOpcode(pc)
        self.executeOpcode(op)

    def getSegmentInfo(self, op):
        idx = self.getSegmentIndex(op)
        return self._emu_segments[idx]

    def getSegmentIndex(self, op):
        """
        The *default* segmentation is none (most arch's will over-ride).
        This method may be implemented to return a segment index based on either
        emulator state or properties of the particular instruction in question.
        """
        return 0

    def setSegmentInfo(self, idx, base, size):
        '''
        Set a base and size for a given segment index.
        '''
        if len(self._emu_segments) - idx == 0:
            self._emu_segments.append( (base, size) )
            return

        self._emu_segments[idx] = (base,size)

    def getOperValue(self, op, idx):
        """
        Return the value for the operand at index idx for
        the given opcode reading memory and register states if necessary.

        In partially-defined emulation, this may return None
        """
        oper = op.opers[idx]
        return oper.getOperValue(op, self)

    def getOperAddr(self, op, idx):
        """
        Return the address that an operand which deref's memory
        would read from on getOperValue().
        """
        oper = op.opers[idx]
        return oper.getOperAddr(op, self)

    def setOperValue(self, op, idx, value):
        """
        Set the value of the target operand at index idx from
        opcode op.
        (obviously OM_IMMEDIATE *cannot* be set)
        """
        oper = op.opers[idx]
        return oper.setOperValue(op, self, value)

    def getCallArgs(self, count, cc):
        """
        Emulator implementors can implement this method to allow
        analysis modules a platform/architecture independant way
        to get stack/reg/whatever args.

        Usage: getCallArgs(3, "stdcall") -> (0, 32, 0xf00)
        """
        c = self._emu_call_convs.get(cc, None)
        if c == None:
            raise UnknownCallingConvention(cc)

        return c.getCallArgs(self, count)

    def execCallReturn(self, value, cc, argc=0):
        """
        Emulator implementors can implement this method to allow
        analysis modules a platform/architecture independant way
        to set a function return value. (this should also take
        care of any argument cleanup or other return time tasks
        for the calling convention)
        """
        c = self._emu_call_convs.get(cc, None)
        if c == None:
            raise UnknownCallingConvention(cc)

        return c.execCallReturn(self, value, argc)

    def addCallingConvention(self, name, obj):
        self._emu_call_convs[name] = obj

    def hasCallingConvention(self, name):
        if self._emu_call_convs.get(name) != None:
            return True
        return False

    def getCallingConvention(self, name):
        return self._emu_call_convs.get(name)

    def getCallingConventions(self):
        return self._emu_call_convs.items()




class CallingConvention(object):
    '''
    Base class for all calling conventions. You must define class locals that
    define the fields below.

    All offsets defined in the constructor are relative to the stack counter at
    function entrypoint.

    Provides primitives that support the following situations:
    1. You are breakpointed at first instruction inside a function, have not
       executed that instruction, and want to modify the arguments, the return
       address, or the return value.  To modify the arguments or the return
       address, use 'setCallArgsRet'.  To modify the return value and then
       return, use 'execCallReturn'.
    2. You are breakpointed on the call to a function, have not executed the
       call instruction, and want to modify the arguments.  To modify the
       arguments use 'setPreCallArgs'.  You cannot change the return address
       from this location because once you step through the call, the processor
       will overwrite whatever you wrote at that location.
    3. You want to call a arbitrary function and return to the same location
       you are currently breakpointed at or another arbitrary location.  To
       call an arbitrary function, use 'executeCall'.
    '''
    pad = 0
    align = 4
    delta = 0
    flags = 0
    arg_def = []
    retval_def = (CC_STACK, 0)
    retaddr_def = (CC_STACK, 0)

    # Examples...
    #flags = CC_CALLEE_CLEANUP
    #arg_def = [(CC_STACK_INF, 4),]
    #retaddr_def = (CC_STACK, 0)
    #retval_def = (CC_REG, REG_EAX)

    def getNumStackArgs(self, emu, argc):
        '''
        Returns the number of stack arguments.
        '''
        rargs = [ v for (t, v) in self.arg_def if t == CC_REG ]
        return max(argc - len(rargs), 0)

    def getPreCallArgs(self, emu, argc):
        '''
        Returns a list of the arguments passed to the function.

        Expects to be called at call/jmp to function entrypoint.
        '''
        args = []
        sp = emu.getStackCounter()
        sp += self.pad
        for arg_type, arg_val in self.arg_def:
            if argc <= 0:
                break

            if arg_type == CC_REG:
                args.append(emu.getRegister(arg_val))
                argc -= 1
            elif arg_type == CC_STACK:
                args.append(emu.readMemoryFormat(sp, '<P')[0])
                argc -= 1
                sp += self.align
            elif arg_type == CC_STACK_INF:
                values = emu.readMemoryFormat(sp, '<%dP' % argc)
                args.extend(values)
                argc -= len(values)
                if argc != 0:
                    raise Exception('wrong num of args from readMemoryFormat')
            else:
                raise Exception('unknown argument type')

        return args

    def getCallArgs(self, emu, argc):
        '''
        Returns a list of the arguments passed to the function.

        Expects to be called at the function entrypoint.
        '''
        sp = emu.getStackCounter()
        emu.setStackCounter(sp + self.align)
        args = self.getPreCallArgs(emu, argc)
        emu.setStackCounter(sp)
        return args

    def setPreCallArgs(self, emu, args):
        '''
        Writes arguments to appropriate locations.  No allocation is performed.

        Expects to be called at call/jmp to function entrypoint.
        '''
        cur_arg = 0
        argc = len(args)
        sp = emu.getStackCounter()
        sp += self.pad
        for arg_type, arg_val in self.arg_def:
            if argc <= 0:
                break

            if arg_type == CC_REG:
                emu.setRegister(arg_val, args[cur_arg])
                argc -= 1
                cur_arg += 1
            elif arg_type == CC_STACK:
                args += emu.writeMemoryFormat(sp, '<P', args[cur_arg])
                argc -= 1
                cur_arg += 1
                sp += self.align
            elif arg_type == CC_STACK_INF:
                arg_val -= self.align
                emu.writeMemoryFormat(sp, '<%dP' % argc, *args[cur_arg:])
                argc -= len(args[cur_arg:])
                if argc != 0:
                    raise Exception('wrong num of args from readMemoryFormat')
            else:
                raise Exception('unknown argument type')

    def setCallArgs(self, emu, args):
        '''
        Writes arguments to appropriate locations.  No allocation is performed.

        Expects to be called at the function entrypoint.
        '''
        emu.setStackCounter(emu.getStackCounter() + self.align)
        self.setPreCallArgs(emu, args)
        emu.setStackCounter(emu.getStackCounter() - self.align)

    def getReturnAddress(self, emu):
        '''
        Returns the return address.

        Expects to be called at the function entrypoint.
        '''
        rtype, rvalue = self.retaddr_def
        if rtype == CC_REG:
            ra = emu.getRegister(rvalue)
        elif rtype == CC_STACK:
            sp = emu.getStackCounter() + rvalue
            ra = emu.readMemoryFormat(sp, '<P')[0]
        else:
            raise Exception('unknown argument type')

        return ra

    def setReturnAddress(self, emu, ra):
        '''
        Sets the return address.

        Expects to be called at the function entrypoint.
        '''
        rtype, rvalue = self.retaddr_def
        if rtype == CC_REG:
            emu.setRegister(rvalue, ra)
        elif rtype == CC_STACK:
            sp = emu.getStackCounter() + rvalue
            emu.writeMemoryFormat(sp, '<P', ra)
        else:
            raise Exception('unknown argument type')

    def setReturnValue(self, emu, rv):
        '''
        Sets the return value.
        '''
        rtype, rvalue = self.retval_def
        if rtype == CC_REG:
            emu.setRegister(rvalue, rv)
        elif rtype == CC_STACK:
            sp = emu.getStackCounter() + rvalue
            emu.writeMemoryFormat(sp, '<P', rv)
        else:
            raise Exception('unknown argument type')

    def allocateReturnAddress(self, emu):
        '''
        Allocates space on the stack for the return address.
        '''
        rtype, rvalue = self.retaddr_def
        if rtype != CC_STACK:
            return 0

        sp = emu.getStackCounter()
        sp -= self.align
        emu.setStackCounter(sp)
        return self.align

    def allocateArgSpace(self, emu, argc):
        '''
        Allocates space on the stack for arguments.
        '''
        num_stackargs = self.getNumStackArgs(emu, argc)
        sp = emu.getStackCounter()
        sp -= self.pad
        sp -= (self.align * num_stackargs)
        emu.setStackCounter(sp)

    def allocateCallSpace(self, emu, argc):
        '''
        Allocates space on the stack for arguments and the return address.
        '''
        self.allocateReturnAddress(emu)
        self.allocateArgSpace(emu, argc)

    def _dealloc(self, delta, argc):
        # Special method to allow symbolik cconv to hook...
        return delta + self.align * argc

    def deallocateCallSpace(self, emu, argc, precall=False):
        '''
        Removes space on the stack made for the arguments and the return
        address depending on the flags value of the calling convention.

        Returns the delta for the stack counter.

        Set precall=True if the calling convention has not allocated
        return address space ( ie, the "call" was not executed ).
        '''
        delta = self.delta

        rtype, rvalue = self.retaddr_def
        if rtype == CC_STACK and not precall:
            delta += self.align

        rtype, rvalue = self.retval_def
        if rtype == CC_STACK:
            delta += self.align

        if self.flags & CC_CALLEE_CLEANUP:
            for arg_type, arg_val in self.arg_def:
                if argc <= 0:
                    break
                if arg_type == CC_REG:
                    argc -= 1
                elif arg_type == CC_STACK:
                    delta += self.align
                    argc -= 1
                elif arg_type == CC_STACK_INF:
                    delta = self._dealloc(delta, argc)
                    argc = 0
                else:
                    raise Exception('unknown argument type')

        emu.setStackCounter(emu.getStackCounter() + delta)
        return delta

    def setCallArgsRet(self, emu, args=None, ra=None):
        '''
        Modifies the arguments and return address. No allocation is performed.

        If the return address is None, sets return address to instruction
        after the address currently set as the return address.

        Expects to be called at the function entrypoint.
        '''
        self.setCallArgs(emu, args)

        if ra != None:
            self.setReturnAddress(emu, ra)

    def setupCall(self, emu, args=None, ra=None):
        '''
        Sets up a function with the given args and the specified return
        address.  Allocates space for the arguments and the return address,
        sets the args and return address.

        If the return address is None, sets return address to the current
        program counter.
        '''
        argv = []
        if args != None:
            argv.extend(args)

        argc = len(argv)

        if ra == None:
            ra = emu.getProgramCounter()

        self.allocateCallSpace(emu, argc)
        self.setCallArgsRet(emu, args=args, ra=ra)

    def executeCall(self, emu, va, args=None, ra=None):
        '''
        Calls setupCall and then directly sets the program counter to the
        specified address.
        '''
        self.setupCall(emu, args=args, ra=ra)
        emu.setProgramCounter(va)

    def execCallReturn(self, emu, value, argc):
        '''
        Forces a function to return the specified value.

        Reads the return address from the stack, deallocates the stack space
        allocated for the call, sets the return value, and sets the program
        counter to the previously read return address.

        Expects to be called at the function entrypoint.
        '''
        sp = emu.getStackCounter()
        ip = self.getReturnAddress(emu)
        self.deallocateCallSpace(emu, argc)

        self.setReturnValue(emu, value)
        emu.setProgramCounter(ip)

# NOTE: This mapping is needed because of inconsistancies
# in how different compilers and versions of python embed
# the machine setting.
arch_xlate_32 = {
    'i386':'i386',
    'i486':'i386',
    'i586':'i386',
    'i686':'i386',
    'x86':'i386',
    'i86pc':'i386', # Solaris
    '':'i386', # Stupid windows...
    'AMD64':'i386', # ActiveState python can say AMD64 in 32 bit install?
    # Arm!
    'armv6l':'armv6l',
    'armv7l':'armv7l',
}

arch_xlate_64 = {
    'x86_64':'amd64',
    'AMD64':'amd64',
    'amd64':'amd64',
    'i386':'amd64', # MAC ports builds are 64bit and say i386
    '':'amd64', # And again....
}

def getArchByName(archname):
    '''
    Get the architecture constant by the humon name.
    '''
    return arch_by_name.get(archname)

def getArchById(archid):
    '''
    Get the architecture name by the constant.
    '''
    return arch_names.get(archid)

def getCurrentArch():
    """
    Return an envi normalized name for the current arch.
    """
    width = struct.calcsize("P")
    mach = platform.machine()   # 'i386','ppc', etc...

    if width == 4:
        ret = arch_xlate_32.get(mach)

    elif width == 8:
        ret = arch_xlate_64.get(mach)

    if ret == None:
        raise ArchNotImplemented(mach)

    return ret

def getArchModule(name=None):
    """
    return an Envi architecture module instance for the following
    architecture name.

    Current architectures include:

    i386 - Intel i386
    amd64 - The new 64bit AMD spec.
    """
    if name == None:
        name = getCurrentArch()

    # Some builds have x86 (py2.6) and some have other stuff...
    if name in ["i386","i486","i586","i686","x86"]:
        import envi.archs.i386 as e_i386
        return e_i386.i386Module()

    elif name == "amd64":
        import envi.archs.amd64 as e_amd64
        return e_amd64.Amd64Module()

    elif name in ( 'arm', 'armv6l', 'armv7l' ):
        import envi.archs.arm as e_arm
        return e_arm.ArmModule()

    elif name in ( 'thumb', 'thumb16', 'thumb2' ):
        import envi.archs.thumb16 as e_thumb
        return e_thumb.Thumb16Module()

    elif name in ( 'msp430' ):
        import envi.archs.msp430 as e_msp430
        return e_msp430.Msp430Module()

    else:
        raise ArchNotImplemented(name)

def getArchModules(default=ARCH_DEFAULT):
    '''
    Retrieve a default array of arch modules ( where index 0 is
    also the "named" or "default" arch module.
    '''
    import envi.archs.arm as e_arm
    import envi.archs.i386 as e_i386
    import envi.archs.amd64 as e_amd64
    import envi.archs.thumb16 as e_thumb16
    import envi.archs.msp430 as e_msp430

    archs = [ None, ]

    # These must be in ARCH_FOO order
    archs.append( e_i386.i386Module() )
    archs.append( e_amd64.Amd64Module() )
    archs.append( e_arm.ArmModule() )
    archs.append( e_thumb16.Thumb16Module() )
    archs.append( e_thumb16.Thumb2Module() )
    archs.append( e_msp430.Msp430Module() )

    # Set the default module ( or None )
    archs[ ARCH_DEFAULT ] = archs[ default >> 16 ]

    return archs<|MERGE_RESOLUTION|>--- conflicted
+++ resolved
@@ -92,13 +92,9 @@
         self._arch_id = getArchByName(archname)
         self._arch_name = archname
         self._arch_maxinst = maxinst
-<<<<<<< HEAD
-        self._indir_branch_handlers = []
-=======
         self._dynamic_branch_handlers = []
 
         self.addDynamicBranchHandler(trackDynBranches)
->>>>>>> 6cfa3639
 
     def getArchId(self):
         '''
@@ -113,17 +109,6 @@
         '''
         return self._arch_name
 
-<<<<<<< HEAD
-    def addIndirectBranchHandler(self, cb):
-        '''
-        Add a callback handler for indirect branches the code-flow resolver 
-        doesn't know what to do with
-        '''
-        if cb in self._indir_branch_handlers:
-            raise Exception("Already have this handler (%s) for indirect branches" % repr(cb))
-
-        self._indir_branch_handlers.append(cb)
-=======
     def addDynamicBranchHandler(self, cb):
         '''
         Add a callback handler for dynamic branches the code-flow resolver 
@@ -133,7 +118,6 @@
             raise Exception("Already have this handler (%s) for dynamic branches" % repr(cb))
 
         self._dynamic_branch_handlers.append(cb)
->>>>>>> 6cfa3639
 
     def archGetBreakInstr(self):
         """
@@ -169,20 +153,12 @@
         '''
         raise ArchNotImplemented('archParseOpcode')
 
-<<<<<<< HEAD
-    def archHandleIndirectBranch(self, op, vw):
-=======
     def archHandleDynamicBranch(self, op, vw):
->>>>>>> 6cfa3639
         '''
         When code-flow analysis runs into an indirect branch it doesn't know 
         what to do with, the architecture can take a crack at it.
         '''
-<<<<<<< HEAD
-        for cb in self._indir_branch_handlers:
-=======
         for cb in self._dynamic_branch_handlers:
->>>>>>> 6cfa3639
             cb(self, op, vw)
 
     def archGetRegisterGroups(self):
