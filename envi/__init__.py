'''
The Envi framework allows architecture abstraction through the use of the
ArchitectureModule, Opcode, Operand, and Emulator objects.
'''

import types
import struct
import platform

# TODO: move into const.py
# Parsed Opcode Formats
ARCH_DEFAULT     = 0 << 16   # arch 0 is whatever the mem object has as default
ARCH_I386        = 1 << 16
ARCH_AMD64       = 2 << 16
ARCH_ARMV7       = 3 << 16
ARCH_THUMB16     = 4 << 16
ARCH_THUMB       = 5 << 16
ARCH_MSP430      = 6 << 16
ARCH_H8          = 7 << 16
ARCH_MASK        = 0xffff0000   # Masked into IF_FOO and BR_FOO values

arch_names = {
    ARCH_DEFAULT:   'default',
    ARCH_I386:      'i386',
    ARCH_AMD64:     'amd64',
    ARCH_ARMV7:     'arm',
    ARCH_THUMB16:   'thumb16',
    ARCH_THUMB:     'thumb',
    ARCH_MSP430:    'msp430',
    ARCH_H8:        'h8',
}

arch_by_name = {
    'default':  ARCH_DEFAULT,
    'i386':     ARCH_I386,
    'amd64':    ARCH_AMD64,
    'arm':      ARCH_ARMV7,
    'armv6l':   ARCH_ARMV7,
    'armv7l':   ARCH_ARMV7,
    'thumb16':  ARCH_THUMB16,
    'thumb':    ARCH_THUMB,
    'thumb2':   ARCH_THUMB,
    'msp430':   ARCH_MSP430,
    'h8':       ARCH_H8,
}

# Instruction flags (The first 8 bits are reserved for arch independant use)
IF_NOFALL = 0x01  # Set if this instruction does *not* fall through
IF_PRIV   = 0x02  # Set if this is a "privileged mode" instruction
IF_CALL   = 0x04  # Set if this instruction branches to a procedure
IF_BRANCH = 0x08  # Set if this instruction branches
IF_RET    = 0x10  # Set if this instruction terminates a procedure
IF_COND   = 0x20  # Set if this instruction is conditional
IF_REPEAT = 0x40  # set if this instruction repeats (including 0 times)

# Branch flags (flags returned by the getBranches() method on an opcode)
BR_PROC  = 1<<0  # The branch target is a procedure (call <foo>)
BR_COND  = 1<<1  # The branch target is conditional (jz <foo>)
BR_DEREF = 1<<2  # the branch target is *dereferenced* into PC (call [0x41414141])
BR_TABLE = 1<<3  # The branch target is the base of a pointer array of jmp/call slots
BR_FALL  = 1<<4  # The branch is a "fall through" to the next instruction
BR_ARCH  = 1<<5  # The branch *switches opcode formats*. ( ARCH_FOO in high bits )

from envi.const import *
import envi.bits as e_bits
import envi.memory as e_mem
import envi.registers as e_reg
import envi.memcanvas as e_canvas

class ArchitectureModule:
    """
    An architecture module implementes methods to deal
    with the creation of envi objects for the specified
    architecture.
    """
    _default_call = None
    _plat_def_calls = {}
    def __init__(self, archname, maxinst=32, endian=ENDIAN_LSB):
        self._arch_id = getArchByName(archname)
        self._arch_name = archname
        self._arch_maxinst = maxinst
        self._arch_badopbytes = ['\x00\x00\x00\x00\x00', '\xff\xff\xff\xff\xff']
        self.setEndian(endian)

    def getArchId(self):
        '''
        Return the envi ARCH_FOO value for this arch.
        '''
        return self._arch_id

    def getArchName(self):
        '''
        Get the "humon" readable name for the arch implemented
        in this module.
        '''
        return self._arch_name

    def getEndian(self):
        '''
        Every architecture stores numbers either Most-Significant-Byte-first (MSB)
        or Least-Significant-Byte-first (LSB).  Most modern architectures are
        LSB, however many legacy systems still use MSB architectures.
        '''
        return self._endian

    def setEndian(self, endian):
        '''
        Set the architecture endianness.  Subclasses should make sure this is handled
        correctly in any Disasm object(s)
        '''
        self._endian = endian

    def archGetBreakInstr(self):
        """
        Return a python string of the byte sequence which corresponds to
        a breakpoint (if present) for this architecture.
        """
        raise ArchNotImplemented("archGetBreakInstr")

    def archGetNopInstr(self):
        """
        Return a python string of the byte sequence that corresponds to
        a no-op (if present) for this architecture.

        Return None if not present for this architecture.
        """
        raise ArchNotImplemented("archGetNopInstr")

    def archGetRegCtx(self):
        """
        Return an initialized register context object for the architecture.
        """
        raise ArchNotImplemented("archGetRegCtx")

    def archParseOpcode(self, bytez, offset=0, va=0):
        '''
        Parse an architecture specific Opcode object from the given bytes.

        offset  - Offset into bytes to begin opcode parsing
        va      - Virtual address of the instruction ( for rel calcs )

        Example:
            a.archParseOpcode('\xeb\xfe', va=0x41414141)
        '''
        raise ArchNotImplemented('archParseOpcode')

    def archGetRegisterGroups(self):
        '''
        Returns a tuple of tuples of registers for different register groups.
        If not implemented for an architecture, returns a single group with
        all non-meta registers.

        Example:
            [ ('all', ['eax', 'ebx', ...] ), ...]
        '''
        regctx = self.archGetRegCtx()
        allr = [rname for rname in regctx.getRegisterNames()]
        return [('all', allr)]

    def archModifyFuncAddr(self, va, info):
        '''
        Can modify the VA and context based on architecture-specific info.
        Default: return the same va, info

        This hook allows an architecture to correct VA and Architecture, such
        as is necessary for ARM/Thumb.
        '''
        return va, {}

    def archModifyXrefAddr(self, tova, reftype, rflags):
        '''
        Returns a potentially modified set of (tova, reftype, rflags).
        Default: return the same tova, reftype, rflags

        This hook allows an architecture to modify an Xref before it's set,
        which can be helpful for ARM/Thumb.
        '''
        return tova, reftype, rflags

    def archGetBadOps(self, byteslist=None):
        '''
        Returns a list of opcodes which are indicators of wrong disassembly.
        byteslist is None to use the architecture default, or can be a custom list.
        '''
        if byteslist is None:
            byteslist = self._arch_badopbytes

        badops = []
        for badbytes in byteslist:
            try:
                self.badops.append(self.archParseOpcode(badbytes))
            except:
                pass

        return badops

    def getEmulator(self):
        """
        Return a default instance of an emulator for the given arch.
        """
        raise ArchNotImplemented("getEmulator")

    def getPointerSize(self):
        """
        Get the size of a pointer in memory on this architecture.
        """
        raise ArchNotImplemented("getPointerSize")

    def pointerString(self, va):
        """
        Return a string representation for a pointer on this arch
        """
        raise ArchNotImplemented("pointerString")

    def getArchDefaultCall(self):
        return self._default_call

    def getPlatDefaultCall(self, platform):
        defcall = self._plat_def_calls.get(platform)
        return defcall

def stealArchMethods(obj, archname):
    '''
    Used by objects which are expected to inherit from an
    architecture module but don't know which one until runtime!
    '''
    arch = getArchModule(archname)
    for name in dir(arch):
        o = getattr(arch, name, None)
        if type(o) == types.MethodType:
            setattr(obj, name, o)

class EnviException(Exception):
    def __str__(self):
        return repr(self)

class InvalidInstruction(EnviException):
    """
    Raised by opcode parsers when the specified
    bytes do not represent a valid opcode
    """
    def __init__(self, bytez=None, mesg=None, va=0):
        msg = []
        if mesg is not None:
            msg = [mesg]

        if bytez is not None:
            msg.append("'" + bytez.encode('hex') + "'")

        if va != 0:
            msg.append('at ' + hex(va))
        EnviException.__init__(self, ' '.join(msg))

class SegmentationViolation(EnviException):
    """
    Raised by an Emulator extension when you
    bad-touch memory. (Likely from memobj).
    """
    def __init__(self, va, msg=None):
        if msg is None:
            msg = "Bad Memory Access: %s" % hex(va)
        EnviException.__init__(self, msg)
        self.va = va

class ArchNotImplemented(EnviException):
    """
    Raised by various Envi components when the architecture
    does not implement that envi component.
    """
    pass

class EmuException(EnviException):
    """
    A parent for all emulation exceptions so catching
    them can be easy.
    """
    def __init__(self, emu, msg=None):
        EnviException.__init__(self, msg)
        self.va = emu.getProgramCounter()

    def __repr__(self):
        return "%s at %s" % (self.__class__.__name__, hex(self.va))

class UnsupportedInstruction(EmuException):
    """
    Raised by emulators when the given instruction
    is not implemented by the emulator.
    """
    def __init__(self, emu, op):
        EmuException.__init__(self, emu)
        self.op = op

    def __repr__(self):
        return "Unsupported Instruction: 0x%.8x %s" % (self.va, repr(self.op))

class DivideByZero(EmuException):
    """
    Raised by an Emulator when a divide/mod has
    a 0 divisor...
    """

class DivideError(EmuException):
    """
    Raised by an Emulator whena a divide falls out
    of the specified range.
    """

class BreakpointHit(EmuException):
    """
    Raised by an emulator when you execute a breakpoint instruction
    """

class PDEUndefinedFlag(EmuException):
    """
    This exception is raised when a conditional operation is dependant on
    a flag state that is unknown.
    """

class PDEException(EmuException):
    """
    This exception is used in partially defined emulation to signal where
    execution flow becomes un-known due to undefined values.  This is considered
    un-recoverable.
    """

class UnknownCallingConvention(EmuException):
    """
    Raised when the getCallArgs() or execCallReturn() methods
    are given an unknown calling convention type.
    """

class MapOverlapException(EnviException):
    """
    Raised when adding a memory map to a MemoryObject which overlaps
    with another already existing map.
    """
    def __init__(self, map1, map2):
        self.map1 = map1
        self.map2 = map2
        margs = (map1[0], map1[1], map2[0], map2[1])
        EnviException.__init__(self, "Map At 0x%.8x (%d) overlaps map at 0x%.8x (%d)" % margs)

class Operand:

    """
    Thses are the expected methods needed by any implemented operand object
    attached to an envi Opcode.  This does *not* have a constructor of it's
    pwn on purpose to cut down on memory use and constructor CPU cost.
    """

    def getOperValue(self, op, emu=None):
        """
        Get the current value for the operand.  If needed, use
        the given emulator/workspace/trace to resolve things like
        memory and registers.

        NOTE: This API may be passed a None emu and should return what it can
              (or None if it can't be resolved)
        """
        print("%s needs to implement getOperValue!" % self.__class__.__name__)
        return None

    def setOperValue(self, op, emu, val):
        """
        Set the current value for the operand.  If needed, use
        the given emulator/workspace/trace to assign things like
        memory and registers.
        """
        print("%s needs to implement setOperValue! (0x%.8x: %s) " % (self.__class__.__name__, op.va, repr(op)))

    def isDeref(self):
        """
        If the given operand will dereference memory, this method must return True.
        """
        return False

    def isImmed(self):
        '''
        If the given operand represents an immediate value, this must return True.
        '''
        return False

    def isReg(self):
        '''
        If the given operand represents a register value, this must return True.
        '''
        return False

    def isDiscrete(self):
        '''
        If the given operand can be completly resolved without an emulator, return True.
        '''
        return False

    def getOperAddr(self, op, emu):
        """
        If the operand is a "dereference" operand, this method should use the
        specified op/emu to resolve the address of the dereference.

        NOTE: This API may be passed a None emu and should return what it can
              (or None if it can't be resolved)
        """
        print("%s needs to implement getOperAddr!" % self.__class__.__name__)
        return None

    def repr(self, op):
        """
        Used by the Opcode class to get a humon readable string for this operand.
        """
        return "unknown"

    def render(self, mcanv, op, idx):
        """
        Used by the opcode class when rendering to a memory canvas.
        """
        mcanv.addText(self.repr(op))

    def __ne__(self, op):
        return not op == self

    def __eq__(self, oper):
        if not isinstance(oper, self.__class__):
            return False
        #FIXME each one will need this...
        return True

class DerefOper(Operand):

    def isDeref(self):
        return True

class ImmedOper(Operand):

    def isImmed(self):
        return True

    def isDiscrete(self):
        return True

class RegisterOper(Operand):

    def isReg(self):
        return True

class Opcode:
    """
    A universal representation for an opcode
    """
    prefix_names = [] # flag->humon tuples

    def __init__(self, va, opcode, mnem, prefixes, size, operands, iflags=0):
        """
        constructor for the basic Envi Opcode object.  Arguments as follows:

        opcode   - An architecture specific numerical value for the opcode
        mnem     - A humon readable mnemonic for the opcode
        prefixes - a bitmask of architecture specific instruction prefixes
        size     - The size of the opcode in bytes
        operands - A list of Operand objects for this opcode
        iflags   - A list of Envi (architecture independant) instruction flags (see IF_FOO)
        va       - The virtual address the instruction lives at (used for PC relative immediates etc...)

        NOTE: If you want to create an architecture spcific opcode, I'd *highly* recommend you
              just copy/paste in the following simple initial code rather than calling the parent
              constructor.  The extra
        """
        self.opcode = opcode
        self.mnem = mnem
        self.prefixes = prefixes
        self.size = size
        self.opers = operands
        self.repr = None
        self.iflags = iflags
        self.va = va

    def __ne__(self, op):
        return not op == self

    def __eq__(self, op):
        if not isinstance(op, Opcode):
            return False
        if self.opcode != op.opcode:
            return False
        if self.mnem != op.mnem:
            return False
        if self.size != op.size:
            return False
        if self.iflags != op.iflags:
            return False
        if len(self.opers) != len(op.opers):
            return False
        for i in range(len(self.opers)):
            if self.opers[i] != op.opers[i]:
                return False
        return True

    def __hash__(self):
        return int(hash(self.mnem) ^ (self.size << 4))

    def __repr__(self):
        """
        Over-ride this if you want to make arch specific repr.
        """
        pfx = self.getPrefixName()
        if pfx:
            pfx = '%s: ' % pfx
        return pfx + self.mnem + " " + ",".join([o.repr(self) for o in self.opers])

    def __len__(self):
        return int(self.size)

    # NOTE: From here down is mostly things that architecture specific opcode
    #       extensions should override.
    def isCall(self):
        return bool(self.iflags & IF_CALL)

    def isReturn(self):
        return bool(self.iflags & IF_RET)

    def getTargets(self, emu=None):
        """
        Determines the targets of call/branch instructions.  Fall throughs are
        not considered as targets. Deref branches are resolved.

        Returns ((bva, bflags),...)

        addr can be None in cases where the branch target cannot be computed.
        (for example, if BR_DEREF flag is set and cannot read the memory)
        Once resolved, the BR_DEREF flag is removed from branch flags.
        """
        remote_branches = []
        for bva, bflags in self.getBranches(emu=emu):
            if bflags & BR_FALL:
                continue

            if bva and (bflags & BR_DEREF):
                if emu is not None:
                    bva = emu.readMemoryFormat(bva, '<P')[0]
                    bflags &= (~BR_DEREF)
                else:
                    bva = None

            remote_branches.append((bva, bflags))

        return remote_branches

    def getBranches(self, emu=None):
        """
        Return a list of tuples.  Each tuple contains the target VA of the
        branch, and a possible set of flags showing what type of branch it is.

        See the BR_FOO types for all the supported envi branch flags....
        Example: for bva,bflags in op.getBranches():
        """
        return ()

    def render(self, mcanv):
        """
        Render this opcode to the memory canvas passed in.  This is used for both
        simple printing AND more complex representations.
        """
        mcanv.addText(repr(self))

    def getPrefixName(self):
        """
        Get the name of the prefixes associated with the specified
        architecture specific prefix bitmask.
        """
        ret = []
        for byte, name in self.prefix_names:
            if self.prefixes & byte:
                ret.append(name)
        return " ".join(ret)

    def getOperValue(self, idx, emu=None):
        oper = self.opers[idx]
        return oper.getOperValue(self, emu=emu)

    def getOperands(self):
        return list(self.opers)

class Emulator(e_reg.RegisterContext, e_mem.MemoryObject):
    """
    The Emulator class is mostly "Abstract" in the java
    Interface sense.  The emulator should be able to
    be extended for the architecutures which are included
    in the envi framework.  You *must* mix in
    an instance of your architecture abstraction module.

    (NOTE: Most users will just use an arch mod and call getEmulator())

    The intention is for "light weight" emulation to be
    implemented mostly for user-space emulation of
    protected mode execution.
    """
    def __init__(self, archmod=None):

        self.metadata = {}
        e_mem.MemoryObject.__init__(self, arch=archmod._arch_id)
        e_reg.RegisterContext.__init__(self)

        self._emu_segments = [(0, 0xffffffff)]
        self._emu_call_convs = {}
        self._emu_opts = {}
        self._emu_optdocs = {}

        # Automagically setup an instruction mnemonic handler dict
        # by finding all methods starting with i_ and assume they
        # implement an instruction by mnemonic
        self.op_methods = {}
        for name in dir(self):
            if name.startswith("i_"):
                self.op_methods[name[2:]] = getattr(self, name)

    def initEmuOpt(self, opt, defval, doc):
        '''
        Initialize an emulator option used by the emulator type.
        Arch specific options should begin with <arch>: and platform
        options should begin with <platform>:
        '''
        self._emu_opts[opt] = defval
        self._emu_optdocs[opt] = doc

    def setEmuOpt(self, opt, val):
        '''
        Set a (previously initialized) emulator option.
        '''
        if not self._emu_opts.has_key(opt):
            raise Exception('Unknown Emu Opt: %s' % opt)
        self._emu_opts[opt] = val

    def getEmuOpt(self, opt):
        '''
        Retrieve the current value of an emulator option.
        ( emu impls may directly access _emu_opts for speed )
        '''
        if not self._emu_opts.has_key(opt):
            raise Exception('Unknown Emu Opt: %s' % opt)
        return self._emu_opts.get(opt)
    
    def setEndian(self, endian):
        '''
        Sets Endianness for the Emulator.
        '''
        for arch in self.imem_archs:
            arch.setEndian(endian)

    def getEndian(self):
        '''
        Returns the current Endianness for the emulator
        '''
        return self.imem_archs[0].getEndian()

    def getMeta(self, name, default=None):
        return self.metadata.get(name, default)

    def setMeta(self, name, value):
        """
        Set a meta key,value pair for this workspace.
        """
        self.metadata[name] = value

    def getMeta(self, name, default=None):
        return self.metadata.get(name, default)

    def setMeta(self, name, value):
        """
        Set a meta key,value pair for this workspace.
        """
        self.metadata[name] = value

    def getArchModule(self):
        raise Exception('Emulators *must* implement getArchModule()!')

    def getEmuSnap(self):
        """
        Return the data needed to "snapshot" this emulator.  For most
        archs, this method will be enough (it takes the memory object,
        and register values with it)
        """
        regs = self.getRegisterSnap()
        mem = self.getMemorySnap()
        return regs,mem

    def setEmuSnap(self, snap):
        regs,mem = snap
        self.setRegisterSnap(regs)
        self.setMemorySnap(mem)

    def executeOpcode(self, opobj):
        """
        This is the core method for the 
        """
        raise ArchNotImplemented()

    def run(self, stepcount=None):
        """
        Run the emulator until "something" happens.
        (breakpoint, segv, syscall, etc...)
        """
        if stepcount != None:
            for i in xrange(stepcount):
                self.stepi()
        else:
            while True:
                self.stepi()

    def stepi(self):
        pc = self.getProgramCounter()
        op = self.parseOpcode(pc)
        self.executeOpcode(op)

    def getSegmentInfo(self, op):
        idx = self.getSegmentIndex(op)
        return self._emu_segments[idx]

    def getSegmentIndex(self, op):
        """
        The *default* segmentation is none (most arch's will over-ride).
        This method may be implemented to return a segment index based on either
        emulator state or properties of the particular instruction in question.
        """
        return 0

    def setSegmentInfo(self, idx, base, size):
        '''
        Set a base and size for a given segment index.
        '''
        if len(self._emu_segments) - idx == 0:
            self._emu_segments.append( (base, size) )
            return

        self._emu_segments[idx] = (base,size)

    def getOperValue(self, op, idx):
        """
        Return the value for the operand at index idx for
        the given opcode reading memory and register states if necessary.

        In partially-defined emulation, this may return None
        """
        oper = op.opers[idx]
        return oper.getOperValue(op, self)

    def getOperAddr(self, op, idx):
        """
        Return the address that an operand which deref's memory
        would read from on getOperValue().
        """
        oper = op.opers[idx]
        return oper.getOperAddr(op, self)

    def setOperValue(self, op, idx, value):
        """
        Set the value of the target operand at index idx from
        opcode op.
        (obviously OM_IMMEDIATE *cannot* be set)
        """
        oper = op.opers[idx]
        return oper.setOperValue(op, self, value)

    def getCallArgs(self, count, cc):
        """
        Emulator implementors can implement this method to allow
        analysis modules a platform/architecture independant way
        to get stack/reg/whatever args.

        Usage: getCallArgs(3, "stdcall") -> (0, 32, 0xf00)
        """
        c = self._emu_call_convs.get(cc, None)
        if c == None:
            raise UnknownCallingConvention(cc)

        return c.getCallArgs(self, count)

    def execCallReturn(self, value, cc, argc=0):
        """
        Emulator implementors can implement this method to allow
        analysis modules a platform/architecture independant way
        to set a function return value. (this should also take
        care of any argument cleanup or other return time tasks
        for the calling convention)
        """
        c = self._emu_call_convs.get(cc, None)
        if c == None:
            raise UnknownCallingConvention(cc)

        return c.execCallReturn(self, value, argc)

    def addCallingConvention(self, name, obj):
        self._emu_call_convs[name] = obj

    def hasCallingConvention(self, name):
        if self._emu_call_convs.get(name) != None:
            return True
        return False

    def getCallingConvention(self, name):
        return self._emu_call_convs.get(name)

    def getCallingConventions(self):
        return self._emu_call_convs.items()

    def readMemValue(self, addr, size):
        """
        Returns the value of the bytes at the "addr" address, given the size (currently, power of 2 only)
        """
        bytes = self.readMemory(addr, size)
        if bytes == None:
            return None
        if len(bytes) != size:
            raise Exception("Read Gave Wrong Length At 0x%.8x (va: 0x%.8x wanted %d got %d)" % (self.getProgramCounter(),addr, size, len(bytes)))

        return e_bits.parsebytes(bytes, 0, size, False, self.getEndian())

    def writeMemValue(self, addr, value, size):
        #FIXME change this (and all uses of it) to passing in format...
        #FIXME: Remove byte check and possibly half-word check.  (possibly all but word?)
        mask = e_bits.u_maxes[size]
        bytes = e_bits.buildbytes(value & mask, size, self.getEndian())

        self.writeMemory(addr, bytes)

    def readMemSignedValue(self, addr, size):
        #FIXME: Remove byte check and possibly half-word check.  (possibly all but word?)
        #FIXME: Handle endianness
        bytes = self.readMemory(addr, size)
        if bytes == None:
            return None
        fmttbl = e_bits.fmt_schars[self.getEndian()]
        return struct.unpack(fmttbl[size], bytes)[0]

    def integerSubtraction(self, op, sidx=0, midx=1):
        """
        Do the core of integer subtraction but only *return* the
        resulting value rather than assigning it.
        (allows cmp and sub to use the same code)
        """
        # Src op gets sign extended to dst
        ssize = op.opers[sidx].tsize
        msize = op.opers[midx].tsize
        subtra = self.getOperValue(op, sidx)
        minuend = self.getOperValue(op, midx)

        if subtra == None or minuend == None:
            self.undefFlags()
            return None

        return self.intSubBase(subtra, minuend, ssize, msize)

    def intSubBase(self, subtrahend, minuend, ssize, msize):
        '''
        Base for integer subtraction.  
        Segmented such that order of operands can easily be overridden by 
        subclasses.  Does not set flags (arch-specific), and doesn't set
        the dest operand.  That's up to the instruction implementation.

        So we can either do a BUNCH of crazyness with xor and shifting to
        get the necessary flags here, *or* we can just do both a signed and
        unsigned sub and use the results.

        Math vocab refresher: Subtrahend - Minuend = Difference
        '''
        usubtra = e_bits.unsigned(subtrahend, ssize)
        uminuend = e_bits.unsigned(minuend, msize)

        ssubtra = e_bits.signed(subtrahend, ssize)
        sminuend = e_bits.signed(minuend, msize)

        ures = usubtra - uminuend
        sres = ssubtra - sminuend

        return (ssize, msize, sres, ures, ssubtra, usubtra)

    def integerAddition(self, op):
        """
        Do the core of integer addition but only *return* the
        resulting value rather than assigning it.

        Architectures shouldn't have to override this as operand order 
        doesn't matter
        """
        src = self.getOperValue(op, 0)
        dst = self.getOperValue(op, 1)

        #FIXME PDE and flags
        if src == None:
            self.undefFlags()
            self.setOperValue(op, 1, None)
            return

        ssize = op.opers[0].tsize
        dsize = op.opers[1].tsize

        udst = e_bits.unsigned(dst, dsize)
        sdst = e_bits.signed(dst, dsize)

        usrc = e_bits.unsigned(src, dsize)
        ssrc = e_bits.signed(src, dsize)

        ures = usrc + udst
        sres = ssrc + sdst

        return (ssize, dsize, sres, ures, sdst, udst)

    def logicalAnd(self, op):
        src1 = self.getOperValue(op, 0)
        src2 = self.getOperValue(op, 1)

        # PDE
        if src1 == None or src2 == None:
            self.undefFlags()
            self.setOperValue(op, 1, None)
            return

        res = src1 & src2

        return res


class CallingConvention(object):
    '''
    Base class for all calling conventions. You must define class locals that
    define the fields below.

    All offsets defined in the constructor are relative to the stack counter at
    function entrypoint.

    Provides primitives that support the following situations:
    1. You are breakpointed at first instruction inside a function, have not
       executed that instruction, and want to modify the arguments, the return
       address, or the return value.  To modify the arguments or the return
       address, use 'setCallArgsRet'.  To modify the return value and then
       return, use 'execCallReturn'.
    2. You are breakpointed on the call to a function, have not executed the
       call instruction, and want to modify the arguments.  To modify the
       arguments use 'setPreCallArgs'.  You cannot change the return address
       from this location because once you step through the call, the processor
       will overwrite whatever you wrote at that location.
    3. You want to call a arbitrary function and return to the same location
       you are currently breakpointed at or another arbitrary location.  To
       call an arbitrary function, use 'executeCall'.

    Details:
        pad - # of bytes on stack to allocate between RET and First Stack Arg

        align - stack alignment.  as this is >= pointer size, this is used as
                the amount of space to leave for RET and Args

        delta - stack delta to apply before arguments

        flags - flags for this convention, namely Caller or Callee Cleanup

        arg_def - list of tuples indicating what each arg is.
            (CC_REG, REG_which)     - this Arg is a register, specifically
                                        REG_which
            (CC_STACK_INF, #)       - indicates the start of STACK-based Args
                                        Currently the number is ignored

        retaddr_def  - where does the function get a return address from?
            (CC_STACK, #) - on the stack, at offset 0 
            (CC_REG, REG_which) - in register "REG_which", eg. REG_LR

        retval_def  - where does the function return value go?
            (CC_STACK, #) - on the stack, at offset 0 
            (CC_REG, REG_which) - in register "REG_which", eg. REG_EAX

        CC_REG      - Ret, Retval or Arg use a particular register
        CC_STACK    - Ret, Retval or Arg use stack memory at offset #
        CC_STACK_INF- the rest of Args use stack memory starting at #

    '''
    pad = 0
    align = 4
    delta = 0       # FIXME: possible duplicate use with pad
    flags = 0
    arg_def = []
    retval_def = (CC_STACK, 0)
    retaddr_def = (CC_STACK, 0)

    # Examples...
    #flags = CC_CALLEE_CLEANUP
    #arg_def = [(CC_STACK_INF, 4),]
    #retaddr_def = (CC_STACK, 0)
    #retval_def = (CC_REG, REG_EAX)

    def getNumStackArgs(self, emu, argc):
        '''
        Returns the number of stack arguments.
        '''
        rargs = [ v for (t, v) in self.arg_def if t == CC_REG ]
        return max(argc - len(rargs), 0)

    def getStackArgOffset(self, emu, argc):
        '''
        Returns the number of bytes from RET to the first Stack Arg
        '''
        return self.pad + self.align

    def getPreCallArgs(self, emu, argc):
        '''
        Returns a list of the arguments passed to the function.

        Expects to be called at call/jmp to function entrypoint.
        '''
        args = []
        sp = emu.getStackCounter()
        sp += self.pad
        for arg_type, arg_val in self.arg_def:
            if argc <= 0:
                break

            if arg_type == CC_REG:
                args.append(emu.getRegister(arg_val))
                argc -= 1
            elif arg_type == CC_STACK:
                args.append(emu.readMemoryFormat(sp, '<P')[0])
                argc -= 1
                sp += self.align
            elif arg_type == CC_STACK_INF:
                values = emu.readMemoryFormat(sp, '<%dP' % argc)
                args.extend(values)
                argc -= len(values)
                if argc != 0:
                    raise Exception('wrong num of args from readMemoryFormat')
            else:
                raise Exception('unknown argument type')

        return args

    def getCallArgs(self, emu, argc):
        '''
        Returns a list of the arguments passed to the function.

        Expects to be called at the function entrypoint.
        '''
        sp = emu.getStackCounter()
        emu.setStackCounter(sp + self.align)
        args = self.getPreCallArgs(emu, argc)
        emu.setStackCounter(sp)
        return args

    def setPreCallArgs(self, emu, args):
        '''
        Writes arguments to appropriate locations.  No allocation is performed.

        Expects to be called at call/jmp to function entrypoint.
        '''
        cur_arg = 0
        argc = len(args)
        sp = emu.getStackCounter()
        sp += self.pad
        for arg_type, arg_val in self.arg_def:
            if argc <= 0:
                break

            if arg_type == CC_REG:
                emu.setRegister(arg_val, args[cur_arg])
                argc -= 1
                cur_arg += 1
            elif arg_type == CC_STACK:
                args += emu.writeMemoryFormat(sp, '<P', args[cur_arg])
                argc -= 1
                cur_arg += 1
                sp += self.align
            elif arg_type == CC_STACK_INF:
                arg_val -= self.align
                emu.writeMemoryFormat(sp, '<%dP' % argc, *args[cur_arg:])
                argc -= len(args[cur_arg:])
                if argc != 0:
                    raise Exception('wrong num of args from readMemoryFormat')
            else:
                raise Exception('unknown argument type')

    def setCallArgs(self, emu, args):
        '''
        Writes arguments to appropriate locations.  No allocation is performed.

        Expects to be called at the function entrypoint.
        '''
        emu.setStackCounter(emu.getStackCounter() + self.align)
        self.setPreCallArgs(emu, args)
        emu.setStackCounter(emu.getStackCounter() - self.align)

    def getReturnAddress(self, emu):
        '''
        Returns the return address.

        Expects to be called at the function entrypoint.
        '''
        rtype, rvalue = self.retaddr_def
        if rtype == CC_REG:
            ra = emu.getRegister(rvalue)
        elif rtype == CC_STACK:
            sp = emu.getStackCounter() + rvalue
            ra = emu.readMemoryFormat(sp, '<P')[0]
        else:
            raise Exception('unknown argument type')

        return ra

    def getReturnValue(self, emu):
        '''
        Returns the return value.

        Expects to be called after the function return.
        '''
        rtype, rvalue = self.retval_def
        if rtype == CC_REG:
            rv = emu.getRegister(rvalue)
        elif rtype == CC_STACK:
            sp = emu.getStackCounter() + rvalue
            rv = emu.readMemoryFormat(sp, '<P')[0]
        else:
            raise Exception('unknown argument type')

        return rv

    def setReturnAddress(self, emu, ra):
        '''
        Sets the return address.

        Expects to be called at the function entrypoint.
        '''
        rtype, rvalue = self.retaddr_def
        if rtype == CC_REG:
            emu.setRegister(rvalue, ra)
        elif rtype == CC_STACK:
            sp = emu.getStackCounter() + rvalue
            emu.writeMemoryFormat(sp, '<P', ra)
        else:
            raise Exception('unknown argument type')

    def setReturnValue(self, emu, rv):
        '''
        Sets the return value.
        '''
        rtype, rvalue = self.retval_def
        if rtype == CC_REG:
            emu.setRegister(rvalue, rv)
        elif rtype == CC_STACK:
            sp = emu.getStackCounter() + rvalue
            emu.writeMemoryFormat(sp, '<P', rv)
        else:
            raise Exception('unknown argument type')

    def allocateReturnAddress(self, emu):
        '''
        Allocates space on the stack for the return address.
        '''
        rtype, rvalue = self.retaddr_def
        if rtype != CC_STACK:
            return 0

        sp = emu.getStackCounter()
        sp -= self.align
        emu.setStackCounter(sp)
        return self.align

    def allocateArgSpace(self, emu, argc):
        '''
        Allocates space on the stack for arguments.
        '''
        num_stackargs = self.getNumStackArgs(emu, argc)
        sp = emu.getStackCounter()
        sp -= self.pad
        sp -= (self.align * num_stackargs)
        emu.setStackCounter(sp)

    def allocateCallSpace(self, emu, argc):
        '''
        Allocates space on the stack for arguments and the return address.
        '''
        self.allocateReturnAddress(emu)
        self.allocateArgSpace(emu, argc)

    def _dealloc(self, delta, argc):
        # Special method to allow symbolik cconv to hook...
        return delta + self.align * argc

    def deallocateCallSpace(self, emu, argc, precall=False):
        '''
        Removes space on the stack made for the arguments and the return
        address depending on the flags value of the calling convention.

        Returns the delta for the stack counter.

        Set precall=True if the calling convention has not allocated
        return address space ( ie, the "call" was not executed ).
        '''
        delta = self.delta

        rtype, rvalue = self.retaddr_def
        if rtype == CC_STACK and not precall:
            delta += self.align

        rtype, rvalue = self.retval_def
        if rtype == CC_STACK:
            delta += self.align

        if self.flags & CC_CALLEE_CLEANUP:
            for arg_type, arg_val in self.arg_def:
                if argc <= 0:
                    break
                if arg_type == CC_REG:
                    argc -= 1
                elif arg_type == CC_STACK:
                    delta += self.align
                    argc -= 1
                elif arg_type == CC_STACK_INF:
                    delta = self._dealloc(delta, argc)
                    argc = 0
                else:
                    raise Exception('unknown argument type')

        emu.setStackCounter(emu.getStackCounter() + delta)
        return delta

    def setCallArgsRet(self, emu, args=None, ra=None):
        '''
        Modifies the arguments and return address. No allocation is performed.

        If the return address is None, sets return address to instruction
        after the address currently set as the return address.

        Expects to be called at the function entrypoint.
        '''
        self.setCallArgs(emu, args)

        if ra != None:
            self.setReturnAddress(emu, ra)

    def setupCall(self, emu, args=None, ra=None):
        '''
        Sets up a function with the given args and the specified return
        address.  Allocates space for the arguments and the return address,
        sets the args and return address.

        If the return address is None, sets return address to the current
        program counter.
        '''
        argv = []
        if args != None:
            argv.extend(args)

        argc = len(argv)

        if ra == None:
            ra = emu.getProgramCounter()

        self.allocateCallSpace(emu, argc)
        self.setCallArgsRet(emu, args=args, ra=ra)

    def executeCall(self, emu, va, args=None, ra=None):
        '''
        Calls setupCall and then directly sets the program counter to the
        specified address.
        '''
        self.setupCall(emu, args=args, ra=ra)
        emu.setProgramCounter(va)

    def execCallReturn(self, emu, value, argc):
        '''
        Forces a function to return the specified value.

        Reads the return address from the stack, deallocates the stack space
        allocated for the call, sets the return value, and sets the program
        counter to the previously read return address.

        Expects to be called at the function entrypoint.
        '''
        sp = emu.getStackCounter()
        ip = self.getReturnAddress(emu)
        self.deallocateCallSpace(emu, argc)

        self.setReturnValue(emu, value)
        emu.setProgramCounter(ip)

# NOTE: This mapping is needed because of inconsistancies
# in how different compilers and versions of python embed
# the machine setting.
arch_xlate_32 = {
    'i386':'i386',
    'i486':'i386',
    'i586':'i386',
    'i686':'i386',
    'x86':'i386',
    'i86pc':'i386', # Solaris
    '':'i386', # Stupid windows...
    'AMD64':'i386', # ActiveState python can say AMD64 in 32 bit install?
    # Arm!
    'armv6l':'armv6l',
    'armv7l':'armv7l',
}

arch_xlate_64 = {
    'x86_64':'amd64',
    'AMD64':'amd64',
    'amd64':'amd64',
    'i386':'amd64', # MAC ports builds are 64bit and say i386
    '':'amd64', # And again....
}

def getArchByName(archname):
    '''
    Get the architecture constant by the humon name.
    '''
    return arch_by_name.get(archname)

def getArchById(archid):
    '''
    Get the architecture name by the constant.
    '''
    return arch_names.get(archid)

def getCurrentArch():
    """
    Return an envi normalized name for the current arch.
    """
    width = struct.calcsize("P")
    mach = platform.machine()   # 'i386','ppc', etc...

    if width == 4:
        ret = arch_xlate_32.get(mach)

    elif width == 8:
        ret = arch_xlate_64.get(mach)

    if ret == None:
        raise ArchNotImplemented(mach)

    return ret

def getArchModule(name=None):
    """
    return an Envi architecture module instance for the following
    architecture name.

    Current architectures include:

    i386 - Intel i386
    amd64 - The new 64bit AMD spec.
    """
    if name is None:
        name = getCurrentArch()

    # Some builds have x86 (py2.6) and some have other stuff...
    if name in ['i386', 'i486', 'i586', 'i686', 'x86']:
        import envi.archs.i386 as e_i386
        return e_i386.i386Module()

    elif name in ('amd64', 'x86_64'):
        import envi.archs.amd64 as e_amd64
        return e_amd64.Amd64Module()

    elif name in ('arm', 'armv6l', 'armv7l'):
        import envi.archs.arm as e_arm
        return e_arm.ArmModule()

    elif name in ('thumb', 'thumb16', 'thumb2'):
        import envi.archs.thumb16 as e_thumb
        return e_thumb.Thumb16Module()

    elif name in ('msp430',):
        import envi.archs.msp430 as e_msp430
        return e_msp430.Msp430Module()

    elif name in ('h8',):
        import envi.archs.h8 as e_h8
        return e_h8.H8Module()

    else:
        raise ArchNotImplemented(name)

def getArchModules(default=ARCH_DEFAULT):
    '''
    Retrieve a default array of arch modules ( where index 0 is
    also the "named" or "default" arch module.
    '''
    import envi.archs.h8 as e_h8
    import envi.archs.arm as e_arm
    import envi.archs.i386 as e_i386
    import envi.archs.amd64 as e_amd64
    import envi.archs.thumb16 as e_thumb16
    import envi.archs.msp430 as e_msp430

    archs = [None]

    # These must be in ARCH_FOO order
<<<<<<< HEAD
    archs.append( e_i386.i386Module() )
    archs.append( e_amd64.Amd64Module() )
    archs.append( e_arm.ArmModule() )
    archs.append( e_thumb16.Thumb16Module() )
    archs.append( e_thumb16.ThumbModule() )
    archs.append( e_msp430.Msp430Module() )
    archs.append( e_h8.H8Module() )
=======
    archs.append(e_i386.i386Module())
    archs.append(e_amd64.Amd64Module())
    archs.append(e_arm.ArmModule())
    archs.append(e_thumb16.Thumb16Module())
    archs.append(e_thumb16.Thumb2Module())
    archs.append(e_msp430.Msp430Module())
    archs.append(e_h8.H8Module())
>>>>>>> 4e383afb

    # Set the default module ( or None )
    archs[ARCH_DEFAULT] = archs[default >> 16]

    return archs<|MERGE_RESOLUTION|>--- conflicted
+++ resolved
@@ -1387,23 +1387,13 @@
     archs = [None]
 
     # These must be in ARCH_FOO order
-<<<<<<< HEAD
-    archs.append( e_i386.i386Module() )
-    archs.append( e_amd64.Amd64Module() )
-    archs.append( e_arm.ArmModule() )
-    archs.append( e_thumb16.Thumb16Module() )
-    archs.append( e_thumb16.ThumbModule() )
-    archs.append( e_msp430.Msp430Module() )
-    archs.append( e_h8.H8Module() )
-=======
     archs.append(e_i386.i386Module())
     archs.append(e_amd64.Amd64Module())
     archs.append(e_arm.ArmModule())
     archs.append(e_thumb16.Thumb16Module())
-    archs.append(e_thumb16.Thumb2Module())
+    archs.append(e_thumb16.ThumbModule())
     archs.append(e_msp430.Msp430Module())
     archs.append(e_h8.H8Module())
->>>>>>> 4e383afb
 
     # Set the default module ( or None )
     archs[ARCH_DEFAULT] = archs[default >> 16]
