--- conflicted
+++ resolved
@@ -156,7 +156,6 @@
         allr = [rname for rname in regctx.getRegisterNames()]
         return [ ('all', allr), ]
 
-<<<<<<< HEAD
     def archGetRegisterGroup(self, name):
         '''
         Returns a tuple of registers for a named register group.  Returns
@@ -174,7 +173,6 @@
         '''
         raise ArchNotImplemented("archGetValidSwitchcaseOperands")
 
-=======
     def archModifyFuncAddr(self, va, info):
         '''
         Can modify the VA and context based on architecture-specific info.
@@ -211,7 +209,7 @@
                 pass
 
         return badops
->>>>>>> 7be4037b
+
     def getEmulator(self):
         """
         Return a default instance of an emulator for the given arch.
