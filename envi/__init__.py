'''
The Envi framework allows architecture abstraction through the use of the
ArchitectureModule, Opcode, Operand, and Emulator objects.
'''
import os
import sys
import copy
import types
import struct
import logging
import platform
import importlib
import contextlib

from envi.exc import *

logger = logging.getLogger(__name__)

# TODO: move into const.py
# Parsed Opcode Formats
ARCH_DEFAULT     = 0 << 16   # arch 0 is whatever the mem object has as default
ARCH_I386        = 1 << 16
ARCH_AMD64       = 2 << 16
ARCH_ARMV7       = 3 << 16
ARCH_THUMB16     = 4 << 16
ARCH_THUMB       = 5 << 16
ARCH_MSP430      = 6 << 16
ARCH_H8          = 7 << 16
ARCH_A64         = 8 << 16
ARCH_RISCV32     = 9 << 16
ARCH_RISCV64     = 10 << 16
ARCH_PPC_E32     = 11 << 16
ARCH_PPC_E64     = 12 << 16
ARCH_PPC_S32     = 13 << 16
ARCH_PPC_S64     = 14 << 16
ARCH_PPCVLE      = 15 << 16
ARCH_PPC_D       = 16 << 16
ARCH_MCS51       = 17 << 16
ARCH_RXV2        = 18 << 16
ARCH_SPARC       = 19 << 16
ARCH_SPARC64     = 20 << 16
ARCH_MIPS32      = 21 << 16
ARCH_MIPS64      = 22 << 16

ARCH_MASK        = 0xffff0000   # Masked into IF_FOO and BR_FOO values


arch_defs = {
    ARCH_I386:      {
        'name':     'i386',
        'aliases':  ('i486', 'i586', 'i686', 'x86'),
        'modpath':  ('envi', 'archs', 'i386', ),
        'clsname':  'i386Module',
        'version':  (1,0,0),
        'has_disasm':   True,
        'has_emu':      True,
        'has_symboliks':True,
        'has_unittests':True,
        },
    
    ARCH_AMD64:     {
        'name':     'amd64',
        'aliases':  ('x86_64',),
        'modpath':  ('envi', 'archs', 'amd64'),
        'clsname':  'Amd64Module',
        'version':  (1,0,0),
        'has_disasm':   True,
        'has_emu':      True,
        'has_symboliks':True,
        'has_unittests':True,
        },
    
    ARCH_ARMV7:     {
        'name':     'arm',
        'aliases':  ('armv6l', 'armv7l', 'a32', 'leg', 'leg32'),
        'modpath':  ('envi', 'archs', 'arm'),
        'clsname':  'ArmModule',
        'version':  (1,0,0),
        'has_disasm':   True,
        'has_emu':      True,
        'has_symboliks':False,
        'has_unittests':True,
        },
    
    ARCH_THUMB16:   {
        'name':     'thumb16',
        'modpath':  ('envi', 'archs', 'thumb16'),
        'clsname':  'Thumb16Module',
        'version':  (1,0,0),
        'has_disasm':   True,
        'has_emu':      True,
        'has_symboliks':False,
        'has_unittests':True,
        },
    
    ARCH_THUMB:     {
        'name':     'thumb',
        'aliases':  ('t32', 'thumb2', 'toe', 'toe2', 'toe32'),
        'modpath':  ('envi', 'archs', 'thumb16'),
        'clsname':  'ThumbModule',
        'version':  (1,0,0),
        'has_disasm':   True,
        'has_emu':      True,
        'has_symboliks':False,
        'has_unittests':True,
        },
    
    ARCH_A64:       {
        'name':     'a64',
<<<<<<< HEAD
        'aliases':  ('aarch64',),
        'modpath':  ('envi', 'archs', 'aarch64'),
        'clsname':  'A64Module',
=======
        'aliases':  ('aarch64', 'leg64', 'legv8'),
        'modpath':  ('envi', 'archs', 'a64'),
        'clsname':  'A64Module',
        'disabled': True,
        'version':  (0,2,0),
        'has_disasm':   True,
        'has_emu':      True,
        'has_symboliks':False,
        'has_unittests':True,
>>>>>>> 6d6a5d94
        },
    
    ARCH_MSP430:    {
        'name':     'msp430',
        'modpath':  ('envi', 'archs', 'msp430'),
        'clsname':  'Msp430Module',
        'version':  (1,0,0),
        'has_disasm':   True,
        'has_emu':      True,
        'has_symboliks':False,
        'has_unittests':True,
        },
    
    ARCH_H8:        {
        'name':     'h8',
        'modpath':  ('envi', 'archs', 'h8'),
        'clsname':  'H8Module',
        'version':  (0,5,0),
        'has_disasm':   True,
        'has_emu':      True,
        'has_symboliks':False,
        'has_unittests':True,
        },
    
    ARCH_MCS51:     {
        'name':     'mcs51',
        'aliases':  ('8051', '80x51'),
        'modpath':  ('envi', 'archs', 'mcs51'),
        'clsname':  'Mcs51Module',
        'disabled': True,
        'version':  (0,5,0),
        'has_disasm':   True,
        'has_emu':      True,
        'has_symboliks':False,
        'has_unittests':True,
        },
    
    ARCH_RISCV32:   {
        'name':     'rv32',
        'aliases':  ('riscv', 'risc-v',),
        'modpath':  ('envi', 'archs', 'rv32'),
        'clsname':  'Rv32Module',
        'disabled': True,
        'version':  (0,5,0),
        'has_disasm':   True,
        'has_emu':      True,
        'has_symboliks':False,
        'has_unittests':True,
        },
    
    ARCH_RISCV64:   {
        'name':     'rv64',
        'modpath':  ('envi', 'archs', 'rv64'),
        'clsname':  'Rv64Module',
        'disabled': True,
        'version':  (0,5,0),
        'has_disasm':   True,
        'has_emu':      True,
        'has_symboliks':False,
        'has_unittests':True,
        },
    
    ARCH_PPC_E32:   {
        'name':     'ppc32-embedded',
        'aliases':  ('ppc32',),
        'modpath':  ('envi', 'archs', 'ppc'),
        'clsname':  'Ppc32EmbeddedModule',
        'disabled': True,
        'version':  (1,0,0),
        'has_disasm':   True,
        'has_emu':      True,
        'has_symboliks':True,
        'has_unittests':True,
        },
    
    ARCH_PPC_E64:   {
        'name':     'ppc-embedded',
        'aliases':  ('ppc64-embedded','ppc-spe'),
        'modpath':  ('envi', 'archs', 'ppc'),
        'clsname':  'Ppc64EmbeddedModule',
        'disabled': True,
        'version':  (1,0,0),
        'has_disasm':   True,
        'has_emu':      True,
        'has_symboliks':True,
        'has_unittests':True,
        },
    
    ARCH_PPC_S32:   {
        'name':     'ppc32-server',
        'modpath':  ('envi', 'archs', 'ppc32-server', 'Module'),
        'modpath':  ('envi', 'archs', 'ppc'),
        'clsname':  'Ppc32ServerModule',
        'disabled': True,
        'version':  (0,9,0),
        'has_disasm':   True,
        'has_emu':      True,
        'has_symboliks':True,
        'has_unittests':True,
        },
    
    ARCH_PPC_S64:   {
        'name':     'ppc-server',
        'aliases':  ('ppc64-server','altivec', 'ppc-altivec'),
        'modpath':  ('envi', 'archs', 'ppc'),
        'clsname':  'Ppc64ServerModule',
        'disabled': True,
        'version':  (0,9,0),
        'has_disasm':   True,
        'has_emu':      True,
        'has_symboliks':True,
        'has_unittests':True,
        },
    
    ARCH_PPCVLE:    {
        'name':     'ppc-vle',
        'aliases':  ('vle','ppc32-vle', 'ppcvle'),
        'modpath':  ('envi', 'archs', 'ppc'),
        'clsname':  'PpcVleModule',
        'disabled': True,
        'version':  (1,0,0),
        'has_disasm':   True,
        'has_emu':      True,
        'has_symboliks':True,
        'has_unittests':True,
        },
    
    ARCH_PPC_D:     {
        'name':     'ppc-desktop',
        'modpath':  ('envi', 'archs', 'ppc'),
        'clsname':  'PpcDesktopModule',
        'disabled': True,
        'version':  (0,5,0),
        'has_disasm':   True,
        'has_emu':      True,
        'has_symboliks':True,
        'has_unittests':True,
        },
    
    ARCH_RXV2:      {
        'name':     'rxv2',
        'aliases':  ('rxv1', 'rx'),
        'modpath':  ('envi', 'archs', 'rxv2'),
        'clsname':  'RxModule',
        'disabled': True,
        'version':  (0,5,0),
        'has_disasm':   True,
        'has_emu':      False,
        'has_symboliks':False,
        'has_unittests':True,
        },
    
    ARCH_SPARC:     {
        'name':     'sparc',
        'modpath':  ('envi', 'archs', 'sparc'),
        'clsname':  'SparcModule',
        'disabled': True,
        'version':  (0,1,0),
        'has_disasm':   True,
        'has_emu':      False,
        'has_symboliks':False,
        'has_unittests':False,
        },
    
    ARCH_SPARC64:   {
        'name':     'sparc64',
        'modpath':  ('envi', 'archs', 'sparc64'),
        'clsname':  'Sparc64Module',
        'disabled': True,
        'version':  (0,1,0),
        'has_disasm':   True,
        'has_emu':      False,
        'has_symboliks':False,
        'has_unittests':False,
        },
    
    ARCH_MIPS32:    {
        'name':     'mips32',
        'aliases':  ('mips',),
        'modpath':  ('envi', 'archs', 'mips32'),
        'clsname':  'Mips32Module',
        'disabled': True,
        'version':  (0,1,0),
        'has_disasm':   True,
        'has_emu':      False,
        'has_symboliks':False,
        'has_unittests':False,
        },
    
    ARCH_MIPS64:    {
        'name':     'mips64',
        'modpath':  ('envi', 'archs', 'mips64'),
        'clsname':  'Mips64Module',
        'disabled': True,
        'version':  (0,1,0),
        'has_disasm':   True,
        'has_emu':      False,
        'has_symboliks':False,
        'has_unittests':False,
        },
}


# dynamically build lookup dictionaries
arch_by_name = {}
arch_by_name_and_aliases = {}

for arch, adict in arch_defs.items():
    arch_by_name[adict['name']] = arch
    arch_by_name_and_aliases[adict['name']] = arch

    for alias in adict.get('aliases', []):
        arch_by_name_and_aliases[alias] = arch


# Instruction flags (The first 8 bits are reserved for arch independant use)
IF_NOFALL = 0x01  # Set if this instruction does *not* fall through
IF_PRIV   = 0x02  # Set if this is a "privileged mode" instruction
IF_CALL   = 0x04  # Set if this instruction branches to a procedure
IF_BRANCH = 0x08  # Set if this instruction branches
IF_RET    = 0x10  # Set if this instruction terminates a procedure
IF_COND   = 0x20  # Set if this instruction is conditional
IF_REPEAT = 0x40  # set if this instruction repeats (including 0 times)

IF_BRANCH_COND = IF_COND | IF_BRANCH

# Branch flags (flags returned by the getBranches() method on an opcode)
BR_PROC  = 1<<0  # The branch target is a procedure (call <foo>)
BR_COND  = 1<<1  # The branch target is conditional (jz <foo>)
BR_DEREF = 1<<2  # the branch target is *dereferenced* into PC (call [0x41414141])
BR_TABLE = 1<<3  # The branch target is the base of a pointer array of jmp/call slots
BR_FALL  = 1<<4  # The branch is a "fall through" to the next instruction
BR_ARCH  = 1<<5  # The branch *switches opcode formats*. ( ARCH_FOO in high bits )

from envi.const import *
import envi.bits as e_bits
import envi.memory as e_mem
import envi.registers as e_reg
import envi.memcanvas as e_canvas

class ArchitectureModule:
    """
    An architecture module implementes methods to deal
    with the creation of envi objects for the specified
    architecture.
    """
    _default_call = None
    _plat_def_calls = {}
    def __init__(self, archname, maxinst=32, endian=ENDIAN_LSB):
        self._arch_id = getArchByName(archname)
        self._arch_name = archname
        self._arch_maxinst = maxinst
        self._arch_badopbytes = [b'\x00\x00\x00\x00\x00', b'\xff\xff\xff\xff\xff']
        self.setEndian(endian)
        self.badops = []

        self.initRegGroups()


    def initRegGroups(self):
        '''
        Initializes the _regGrps dictionary with all the different register 
        subsets are pertinent to a given architecture.

        This defaults to include an "all" register group, generated by the
        register context object.

        Architectures should also implement at least "general" for the most
        commonly used registers.
        '''
        self._regGrps = {}
        regctx = self.archGetRegCtx()
        allr = [rname for rname in regctx.getRegisterNames()]
        self._regGrps['all'] = allr

    def getArchId(self):
        '''
        Return the envi ARCH_FOO value for this arch.
        '''
        return self._arch_id

    def getArchName(self):
        '''
        Get the "humon" readable name for the arch implemented
        in this module.
        '''
        return self._arch_name

    def getEndian(self):
        '''
        Every architecture stores numbers either Most-Significant-Byte-first (MSB)
        or Least-Significant-Byte-first (LSB).  Most modern architectures are
        LSB, however many legacy systems still use MSB architectures.
        '''
        return self._endian

    def setEndian(self, endian):
        '''
        Set the architecture endianness.  Subclasses should make sure this is handled
        correctly in any Disasm object(s)
        '''
        self._endian = endian

    def archGetBreakInstr(self):
        """
        Return a python string of the byte sequence which corresponds to
        a breakpoint (if present) for this architecture.
        """
        raise ArchNotImplemented("archGetBreakInstr")

    def archGetNopInstr(self):
        """
        Return a python string of the byte sequence that corresponds to
        a no-op (if present) for this architecture.

        Return None if not present for this architecture.
        """
        raise ArchNotImplemented("archGetNopInstr")

    def archGetRegCtx(self):
        """
        Return an initialized register context object for the architecture.
        """
        raise ArchNotImplemented("archGetRegCtx")

    def archParseOpcode(self, bytez, offset=0, va=0, extra=None):
        '''
        Parse an architecture specific Opcode object from the given bytes.

        offset  - Offset into bytes to begin opcode parsing
        va      - Virtual address of the instruction ( for rel calcs )
        extra   - An optional dictionary of information to pass down to an
                  archmod to provide additional context.

        Example:
            a.archParseOpcode(b'\xeb\xfe', va=0x41414141, extra={'platform': 'windows'})
        '''
        raise ArchNotImplemented('archParseOpcode')

    def archGetRegisterGroups(self):
        '''
        Returns a dictionary of tuples of registers for different register groups.
        If not implemented for an architecture, returns a single group with
        all non-meta registers.

        Example:
            { 'all': ['eax', 'ebx', ...], ...}
        '''
        return copy.deepcopy(self._regGrps)

    def archGetRegisterGroup(self, name):
        '''
        Returns a tuple of registers for a named register group.  Returns
        None if requested name does not exist
        '''
        return copy.deepcopy(self._regGrps.get(name))

    def archModifyFuncAddr(self, va, info):
        '''
        Can modify the VA and context based on architecture-specific info.
        Default: return the same va, info

        This hook allows an architecture to correct VA and Architecture, such
        as is necessary for ARM/Thumb.

        "info" should be a dictionary with the {'arch': ARCH_FOO}

        eg.  for ARM, the ARM disassembler would hand in
            {'arch': ARCH_ARMV7}

        and if va is odd, that architecture's implementation would return
            (va & -2), {'arch': ARCH_THUMB}
        '''
        return va, info

    def archModifyXrefAddr(self, tova, reftype, rflags):
        '''
        Returns a potentially modified set of (tova, reftype, rflags).
        Default: return the same tova, reftype, rflags

        This hook allows an architecture to modify an Xref before it's set,
        which can be helpful for ARM/Thumb.
        '''
        return tova, reftype, rflags

    def archGetBadOps(self, byteslist=None):
        '''
        Returns a list of opcodes which are indicators of wrong disassembly.
        byteslist is None to use the architecture default, or can be a custom list.
        '''
        if byteslist is None:
            # if we've already done this exercize...
            if len(self.badops):
                return self.badops

            # otherwise, let's start with the architecture's badops list
            byteslist = self._arch_badopbytes

        self.badops = []
        for badbytes in byteslist:
            try:
                self.badops.append(self.archParseOpcode(badbytes))
            except:
                pass

        return self.badops

    def getEmulator(self):
        """
        Return a default instance of an emulator for the given arch.
        """
        raise ArchNotImplemented("getEmulator")

    def getPointerSize(self):
        """
        Get the size of a pointer in memory on this architecture.
        """
        raise ArchNotImplemented("getPointerSize")

    def pointerString(self, va):
        """
        Return a string representation for a pointer on this arch
        """
        raise ArchNotImplemented("pointerString")

    def getArchDefaultCall(self):
        return self._default_call

    def getPlatDefaultCall(self, platform):
        defcall = self._plat_def_calls.get(platform)
        return defcall

    def archGetPointerAlignment(self):
        return 1

def stealArchMethods(obj, archname):
    '''
    Used by objects which are expected to inherit from an
    architecture module but don't know which one until runtime!
    '''
    arch = getArchModule(archname)
    for name in dir(arch):
        o = getattr(arch, name, None)
        if type(o) == types.MethodType:
            setattr(obj, name, o)

class Operand:

    """
    Thses are the expected methods needed by any implemented operand object
    attached to an envi Opcode.  This does *not* have a constructor of it's
    pwn on purpose to cut down on memory use and constructor CPU cost.
    """

    def getOperValue(self, op, emu=None):
        """
        Get the current value for the operand.  If needed, use
        the given emulator/workspace/trace to resolve things like
        memory and registers.

        NOTE: This API may be passed a None emu and should return what it can
              (or None if it can't be resolved)
        """
        raise NotImplementedError("%s needs to implement getOperValue!" % self.__class__.__name__)

    def setOperValue(self, op, emu, val):
        """
        Set the current value for the operand.  If needed, use
        the given emulator/workspace/trace to assign things like
        memory and registers.
        """
        logger.warning("%s needs to implement setOperAddr!" % self.__class__.__name__)

    def isDeref(self):
        """
        If the given operand will dereference memory, this method must return True.
        """
        return False

    def isImmed(self):
        '''
        If the given operand represents an immediate value, this must return True.
        '''
        return False

    def isReg(self):
        '''
        If the given operand represents a register value, this must return True.
        '''
        return False

    def isDiscrete(self):
        '''
        If the given operand can be completly resolved without an emulator, return True.
        '''
        return False

    def getOperAddr(self, op, emu=None):
        """
        If the operand is a "dereference" operand, this method should use the
        specified op/emu to resolve the address of the dereference.

        NOTE: This API may be passed a None emu and should return what it can
              (or None if it can't be resolved)
        """
        logger.warning("%s needs to implement getOperAddr!" % self.__class__.__name__)

    def repr(self, op):
        """
        Used by the Opcode class to get a humon readable string for this operand.
        """
        return "unknown"

    def render(self, mcanv, op, idx):
        """
        Used by the opcode class when rendering to a memory canvas.
        """
        mcanv.addText(self.repr(op))

    def __ne__(self, op):
        return not op == self

    def __eq__(self, oper):
        if not isinstance(oper, self.__class__):
            return False
        #FIXME each one will need this...
        return True

class DerefOper(Operand):

    def isDeref(self):
        return True

class ImmedOper(Operand):

    def isImmed(self):
        return True

    def isDiscrete(self):
        return True

class RegisterOper(Operand):

    def isReg(self):
        return True

class Opcode:
    """
    A universal representation for an opcode
    """
    prefix_names = [] # flag->humon tuples

    def __init__(self, va, opcode, mnem, prefixes, size, operands, iflags=0):
        """
        constructor for the basic Envi Opcode object.  Arguments as follows:

        opcode   - An architecture specific numerical value for the opcode
        mnem     - A humon readable mnemonic for the opcode
        prefixes - a bitmask of architecture specific instruction prefixes
        size     - The size of the opcode in bytes
        operands - A list of Operand objects for this opcode
        iflags   - A list of Envi (architecture independant) instruction flags (see IF_FOO)
        va       - The virtual address the instruction lives at (used for PC relative immediates etc...)

        NOTE: If you want to create an architecture spcific opcode, I'd *highly* recommend you
              just copy/paste in the following simple initial code rather than calling the parent
              constructor.  The extra
        """
        self.opcode = opcode
        self.mnem = mnem
        self.prefixes = prefixes
        self.size = size
        self.opers = operands
        self.repr = None
        self.iflags = iflags
        self.va = va

    def __ne__(self, op):
        return not op == self

    def __eq__(self, op):
        if not isinstance(op, Opcode):
            return False
        if self.opcode != op.opcode:
            return False
        if self.mnem != op.mnem:
            return False
        if self.size != op.size:
            return False
        if self.iflags != op.iflags:
            return False
        if len(self.opers) != len(op.opers):
            return False
        for i in range(len(self.opers)):
            if self.opers[i] != op.opers[i]:
                return False
        return True

    def __hash__(self):
        return int(hash(self.mnem) ^ (self.size << 4))

    def __repr__(self):
        """
        Over-ride this if you want to make arch specific repr.
        """
        pfx = self.getPrefixName()
        if pfx:
            pfx = '%s: ' % pfx
        return pfx + self.mnem + " " + ",".join([o.repr(self) for o in self.opers])

    def __len__(self):
        return int(self.size)

    # NOTE: From here down is mostly things that architecture specific opcode
    #       extensions should override.
    def isCall(self):
        return bool(self.iflags & IF_CALL)

    def isReturn(self):
        return bool(self.iflags & IF_RET)

    def getTargets(self, emu=None):
        """
        Determines the targets of call/branch instructions.  Fall throughs are
        not considered as targets. Deref branches are resolved.

        Returns ((bva, bflags),...)

        addr can be None in cases where the branch target cannot be computed.
        (for example, if BR_DEREF flag is set and cannot read the memory)
        Once resolved, the BR_DEREF flag is removed from branch flags.
        """
        remote_branches = []
        for bva, bflags in self.getBranches(emu=emu):
            if bflags & BR_FALL:
                continue

            if bva and (bflags & BR_DEREF):
                if emu is not None:
                    bva = emu.readMemoryFormat(bva, '<P')[0]
                    bflags &= (~BR_DEREF)
                else:
                    bva = None

            remote_branches.append((bva, bflags))

        return remote_branches

    def getBranches(self, emu=None):
        """
        Return a list of tuples.  Each tuple contains the target VA of the
        branch, and a possible set of flags showing what type of branch it is.

        Without an emulator, dynamic branches may not be resolvable, and will
        return a VA of None.  This is intended, and used by codeflow analysis
        to mark dynamic branches for later analysis (eg. Switchcase analysis).

        See the BR_FOO types for all the supported envi branch flags....
        Example: for bva,bflags in op.getBranches():
        """
        return ()

    def genRefOpers(self, emu=None):
        '''
        Operand generator, yielding an (oper-index, operand) tuple from this
        Opcode... but only for operands which make sense for XREF analysis.
        Override when architecture makes use of odd operands like the program
        counter, which returns a real value even without an emulator.
        '''
        for oidx, o in enumerate(self.opers):
            yield (oidx, o)

    def render(self, mcanv):
        """
        Render this opcode to the memory canvas passed in.  This is used for both
        simple printing AND more complex representations.
        """
        mcanv.addText(repr(self))

    def getPrefixName(self):
        """
        Get the name of the prefixes associated with the specified
        architecture specific prefix bitmask.
        """
        ret = []
        for byte, name in self.prefix_names:
            if self.prefixes & byte:
                ret.append(name)
        return " ".join(ret)

    def getOperValue(self, idx, emu=None):
        oper = self.opers[idx]
        return oper.getOperValue(self, emu=emu)

    def getOperands(self):
        return self.opers

class Emulator(e_reg.RegisterContext, e_mem.MemoryObject):
    """
    The Emulator class is mostly "Abstract" in the java
    Interface sense.  The emulator should be able to
    be extended for the architecutures which are included
    in the envi framework.  You *must* mix in
    an instance of your architecture abstraction module.

    (NOTE: Most users will just use an arch mod and call getEmulator())

    The intention is for "light weight" emulation to be
    implemented mostly for user-space emulation of
    protected mode execution.
    """
    def __init__(self, archmod=None):

        self.metadata = {}
        e_mem.MemoryObject.__init__(self, arch=archmod._arch_id)
        e_reg.RegisterContext.__init__(self)

        self._emu_segments = [(0, 0xffffffff)]
        self._emu_call_convs = {}
        self._emu_opts = {}
        self._emu_optdocs = {}

        # Automagically setup an instruction mnemonic handler dict
        # by finding all methods starting with i_ and assume they
        # implement an instruction by mnemonic
        self.op_methods = {}
        for name in dir(self):
            if name.startswith("i_"):
                self.op_methods[name[2:]] = getattr(self, name)

    def initEmuOpt(self, opt, defval, doc):
        '''
        Initialize an emulator option used by the emulator type.
        Arch specific options should begin with <arch>: and platform
        options should begin with <platform>:
        '''
        self._emu_opts[opt] = defval
        self._emu_optdocs[opt] = doc

    def setEmuOpt(self, opt, val):
        '''
        Set a (previously initialized) emulator option.
        '''
        if opt not in self._emu_opts:
            raise Exception('Unknown Emu Opt: %s' % opt)
        self._emu_opts[opt] = val

    def getEmuOpt(self, opt):
        '''
        Retrieve the current value of an emulator option.
        ( emu impls may directly access _emu_opts for speed )
        '''
        if opt not in self._emu_opts:
            raise Exception('Unknown Emu Opt: %s' % opt)
        return self._emu_opts.get(opt)

    def setEndian(self, endian):
        '''
        Sets Endianness for the Emulator.
        '''
        for arch in self.imem_archs:
            # imem_archs may be sparse, with gaps of None
            if not arch:
                continue
            arch.setEndian(endian)

    def getEndian(self):
        '''
        Returns the current Endianness for the emulator
        '''
        return self.imem_archs[0].getEndian()

    def getMeta(self, name, default=None):
        return self.metadata.get(name, default)

    def setMeta(self, name, value):
        """
        Set a meta key,value pair for this workspace.
        """
        self.metadata[name] = value

    def getArchModule(self):
        raise Exception('Emulators *must* implement getArchModule()!')

    def getEmuSnap(self):
        """
        Return the data needed to "snapshot" this emulator.  For most
        archs, this method will be enough (it takes the memory object,
        and register values with it)
        """
        regs = self.getRegisterSnap()
        mem = self.getMemorySnap()
        return regs,mem

    def setEmuSnap(self, snap):
        regs,mem = snap
        self.setRegisterSnap(regs)
        self.setMemorySnap(mem)

    @contextlib.contextmanager
    def snap(self):
        '''
        Utility function to try something with an emulator, and then revert it.
        If we fail to get a valid snap, we raise a base EmuException. Otherwise,
        we yield out the snap we received.

        On close, we try to rollback the emulator using the snap.
        '''
        try:
            snap = self.getEmuSnap()
        except Exception as e:
            raise EmuException(self, str(e)) from None

        try:
            yield snap
        finally:
            self.setEmuSnap(snap)

    def executeOpcode(self, opobj):
        """
        This is the core method for an emulator to do any running of instructions and
        setting of the program counter should an instruction require that.
        """
        raise ArchNotImplemented()

    def run(self, stepcount=None):
        """
        Run the emulator until "something" happens.
        (breakpoint, segv, syscall, etc...)

        Set stepcount in order to run that many instructions before pausing emulation
        """
        if stepcount is not None:
            for i in range(stepcount):
                self.stepi()
        else:
            while True:
                self.stepi()

    def stepi(self):
        pc = self.getProgramCounter()
        op = self.parseOpcode(pc)
        self.executeOpcode(op)

    def getSegmentInfo(self, op):
        idx = self.getSegmentIndex(op)
        return self._emu_segments[idx]

    def getSegmentIndex(self, op):
        """
        The *default* segmentation is none (most arch's will over-ride).
        This method may be implemented to return a segment index based on either
        emulator state or properties of the particular instruction in question.
        """
        return 0

    def setSegmentInfo(self, idx, base, size):
        '''
        Set a base and size for a given segment index.
        '''
        if len(self._emu_segments) - idx == 0:
            self._emu_segments.append( (base, size) )
            return

        self._emu_segments[idx] = (base,size)

    def getOperValue(self, op, idx):
        """
        Return the value for the operand at index idx for
        the given opcode reading memory and register states if necessary.

        In partially-defined emulation, this may return None
        """
        oper = op.opers[idx]
        return oper.getOperValue(op, self)

    def getOperAddr(self, op, idx):
        """
        Return the address that an operand which deref's memory
        would read from on getOperValue().
        """
        oper = op.opers[idx]
        return oper.getOperAddr(op, self)

    def setOperValue(self, op, idx, value):
        """
        Set the value of the target operand at index idx from
        opcode op.
        (obviously OM_IMMEDIATE *cannot* be set)
        """
        oper = op.opers[idx]
        return oper.setOperValue(op, self, value)

    def getCallArgs(self, count, cc):
        """
        Emulator implementors can implement this method to allow
        analysis modules a platform/architecture independant way
        to get stack/reg/whatever args.

        Usage: getCallArgs(3, "stdcall") -> (0, 32, 0xf00)
        """
        c = self._emu_call_convs.get(cc, None)
        if c is None:
            raise UnknownCallingConvention(cc)

        return c.getCallArgs(self, count)

    def execCallReturn(self, value, cc, argc=0):
        """
        Emulator implementors can implement this method to allow
        analysis modules a platform/architecture independant way
        to set a function return value. (this should also take
        care of any argument cleanup or other return time tasks
        for the calling convention)
        """
        c = self._emu_call_convs.get(cc, None)
        if c is None:
            raise UnknownCallingConvention(cc)

        return c.execCallReturn(self, value, argc)

    def addCallingConvention(self, name, obj):
        self._emu_call_convs[name] = obj

    def hasCallingConvention(self, name):
        if self._emu_call_convs.get(name) is not None:
            return True
        return False

    def getCallingConvention(self, name):
        return self._emu_call_convs.get(name)

    def getCallingConventions(self):
        return list(self._emu_call_convs.items())

    def readMemValue(self, addr, size):
        """
        Returns the value of the bytes at the "addr" address, given the size (currently, power of 2 only)
        """
        bytes = self.readMemory(addr, size)
        if bytes is None:
            return None
        if len(bytes) != size:
            raise Exception("Read Gave Wrong Length At 0x%.8x (va: 0x%.8x wanted %d got %d)" % (self.getProgramCounter(),addr, size, len(bytes)))

        return e_bits.parsebytes(bytes, 0, size, False, self.getEndian())

    def writeMemValue(self, addr, value, size):
        #FIXME change this (and all uses of it) to passing in format...
        #FIXME: Remove byte check and possibly half-word check.  (possibly all but word?)
        mask = e_bits.u_maxes[size]
        bytes = e_bits.buildbytes(value & mask, size, self.getEndian())

        self.writeMemory(addr, bytes)

    def readMemSignedValue(self, addr, size):
        #FIXME: Remove byte check and possibly half-word check.  (possibly all but word?)
        #FIXME: Handle endianness
        bytes = self.readMemory(addr, size)
        if bytes is None:
            return None
        fmttbl = e_bits.fmt_schars[self.getEndian()]
        return struct.unpack(fmttbl[size], bytes)[0]

    def integerSubtraction(self, op, sidx=0, midx=1):
        """
        Do the core of integer subtraction but only *return* the
        resulting value rather than assigning it.
        (allows cmp and sub to use the same code)
        """
        # Src op gets sign extended to dst
        ssize = op.opers[sidx].tsize
        msize = op.opers[midx].tsize
        subtra = self.getOperValue(op, sidx)
        minuend = self.getOperValue(op, midx)

        if subtra is None or minuend is None:
            self.undefFlags()
            return None

        return self.intSubBase(subtra, minuend, ssize, msize)

    def intSubBase(self, subtrahend, minuend, ssize, msize):
        '''
        Base for integer subtraction.
        Segmented such that order of operands can easily be overridden by
        subclasses.  Does not set flags (arch-specific), and doesn't set
        the dest operand.  That's up to the instruction implementation.

        So we can either do a BUNCH of crazyness with xor and shifting to
        get the necessary flags here, *or* we can just do both a signed and
        unsigned sub and use the results.

        Math vocab refresher: Subtrahend - Minuend = Difference
        '''
        usubtra = e_bits.unsigned(subtrahend, ssize)
        uminuend = e_bits.unsigned(minuend, msize)

        ssubtra = e_bits.signed(subtrahend, ssize)
        sminuend = e_bits.signed(minuend, msize)

        ures = usubtra - uminuend
        sres = ssubtra - sminuend

        return (ssize, msize, sres, ures, ssubtra, usubtra)

    def integerAddition(self, op):
        """
        Do the core of integer addition but only *return* the
        resulting value rather than assigning it.

        Architectures shouldn't have to override this as operand order 
        doesn't matter
        """
        src = self.getOperValue(op, 0)
        dst = self.getOperValue(op, 1)

        #FIXME PDE and flags
        if src is None:
            self.undefFlags()
            self.setOperValue(op, 1, None)
            return

        ssize = op.opers[0].tsize
        dsize = op.opers[1].tsize

        udst = e_bits.unsigned(dst, dsize)
        sdst = e_bits.signed(dst, dsize)

        usrc = e_bits.unsigned(src, dsize)
        ssrc = e_bits.signed(src, dsize)

        ures = usrc + udst
        sres = ssrc + sdst

        return (ssize, dsize, sres, ures, sdst, udst)

    def logicalAnd(self, op):
        src1 = self.getOperValue(op, 0)
        src2 = self.getOperValue(op, 1)

        # PDE
        if src1 is None or src2 is None:
            self.undefFlags()
            self.setOperValue(op, 1, None)
            return

        res = src1 & src2

        return res


class CallingConvention(object):
    '''
    Base class for all calling conventions. You must define class locals that
    define the fields below.

    All offsets defined in the constructor are relative to the stack counter at
    function entrypoint.

    Provides primitives that support the following situations:
    1. You are breakpointed at first instruction inside a function, have not
       executed that instruction, and want to modify the arguments, the return
       address, or the return value.  To modify the arguments or the return
       address, use 'setCallArgsRet'.  To modify the return value and then
       return, use 'execCallReturn'.
    2. You are breakpointed on the call to a function, have not executed the
       call instruction, and want to modify the arguments.  To modify the
       arguments use 'setPreCallArgs'.  You cannot change the return address
       from this location because once you step through the call, the processor
       will overwrite whatever you wrote at that location.
    3. You want to call a arbitrary function and return to the same location
       you are currently breakpointed at or another arbitrary location.  To
       call an arbitrary function, use 'executeCall'.

    Details:
        pad - # of bytes on stack to allocate between RET and First Stack Arg

        align - stack alignment.  as this is >= pointer size, this is used as
                the amount of space to leave for RET and Args

        delta - stack delta to apply before arguments

        flags - flags for this convention, namely Caller or Callee Cleanup

        arg_def - list of tuples indicating what each arg is.
            (CC_REG, REG_which)     - this Arg is a register, specifically
                                        REG_which
            (CC_STACK_INF, #)       - indicates the start of STACK-based Args
                                        Currently the number is ignored

        retaddr_def  - where does the function get a return address from?
            (CC_STACK, #) - on the stack, at offset 0
            (CC_REG, REG_which) - in register "REG_which", eg. REG_LR

        retval_def  - where does the function return value go?
            (CC_STACK, #) - on the stack, at offset 0
            (CC_REG, REG_which) - in register "REG_which", eg. REG_EAX

        CC_REG      - Ret, Retval or Arg use a particular register
        CC_STACK    - Ret, Retval or Arg use stack memory at offset #
        CC_STACK_INF- the rest of Args use stack memory starting at #

    '''
    pad = 0
    align = 4
    delta = 0       # FIXME: possible duplicate use with pad
    flags = 0
    arg_def = []
    retval_def = (CC_STACK, 0)
    retaddr_def = (CC_STACK, 0)

    # Examples...
    #flags = CC_CALLEE_CLEANUP
    #arg_def = [(CC_STACK_INF, 4),]
    #retaddr_def = (CC_STACK, 0)
    #retval_def = (CC_REG, REG_EAX)

    def getNumStackArgs(self, emu, argc):
        '''
        Returns the number of stack arguments.
        '''
        rargs = [ v for (t, v) in self.arg_def if t == CC_REG ]
        return max(argc - len(rargs), 0)

    def getStackArgOffset(self, emu, argc):
        '''
        Returns the number of bytes from RET to the first Stack Arg
        '''
        return self.pad + self.align

    def getPreCallArgs(self, emu, argc):
        '''
        Returns a list of the arguments passed to the function.

        Expects to be called at call/jmp to function entrypoint.
        '''
        args = []
        sp = emu.getStackCounter()
        sp += self.pad
        for arg_type, arg_val in self.arg_def:
            if argc <= 0:
                break

            if arg_type == CC_REG:
                args.append(emu.getRegister(arg_val))
                argc -= 1
            elif arg_type == CC_STACK:
                args.append(emu.readMemoryFormat(sp, '<P')[0])
                argc -= 1
                sp += self.align
            elif arg_type == CC_STACK_INF:
                values = emu.readMemoryFormat(sp, '<%dP' % argc)
                args.extend(values)
                argc -= len(values)
                if argc != 0:
                    raise Exception('wrong num of args from readMemoryFormat')
            else:
                raise Exception('unknown argument type')

        return args

    def getCallArgs(self, emu, argc):
        '''
        Returns a list of the arguments passed to the function.

        Expects to be called at the function entrypoint.
        '''
        sp = emu.getStackCounter()
        emu.setStackCounter(sp + self.align)
        args = self.getPreCallArgs(emu, argc)
        emu.setStackCounter(sp)
        return args

    def setPreCallArgs(self, emu, args):
        '''
        Writes arguments to appropriate locations.  No allocation is performed.

        Expects to be called at call/jmp to function entrypoint.
        '''
        cur_arg = 0
        argc = len(args)
        sp = emu.getStackCounter()
        sp += self.pad
        for arg_type, arg_val in self.arg_def:
            if argc <= 0:
                break

            if arg_type == CC_REG:
                emu.setRegister(arg_val, args[cur_arg])
                argc -= 1
                cur_arg += 1
            elif arg_type == CC_STACK:
                args += emu.writeMemoryFormat(sp, '<P', args[cur_arg])
                argc -= 1
                cur_arg += 1
                sp += self.align
            elif arg_type == CC_STACK_INF:
                arg_val -= self.align
                emu.writeMemoryFormat(sp, '<%dP' % argc, *args[cur_arg:])
                argc -= len(args[cur_arg:])
                if argc != 0:
                    raise Exception('wrong num of args from readMemoryFormat')
            else:
                raise Exception('unknown argument type')

    def setCallArgs(self, emu, args):
        '''
        Writes arguments to appropriate locations.  No allocation is performed.

        Expects to be called at the function entrypoint.
        '''
        emu.setStackCounter(emu.getStackCounter() + self.align)
        self.setPreCallArgs(emu, args)
        emu.setStackCounter(emu.getStackCounter() - self.align)

    def getReturnAddress(self, emu):
        '''
        Returns the return address.

        Expects to be called at the function entrypoint.
        '''
        rtype, rvalue = self.retaddr_def
        if rtype == CC_REG:
            ra = emu.getRegister(rvalue)
        elif rtype == CC_STACK:
            sp = emu.getStackCounter() + rvalue
            ra = emu.readMemoryFormat(sp, '<P')[0]
        else:
            raise Exception('unknown argument type')

        return ra

    def getReturnValue(self, emu):
        '''
        Returns the return value.

        Expects to be called after the function return.
        '''
        rtype, rvalue = self.retval_def
        if rtype == CC_REG:
            rv = emu.getRegister(rvalue)
        elif rtype == CC_STACK:
            sp = emu.getStackCounter() + rvalue
            rv = emu.readMemoryFormat(sp, '<P')[0]
        else:
            raise Exception('unknown argument type')

        return rv

    def setReturnAddress(self, emu, ra):
        '''
        Sets the return address.

        Expects to be called at the function entrypoint.
        '''
        rtype, rvalue = self.retaddr_def
        if rtype == CC_REG:
            emu.setRegister(rvalue, ra)
        elif rtype == CC_STACK:
            sp = emu.getStackCounter() + rvalue
            emu.writeMemoryFormat(sp, '<P', ra)
        else:
            raise Exception('unknown argument type')

    def setReturnValue(self, emu, rv):
        '''
        Sets the return value.
        '''
        rtype, rvalue = self.retval_def
        if rtype == CC_REG:
            emu.setRegister(rvalue, rv)
        elif rtype == CC_STACK:
            sp = emu.getStackCounter() + rvalue
            emu.writeMemoryFormat(sp, '<P', rv)
        else:
            raise Exception('unknown argument type')

    def allocateReturnAddress(self, emu):
        '''
        Allocates space on the stack for the return address.
        '''
        rtype, rvalue = self.retaddr_def
        if rtype != CC_STACK:
            return 0

        sp = emu.getStackCounter()
        sp -= self.align
        emu.setStackCounter(sp)
        return self.align

    def allocateArgSpace(self, emu, argc):
        '''
        Allocates space on the stack for arguments.
        '''
        num_stackargs = self.getNumStackArgs(emu, argc)
        sp = emu.getStackCounter()
        sp -= self.pad
        sp -= (self.align * num_stackargs)
        emu.setStackCounter(sp)

    def allocateCallSpace(self, emu, argc):
        '''
        Allocates space on the stack for arguments and the return address.
        '''
        self.allocateReturnAddress(emu)
        self.allocateArgSpace(emu, argc)

    def _dealloc(self, delta, argc):
        # Special method to allow symbolik cconv to hook...
        return delta + self.align * argc

    def deallocateCallSpace(self, emu, argc, precall=False):
        '''
        Removes space on the stack made for the arguments and the return
        address depending on the flags value of the calling convention.

        Returns the delta for the stack counter.

        Set precall=True if the calling convention has not allocated
        return address space ( ie, the "call" was not executed ).
        '''
        delta = self.delta

        rtype, rvalue = self.retaddr_def
        if rtype == CC_STACK and not precall:
            delta += self.align

        rtype, rvalue = self.retval_def
        if rtype == CC_STACK:
            delta += self.align

        if self.flags & CC_CALLEE_CLEANUP:
            for arg_type, arg_val in self.arg_def:
                if argc <= 0:
                    break
                if arg_type == CC_REG:
                    argc -= 1
                elif arg_type == CC_STACK:
                    delta += self.align
                    argc -= 1
                elif arg_type == CC_STACK_INF:
                    delta = self._dealloc(delta, argc)
                    argc = 0
                else:
                    raise Exception('unknown argument type')

        emu.setStackCounter(emu.getStackCounter() + delta)
        return delta

    def setCallArgsRet(self, emu, args=None, ra=None):
        '''
        Modifies the arguments and return address. No allocation is performed.

        If the return address is None, sets return address to instruction
        after the address currently set as the return address.

        Expects to be called at the function entrypoint.
        '''
        self.setCallArgs(emu, args)

        if ra is not None:
            self.setReturnAddress(emu, ra)

    def setupCall(self, emu, args=None, ra=None):
        '''
        Sets up a function with the given args and the specified return
        address.  Allocates space for the arguments and the return address,
        sets the args and return address.

        If the return address is None, sets return address to the current
        program counter.
        '''
        argv = []
        if args is not None:
            argv.extend(args)

        argc = len(argv)

        if ra is None:
            ra = emu.getProgramCounter()

        self.allocateCallSpace(emu, argc)
        self.setCallArgsRet(emu, args=argv, ra=ra)

    def executeCall(self, emu, va, args=None, ra=None):
        '''
        Calls setupCall and then directly sets the program counter to the
        specified address.
        '''
        self.setupCall(emu, args=args, ra=ra)
        emu.setProgramCounter(va)

    def execCallReturn(self, emu, value, argc):
        '''
        Forces a function to return the specified value.

        Reads the return address from the stack, deallocates the stack space
        allocated for the call, sets the return value, and sets the program
        counter to the previously read return address.

        Expects to be called at the function entrypoint.
        '''
        sp = emu.getStackCounter()
        ip = self.getReturnAddress(emu)
        self.deallocateCallSpace(emu, argc)

        self.setReturnValue(emu, value)
        emu.setProgramCounter(ip)

# NOTE: This mapping is needed because of inconsistancies
# in how different compilers and versions of python embed
# the machine setting.
arch_xlate_32 = {
    'i386':'i386',
    'i486':'i386',
    'i586':'i386',
    'i686':'i386',
    'x86':'i386',
    'i86pc':'i386', # Solaris
    '':'i386', # Stupid windows...
    'AMD64':'i386', # ActiveState python can say AMD64 in 32 bit install?
    # Arm!
    'armv6l':'armv6l',
    'armv7l':'armv7l',
}

arch_xlate_64 = {
    'x86_64':'amd64',
    'AMD64':'amd64',
    'amd64':'amd64',
    'i386':'amd64', # MAC ports builds are 64bit and say i386
    '':'amd64', # And again....
}

def getArchByName(archname):
    '''
    Get the architecture constant by the humon name.
    '''
    return arch_by_name_and_aliases.get(archname)

def getArchById(archid):
    '''
    Get the architecture name by the constant.
    '''
    return arch_defs.get(archid).get('name')

def getCurrentArch():
    """
    Return an envi normalized name for the current arch.
    """
    width = struct.calcsize("P")
    mach = platform.machine()   # 'i386','ppc', etc...

    if width == 4:
        ret = arch_xlate_32.get(mach)

    elif width == 8:
        ret = arch_xlate_64.get(mach)

    if ret is None:
        raise ArchNotImplemented(mach)

    return ret

def getRealArchName(name):
    """
    Returns the official Architecture Name given an architecture name (which could be an alias, 
    like x86_64 for amd64)
    """
    for arch, adict in arch_defs.items():
        rname = adict.get('name')
        if name == rname:
            return rname

        if name in adict.get('aliases', []):
            return rname

    return name

def getArchNames():
    """
    Return a subset (dict) of arch_by_name which only include enabled architectures.
    This is helpful for accessing and displaying available architectures, since we now
    allow definitions of architectures which may not be enabled or implemented.

    Returns:   dict of { archnum: archname } 
    """
    return {arch: name for (name, arch) in arch_by_name.items() if not arch_defs.get(arch).get('disabled')}
    

def getArchModule(name=None):
    """
    Return an Envi architecture module instance for the following
    architecture name.

    If name is None, uses the "current" architecture.
    """
    if name is None:
        name = getCurrentArch()

    rname = getRealArchName(name)
    archnum = arch_by_name.get(rname)

    if archnum not in arch_defs:
        raise ArchNotImplemented(name, "Architecture not defined")

    if arch_defs.get(archnum).get('disabled'):
        raise ArchNotImplemented(name, "Architecture Disabled")

    # retrieve path and class info.  envi/archs/<archname>/__init__.py with amodname()
    modpathtup = arch_defs[archnum]['modpath']
    impname = ".".join(modpathtup)
    amodname = arch_defs[archnum].get('clsname')

    # load the module (given the path and module name)
    try:
        module = importlib.import_module(impname)
    except ImportError as e:
        raise ArchNotImplemented(impname, e.message)

    # instantiate the ArchitectureModule
    cls = getattr(module, amodname)
    archmod = cls()
    
    return archmod


def getArchModules(default=ARCH_DEFAULT):
    '''
    Retrieve a default array of arch modules ( where index 0 is
    also the "named" or "default" arch module.
    '''
    archs = []
    for arch, adict in arch_defs.items():
        name = adict.get('name')
        archidx = arch>>16
        try:
            archmod = getArchModule(name)

            # make sure the list can hold this arch -- THIS NEGATES THE NEED FOR `ARCH_MAX`
            archslen = len(archs)
            if archidx >= archslen:
                diff = 1 + archidx - archslen
                archs.extend([None for x in range(diff)])

            archs[archidx] = archmod
        except ArchNotImplemented:
            pass

        except Exception as e:
            logger.critical(e, exc_info=1)

    return archs<|MERGE_RESOLUTION|>--- conflicted
+++ resolved
@@ -107,13 +107,8 @@
     
     ARCH_A64:       {
         'name':     'a64',
-<<<<<<< HEAD
-        'aliases':  ('aarch64',),
+        'aliases':  ('aarch64', 'leg64', 'legv8'),
         'modpath':  ('envi', 'archs', 'aarch64'),
-        'clsname':  'A64Module',
-=======
-        'aliases':  ('aarch64', 'leg64', 'legv8'),
-        'modpath':  ('envi', 'archs', 'a64'),
         'clsname':  'A64Module',
         'disabled': True,
         'version':  (0,2,0),
@@ -121,7 +116,6 @@
         'has_emu':      True,
         'has_symboliks':False,
         'has_unittests':True,
->>>>>>> 6d6a5d94
         },
     
     ARCH_MSP430:    {
