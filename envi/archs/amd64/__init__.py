--- conflicted
+++ resolved
@@ -26,11 +26,6 @@
     def __init__(self):
         envi.ArchitectureModule.__init__(self, "amd64")
         self._arch_dis = Amd64Disasm()
-<<<<<<< HEAD
-        from envi.archs.i386 import x86_switch
-        self.addIndirectBranchHandler(x86_switch.simpleIndirHook)
-=======
->>>>>>> 6cfa3639
         
     def archGetRegCtx(self):
         return Amd64RegisterContext()
