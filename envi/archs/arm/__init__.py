
"""
The initial arm module.
"""

import envi

from envi.archs.arm.regs import *
from envi.archs.arm.disasm import *

class ArmModule(envi.ArchitectureModule):

    def __init__(self, name='ARMv7A'):
        import envi.archs.thumb16.disasm as eatd
        # these are required for setEndian() which is called from ArchitectureModule.__init__()
        self._arch_dis = ArmDisasm()
        self._arch_dis.setArchMask(name)
        self._arch_thumb_dis = eatd.ThumbDisasm()

        envi.ArchitectureModule.__init__(self, name, maxinst=4)
        self._arch_reg = self.archGetRegCtx()

    def archGetRegCtx(self):
        return ArmRegisterContext()

    def archGetBreakInstr(self):
        raise Exception ("weird... what are you trying to do here?  ARM has a complex breakpoint instruction")
        return

    def archGetNopInstr(self):
        return '\x00'

    def archGetBadOps(self):
        oplist = [ self.archParseOpcode(badop,0,0) for badop in self._arch_badopbytes ]
        oplist.extend([ self.archParseOpcode(badop,0,1) for badop in self._arch_badopbytes ])
        return oplist
 
    def getPointerSize(self):
        return 4

    def pointerString(self, va):
        return "0x%.8x" % va

    def archParseOpcode(self, bytes, offset=0, va=0):
        """
        Parse a sequence of bytes out into an envi.Opcode instance.
        """
        if va & 3:
            offset &= -2
            va &= -2

            return self._arch_thumb_dis.disasm(bytes, offset, va)

        return self._arch_dis.disasm(bytes, offset, va)

    def getEmulator(self):
        return ArmEmulator()

    def setEndian(self, endian):
        self._endian = endian
        self._arch_dis.setEndian(endian)
        self._arch_thumb_dis.setEndian(endian)

<<<<<<< HEAD
    def archModifyFuncAddr(self, va, arch):
        if va & 1:
            return va & -2, envi.ARCH_THUMB
        return None, None

    def archModifyXrefAddr(self, va):
        if va & 1:
            return va & -2
        return None


class ThumbModule(envi.ArchitectureModule):
    '''
    This architecture module will *not* shift to ARM mode.  Evar.
    '''

    def __init__(self, name='thumb'):
        import envi.archs.thumb16.disasm as eatd
        # this is required for setEndian() which is called from ArchitectureModule.__init__()
        self._arch_dis = eatd.ThumbDisasm(doModeSwitch=False)

        envi.ArchitectureModule.__init__(self, name, maxinst=4)
        self._arch_reg = self.archGetRegCtx()
        #armVersion mask should be set here if needed
        
    def archGetRegCtx(self):
        return ArmRegisterContext()

    def archGetBreakInstr(self):
        raise Exception ("weird... what are you trying to do here?  ARM has a complex breakpoint instruction")
        return

    def archGetNopInstr(self):
        return '\x00'
 
    def archGetBadOps(self):
        oplist = [ self.archParseOpcode(badop,0,0) for badop in self._arch_badopbytes ]
        oplist.extend([ self.archParseOpcode(badop,0,1) for badop in self._arch_badopbytes ])
        return oplist

    def getPointerSize(self):
        return 4

    def pointerString(self, va):
        return "0x%.8x" % va

    def archParseOpcode(self, bytes, offset=0, va=0):
        """
        Parse a sequence of bytes out into an envi.Opcode instance.
        """
        va &= -2
        return self._arch_dis.disasm(bytes, offset, va)

    def getEmulator(self):
        return ArmEmulator()

    def setEndian(self, endian):
        self._endian = endian
        self._arch_dis.setEndian(endian)

    def archModifyFuncAddr(self, va, arch):
        if va & 1:
            return va & -2, envi.ARCH_THUMB
        return None, None
=======
    def archModifyFuncAddr(self, va, info):
        if va & 1:
            info['arch'] = envi.ARCH_THUMB2
            return va & -2, info
        return va, info

    def archModifyXrefAddr(self, tova, reftype, rflags):
        if tova & 1:
            return tova & -2, reftype, rflags
        return tova, reftype, rflags


>>>>>>> a3fdff43

    def archModifyXrefAddr(self, va):
        if va & 1:
            return va & -2
        return None

from envi.archs.arm.emu import *<|MERGE_RESOLUTION|>--- conflicted
+++ resolved
@@ -61,17 +61,16 @@
         self._arch_dis.setEndian(endian)
         self._arch_thumb_dis.setEndian(endian)
 
-<<<<<<< HEAD
-    def archModifyFuncAddr(self, va, arch):
+    def archModifyFuncAddr(self, va, info):
         if va & 1:
-            return va & -2, envi.ARCH_THUMB
-        return None, None
+            info['arch'] = envi.ARCH_THUMB
+            return va & -2, info
+        return va, info
 
-    def archModifyXrefAddr(self, va):
-        if va & 1:
-            return va & -2
-        return None
-
+    def archModifyXrefAddr(self, tova, reftype, rflags):
+        if tova & 1:
+            return tova & -2, reftype, rflags
+        return tova, reftype, rflags
 
 class ThumbModule(envi.ArchitectureModule):
     '''
@@ -122,14 +121,9 @@
         self._endian = endian
         self._arch_dis.setEndian(endian)
 
-    def archModifyFuncAddr(self, va, arch):
-        if va & 1:
-            return va & -2, envi.ARCH_THUMB
-        return None, None
-=======
     def archModifyFuncAddr(self, va, info):
         if va & 1:
-            info['arch'] = envi.ARCH_THUMB2
+            info['arch'] = envi.ARCH_THUMB
             return va & -2, info
         return va, info
 
@@ -139,8 +133,6 @@
         return tova, reftype, rflags
 
 
->>>>>>> a3fdff43
-
     def archModifyXrefAddr(self, va):
         if va & 1:
             return va & -2
