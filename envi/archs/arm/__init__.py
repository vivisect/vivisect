--- conflicted
+++ resolved
@@ -4,6 +4,7 @@
 """
 
 import envi
+
 from envi.archs.arm.regs import *
 from envi.archs.arm.disasm import *
 
@@ -13,15 +14,8 @@
         import envi.archs.thumb16.disasm as eatd
         # these are required for setEndian() which is called from ArchitectureModule.__init__()
         self._arch_dis = ArmDisasm()
-<<<<<<< HEAD
         self._arch_dis.setArchMask(name)
         self._arch_thumb_dis = eatd.ThumbDisasm()
-
-        envi.ArchitectureModule.__init__(self, name, maxinst=4)
-        self._arch_reg = self.archGetRegCtx()
-=======
-        self._arch_thumb_dis = eatd.Thumb2Disasm()
->>>>>>> 5b8b4e96
 
         envi.ArchitectureModule.__init__(self, name, maxinst=4)
         self._arch_reg = self.archGetRegCtx()
@@ -67,7 +61,6 @@
         self._arch_dis.setEndian(endian)
         self._arch_thumb_dis.setEndian(endian)
 
-<<<<<<< HEAD
     def archModifyFuncAddr(self, va, arch):
         if va & 1:
             return va & -2, envi.ARCH_THUMB
@@ -137,8 +130,5 @@
         if va & 1:
             return va & -2
         return None
-=======
-
->>>>>>> 5b8b4e96
 
 from envi.archs.arm.emu import *