import sys
import struct
import traceback

import envi
import envi.bits as e_bits

from envi.bits import binary

#import sys
#import struct
#import traceback

#import envi
#import envi.bits as e_bits
#from envi.bits import binary

from envi.archs.arm.const import *
from envi.archs.arm.regs import *

# FIXME: TODO
# FIXME ldm sp, { pc } seems to not get marked NOFALL
# FIXME ldm sp, { pc } should probably be marked IF_RET too...
# FIXME b lr / bx lr should be marked IF_RET as well!
# FIXME encoding for swi instruction ( <4 cond> 1111 <24 bytes immediate> ) is totally horked (it's in p_uncond)
# FIXME some arm opcode values are ENC << and some are ENC and some are etc..
#       (make all be ENC_FOO << 16 + <their index>

# FIXME the following things dont decode correctly
# 5346544e    cmppl   r6, #1308622848

#
# Possible future extensions: 
#   * VectorPointFloat subsystem (coproc 10+11)
#   * Debug subsystem (coproc 14)
#   * other 'default' coprocs we can handle and add value?
    
def chopmul(opcode):
    op1 = (opcode >> 20) & 0xff
    a = (opcode >> 16) & 0xf
    b = (opcode >> 12) & 0xf
    c = (opcode >> 8)  & 0xf
    d = (opcode >> 4)  & 0xf
    e = opcode & 0xf
    return (op1<<4)+d,(a,b,c,d,e)

# FIXME this seems to be universal...
def addrToName(mcanv, va):
    sym = mcanv.syms.getSymByAddr(va)
    if sym != None:
        return repr(sym)
    return "0x%.8x" % va

# The keys in this table are made of the
# concat of bits 27-21 and 7-4 (only when
# ienc == mul!
iencmul_codes = {
    # Basic multiplication opcodes
    binary("000000001001"): ("mul",(0,4,2), 0),
    binary("000000011001"): ("mul",(0,4,2), IF_PSR_S),
    binary("000000101001"): ("mla",(0,4,2,1), 0),
    binary("000000111001"): ("mla",(0,4,2,1), IF_PSR_S),
    binary("000001001001"): ("umaal",(1,0,4,2), 0),
    binary("000010001001"): ("umull",(1,0,4,2), 0),
    binary("000010011001"): ("umull",(1,0,4,2), IF_PSR_S),
    binary("000010101001"): ("umlal",(1,0,4,2), 0),
    binary("000010111001"): ("umlal",(1,0,4,2), IF_PSR_S),
    binary("000011001001"): ("smull",(1,0,4,2), 0),
    binary("000011011001"): ("smull",(1,0,4,2), IF_PSR_S),
    binary("000011101001"): ("smlal",(1,0,4,2), 0),
    binary("000011111001"): ("smlal",(1,0,4,2), IF_PSR_S),

    # multiplys with <x><y>
    # "B"
    binary("000100001000"): ("smlabb", (0,4,2,1), 0),
    binary("000100001010"): ("smlatb", (0,4,2,1), 0),
    binary("000100001100"): ("smlabt", (0,4,2,1), 0),
    binary("000100001110"): ("smlatt", (0,4,2,1), 0),
    binary("000100101010"): ("smulwb", (0,4,2), 0),
    binary("000100101110"): ("smulwt", (0,4,2), 0),
    binary("000100101000"): ("smlawb", (0,4,2), 0),
    binary("000100101100"): ("smlawt", (0,4,2), 0),
    binary("000101001000"): ("smlalbb", (1,0,4,2), 0),
    binary("000101001010"): ("smlaltb", (1,0,4,2), 0),
    binary("000101001100"): ("smlalbt", (1,0,4,2), 0),
    binary("000101001110"): ("smlaltt", (1,0,4,2), 0),
    binary("000101101000"): ("smulbb", (0,4,2), 0),
    binary("000101101010"): ("smultb", (0,4,2), 0),
    binary("000101101100"): ("smulbt", (0,4,2), 0),
    binary("000101101110"): ("smultt", (0,4,2), 0),

    # type 2 multiplys

    binary("011100000001"): ("smuad", (0,4,2), 0),
    binary("011100000011"): ("smuadx", (0,4,2), 0),
    binary("011100000101"): ("smusd", (0,4,2), 0),
    binary("011100000111"): ("smusdx", (0,4,2), 0),
    binary("011100000001"): ("smlad", (0,4,2), 0),
    binary("011100000011"): ("smladx", (0,4,2), 0),
    binary("011100000101"): ("smlsd", (0,4,2), 0),
    binary("011100000111"): ("smlsdx", (0,4,2), 0),
    binary("011101000001"): ("smlald", (0,4,2), 0),
    binary("011101000011"): ("smlaldx", (0,4,2), 0),
    binary("011101000101"): ("smlsld", (0,4,2), 0),
    binary("011101000111"): ("smlsldx", (0,4,2), 0),
    binary("011101010001"): ("smmla", (0,4,2,1), 0),
    binary("011101010011"): ("smmlar", (0,4,2,1), 0),
    binary("011101011101"): ("smmls", (0,4,2,1), 0),
    binary("011101011111"): ("smmlsr", (0,4,2,1), 0),
    binary("011101010001"): ("smmul", (0,4,2), 0),
    binary("011101010011"): ("smmulr", (0,4,2), 0),
}

def sh_lsl(num, shval):
    return (num&0xffffffff) << shval

def sh_lsr(num, shval):
    return (num&0xffffffff) >> shval

def sh_asr(num, shval):
    return num >> shval

def sh_ror(num, shval):
    return (((num&0xffffffff) >> shval) | (num<< (32-shval))) & 0xffffffff

def sh_rrx(num, shval, emu=None):
    half1 = (num&0xffffffff) >> shval
    half2 = num<<(33-shval)
    newC = (num>>(shval-1)) & 1
    if emu != None:
        flags = emu.getFlags()
        oldC = (flags>>PSR_C) & 1
        emu.setFlags(flags & PSR_C_mask | newC)     #part of the change
    else:
        oldC = 0        # FIXME: 
    retval = (half1 | half2 | (oldC << (32-shval))) & 0xffffffff
    return retval

shifters = (
    sh_lsl,
    sh_lsr,
    sh_asr,
    sh_ror,
    sh_rrx,
)


####################################################################
# Mnemonic tables for opcode based mnemonic lookup

# Dataprocessing mnemonics
dp_mnem = ("and","eor","sub","rsb","add","adc","sbc","rsc","tst","teq","cmp","cmn","orr","mov","bic","mvn",
        "adr")  # added

# FIXME: THIS IS FUGLY but sadly it works
dp_noRn = (13,15)
dp_noRd = (8,9,10,11)

# FIXME: dp_MOV was supposed to be a tuple of opcodes that could be converted to MOV's if offset from PC.
# somehow this list has vanished into the ether.  add seems like the right one here.
dp_ADR = (2, 4,)


# FIXME: !!! Don't make SBZ and SBO's part of the list of opers !!!
#  first parm SBZ:   mov,mvn
#  second parm SBZ:  tst,teq,cmp,cmn,
def dpbase(opval):
    """
    Parse and return opcode,sflag,Rn,Rd for a standard
    dataprocessing instruction.
    """
    ocode = (opval >> 21) & 0xf
    sflag = (opval >> 20) & 0x1
    Rn = (opval >> 16) & 0xf
    Rd = (opval >> 12) & 0xf
    #print "DPBASE:",ocode,sflag,Rn,Rd
    return ocode,sflag,Rn,Rd

####################################################################
# Parser functions for each of the instruction encodings

def p_dp_imm_shift(opval, va):
    ocode,sflag,Rn,Rd = dpbase(opval)
    Rm = opval & 0xf
    shtype = (opval >> 5) & 0x3
    shval = (opval >> 7) & 0x1e   # effectively, rot*2

    if ocode in dp_noRn:# FIXME: FUGLY (and slow...)
        olist = (
            ArmRegOper(Rd, va=va),
            ArmRegShiftImmOper(Rm, shtype, shval, va),
        )
    elif ocode in dp_noRd:
        olist = (
            ArmRegOper(Rn, va=va),
            ArmRegShiftImmOper(Rm, shtype, shval, va),
        )
    else:
        olist = (
            ArmRegOper(Rd, va=va),
            ArmRegOper(Rn, va=va),
            ArmRegShiftImmOper(Rm, shtype, shval, va),
        )

    opcode = (IENC_DP_IMM_SHIFT << 16) + ocode
    if sflag > 0:
        iflags = IF_PSR_S
    else:
        iflags = 0
    return (opcode, dp_mnem[ocode], olist, iflags)

# specialized mnemonics for p_misc
qop_mnem = ('qadd','qsub','qdadd','qdsub')
smla_mnem = ('smlabb','smlabt','smlatb','smlatt',)
smlal_mnem = ('smlalbb','smlalbt','smlaltb','smlaltt',)
smul_mnem = ('smulbb','smulbt','smultb','smultt',)
smlaw_mnem = ('smlawb','smlawt',)
smulw_mnem = ('smulwb','smulwt',)

def p_misc(opval, va):  
    # 0x0f900000 = 0x01000000 or 0x01000010 (misc and misc1 are both parsed at the same time.  see the footnote [2] on dp instructions in the Atmel AT91SAM7 docs
    if   opval & 0x0fc00000 == 0x01000000:
        opcode = (IENC_MISC << 16) + 1
        mnem = 'mrs'
        r = (opval>>22) & 1
        Rd = (opval>>12) & 0xf
        olist = (
            ArmRegOper(Rd, va=va),
            ArmPgmStatRegOper(r),
        )
    elif opval & 0x0fb002f0 == 0x01200000:
        opcode = (IENC_MISC << 16) + 2
        mnem = 'msr'        # register.   immediate has it's own parser in the 001 section
        r = (opval>>22) & 1
        Rd = (opval) & 0xf
        olist = (
            ArmPgmStatRegOper(r),
            ArmRegOper(Rd, va=va),
        )
    elif opval & 0x0ff000f0 == 0x01200020:
        opcode = (IENC_MISC << 16) + 5
        mnem = 'bxj'
        Rm = opval & 0xf
        olist = ( ArmRegOper(Rm, va=va), )
        
    elif opval & 0x0ff00090 == 0x01000080:
        opcode = (IENC_MISC << 16) + 9
        xy = (opval>>5)&3
        mnem = smla_mnem[xy]
        Rd = (opval>>16) & 0xf
        Rn = (opval>>12) & 0xf 
        Rs = (opval>>8) & 0xf
        Rm = opval & 0xf
        olist = (
            ArmRegOper(Rd, va=va),
            ArmRegOper(Rm, va=va),
            ArmRegOper(Rs, va=va),
            ArmRegOper(Rn, va=va),
        )
    elif opval & 0x0ff000b0 == 0x01200080:
        opcode = (IENC_MISC << 16) + 10
        y = (opval>>6)&1
        mnem = smlaw_mnem[y]
        Rd = (opval>>16) & 0xf
        Rn = (opval>>12) & 0xf 
        Rs = (opval>>8) & 0xf
        Rm = opval & 0xf
        olist = (
            ArmRegOper(Rd, va=va),
            ArmRegOper(Rm, va=va),
            ArmRegOper(Rs, va=va),
            ArmRegOper(Rn, va=va),
        )
    elif opval & 0x0ff000b0 == 0x012000a0:
        opcode = (IENC_MISC << 16) + 11
        y = (opval>>6)&1
        mnem = smulw_mnem[y]
        Rd = (opval>>16) & 0xf
        Rs = (opval>>8) & 0xf
        Rm = opval & 0xf
        olist = (
            ArmRegOper(Rd, va=va),
            ArmRegOper(Rm, va=va),
            ArmRegOper(Rs, va=va),
        )
    elif opval & 0x0ff00090 == 0x01400080:
        opcode = (IENC_MISC << 16) + 12
        xy = (opval>>5)&3
        mnem = smlal_mnem[xy]
        Rdhi = (opval>>16) & 0xf
        Rdlo = (opval>>12) & 0xf 
        Rs = (opval>>8) & 0xf
        Rm = opval & 0xf
        olist = (
            ArmRegOper(Rdlo, va=va),
            ArmRegOper(Rdhi, va=va),
            ArmRegOper(Rs, va=va),
            ArmRegOper(Rn, va=va),
        )
    elif opval & 0x0ff00090 == 0x01600080:
        opcode = (IENC_MISC << 16) + 13
        xy = (opval>>5)&3
        mnem = smul_mnem[xy]
        Rd = (opval>>16) & 0xf
        Rs = (opval>>8) & 0xf
        Rm = opval & 0xf
        olist = (
            ArmRegOper(Rd, va=va),
            ArmRegOper(Rm, va=va),
            ArmRegOper(Rs, va=va),
        )
        mnem = 'smul'   #xy
    #elif opval & 0x0fc00000 == 0x03200000:
        #mnem = 'msr'
    else:
        raise envi.InvalidInstruction(
                mesg="p_misc: invalid instruction",
                bytez=struct.pack("<I", opval), va=va)
        opcode = IENC_UNDEF
        mnem = "undefined instruction",
        olist = ()
        
    return (opcode, mnem, olist, 0)


#### these actually belong to the media section, and already exist there. FIXME: DELETE
#misc1_mnem = ("pkhbt", "pkhtb", "rev", "rev16", "revsh", "sel", "ssat", "ssat16", "usat", "usat16", )

def p_misc1(opval, va): # 
    #R = (opval>>22) & 1
    #Rn = (opval>>16) & 0xf
    #Rd = (opval>>12) & 0xf
    #rot_imm = (opval>>8) & 0xf
    #imm = opval & 0xff
    #Rm = opval & 0xf
    if opval & 0x0ff000f0 == 0x01200010:
        opcode = INS_BX
        mnem = 'bx'
        Rm = opval & 0xf
        olist = ( ArmRegOper(Rm, va=va), )
        
    elif opval & 0x0ff000f0 == 0x01600010:  
        opcode = (IENC_MISC << 16) + 4
        mnem = 'clz'
        Rd = (opval>>12) & 0xf
        Rm = opval & 0xf
        olist = (
            ArmRegOper(Rd, va=va),
            ArmRegOper(Rm, va=va),
        )
    elif opval & 0x0ff000f0 == 0x01200030:
        #opcode = (IENC_MISC << 16) + 6
        opcode = INS_BLX
        mnem = 'blx'
        Rm = opval & 0xf
        olist = ( ArmRegOper(Rm, va=va), )
        
    elif opval & 0x0f9000f0 == 0x01000050:  #all qadd/qsub's
        opcode = (IENC_MISC << 16) + 7
        qop = (opval>>21)&3
        mnem = qop_mnem[qop]
        Rn = (opval>>16) & 0xf
        Rd = (opval>>12) & 0xf
        Rm = opval & 0xf
        olist = (
            ArmRegOper(Rd, va=va),
            ArmRegOper(Rm, va=va),
            ArmRegOper(Rn, va=va),
        )
        
    elif opval & 0x0ff000f0 == 0x01200070:
        opcode = (IENC_MISC << 16) + 8
        mnem = 'bkpt'
        immed = ((opval>>4)&0xfff0) + (opval&0xf)
        olist = ( ArmImmOper(immed), )

    else:
        raise envi.InvalidInstruction(
                mesg="p_misc1: invalid instruction",
                bytez=struct.pack("<I", opval), va=va)
        
    return (opcode, mnem, olist, 0)



swap_mnem = ("swp","swpb",)
strex_mnem = ("strex","ldrex",)  # actual full instructions
strh_mnem = (("str",IF_H),("ldr",IF_H),)          # IF_H
ldrs_mnem = (("ldr",IF_S|IF_B),("ldr",IF_S|IF_H),)      # IF_SH, IF_SB
ldrd_mnem = (("ldr",IF_D),("str",IF_D),)        # IF_D

def p_extra_load_store(opval, va):
    pubwl = (opval>>20) & 0x1f
    Rn = (opval>>16) & 0xf
    Rd = (opval>>12) & 0xf
    Rs = (opval>>8) & 0xf
    op1 = (opval>>5) & 0x3
    Rm = opval & 0xf
    iflags = 0

    if opval&0x0fb000f0==0x01000090:# swp/swpb
        idx = (pubwl>>2)&1
        opcode = (IENC_EXTRA_LOAD << 16) + idx
        mnem = swap_mnem[idx]
        olist = (
            ArmRegOper(Rd, va=va),
            ArmRegOper(Rm, va=va),
            ArmImmOffsetOper(Rn, 0, va, pubwl),
        )
    elif opval&0x0fe000f0==0x01800090:# strex/ldrex
        idx = pubwl&1
        opcode = (IENC_EXTRA_LOAD << 16) + 2 + idx
        mnem = strex_mnem[idx]
        olist = (
            ArmRegOper(Rd, va=va),
            ArmRegOper(Rm, va=va),
            ArmRegOper(Rn, va=va),
        )
    elif opval&0x0e4000f0==0x000000b0:# strh/ldrh regoffset
        # 000pu0w0-Rn--Rt-SBZ-1011-Rm-  - STRH
        # 0000u110-Rn--Rt-imm41011imm4  - STRHT (v7+)
        idx = pubwl&1
        opcode = (IENC_EXTRA_LOAD << 16) + 4 + idx
        mnem,iflags = strh_mnem[idx]
        olist = (
            ArmRegOper(Rd, va=va),
            ArmRegOffsetOper(Rn, Rm, va, pubwl),
        )
    elif opval&0x0e4000f0==0x004000b0:# strh/ldrh immoffset
        idx = pubwl&1
        opcode = (IENC_EXTRA_LOAD << 16) + 6 + idx
        mnem,iflags = strh_mnem[idx]
        olist = (
            ArmRegOper(Rd, va=va),
            ArmImmOffsetOper(Rn,(Rs<<4)+Rm, va, pubwl),
        )
    elif opval&0x0e5000d0==0x005000d0:# ldrsh/b immoffset
        idx = (opval>>5)&1
        opcode = (IENC_EXTRA_LOAD << 16) + 8 + idx
        mnem,iflags = ldrs_mnem[idx]
        olist = (
            ArmRegOper(Rd, va=va),
            ArmImmOffsetOper(Rn, (Rs<<4)+Rm, va, pubwl),
        )
    elif opval&0x0e5000d0==0x001000d0:# ldrsh/b regoffset
        idx = (opval>>5)&1
        opcode = (IENC_EXTRA_LOAD << 16) + 10 + idx
        mnem,iflags = ldrs_mnem[idx]
        olist = (
            ArmRegOper(Rd, va=va),
            ArmRegOffsetOper(Rn, Rm, va, pubwl),
        )
    elif opval&0x0e5000d0==0x000000d0:# ldrd/strd regoffset
        # 000pu0w0-Rn--Rt-SBZ-1101-Rm-  ldrd regoffset
        # 0001u1001111-Rt-imm41101imm4  ldrd regoffset (literal, v7+)
        idx = (opval>>5)&1
        opcode = (IENC_EXTRA_LOAD << 16) + 12 + idx
        mnem,iflags = ldrd_mnem[idx]
        olist = (
            ArmRegOper(Rd, va=va),
            ArmRegOffsetOper(Rn, Rm, va, pubwl),
        )
    elif opval&0x0e5000d0==0x004000d0:# ldrd/strd immoffset
        idx = (opval>>5)&1
        opcode = (IENC_EXTRA_LOAD << 16) + 14 + idx
        mnem,iflags = ldrd_mnem[idx]
        olist = (
            ArmRegOper(Rd, va=va),
            ArmImmOffsetOper(Rn, (Rs<<4)+Rm, va, pubwl),
        )
    else:
        raise envi.InvalidInstruction(
                mesg="extra_load_store: invalid instruction",
                bytez=struct.pack("<I", opval), va=va)

    return (opcode, mnem, olist, iflags)


def p_dp_reg_shift(opval, va):
    ocode,sflag,Rn,Rd = dpbase(opval)
    Rm = opval & 0xf
    shtype = (opval >> 5) & 0x3
    Rs = (opval >> 8) & 0xf

    if ocode in dp_noRn:# FIXME: FUGLY
        olist = (
            ArmRegOper(Rd, va=va),
            ArmRegShiftRegOper(Rm, shtype, Rs),
        )
    elif ocode in dp_noRd:
        olist = (
            ArmRegOper(Rn, va=va),
            ArmRegShiftRegOper(Rm, shtype, Rs),
        )
    else:
        olist = (
            ArmRegOper(Rd, va=va),
            ArmRegOper(Rn, va=va),
            ArmRegShiftRegOper(Rm, shtype, Rs),
        )

    opcode = (IENC_DP_REG_SHIFT << 16) + ocode
    if sflag > 0:
        iflags = IF_PSR_S
    else:
        iflags = 0
    return (opcode, dp_mnem[ocode], olist, iflags)

multfail = (None, None, None,)
def p_mult(opval, va):
    ocode, vals = chopmul(opval)
                             
    mnem, opindexes, flags = iencmul_codes.get(ocode, multfail)
    if mnem == None:
        raise envi.InvalidInstruction(
                mesg="p_mult: invalid instruction",
                bytez=struct.pack("<I", opval), va=va)

    olist = []
    for i in opindexes:
        olist.append(ArmRegOper(vals[i], va=va))

    opcode = (IENC_MULT << 16) + ocode
    return (opcode, mnem, olist, flags)

def p_dp_imm(opval, va):
    ocode,sflag,Rn,Rd = dpbase(opval)
    imm = opval & 0xff
    rot = (opval >> 7) & 0x1e   # effectively, rot*2
    
    # hack to make add/sub against PC more readable (also legit for ADR instruction)
    if Rn == REG_PC and ocode in dp_ADR:    # we know PC
        if ocode == 2:  # and this is a subtraction
            ocode = 16
            olist = (
                ArmRegOper(Rd, va=va), 
                ArmPcOffsetOper( - shifters[S_ROR](imm, rot), va=va),
            )
        elif ocode == 4:    # this is addition
            ocode = 16
            olist = (
                ArmRegOper(Rd, va=va), 
                ArmPcOffsetOper( shifters[S_ROR](imm, rot), va=va),
            )

    # or just normal decode
    elif ocode in dp_noRn:# FIXME: FUGLY
        olist = (
            ArmRegOper(Rd, va=va),
            ArmImmOper(imm, rot, S_ROR),
        )
    elif ocode in dp_noRd:
        olist = (
            ArmRegOper(Rn, va=va),
            ArmImmOper(imm, rot, S_ROR),
        )
    else:
        olist = (
            ArmRegOper(Rd, va=va),
            ArmRegOper(Rn, va=va),
            ArmImmOper(imm, rot, S_ROR),
        )

    opcode = (IENC_DP_IMM << 16) + ocode
    if sflag > 0:
        iflags = IF_PSR_S
    else:
        iflags = 0
    return (opcode, dp_mnem[ocode], olist, iflags)

def p_undef(opval, va):
    # FIXME: make this an actual opcode with the opval as an imm oper
    raise envi.InvalidInstruction(
            mesg="p_undef: invalid instruction (by definition in ARM spec)",
            bytez=struct.pack("<I", opval), va=va)
    opcode = IENC_UNDEF
    mnem = "undefined instruction"
    olist = (
        ArmImmOper(opval),
    )
        
    return (opcode, mnem, olist, 0)

hint_mnem = {
            0: 'Nop',
            1: 'yield',
            2: 'wfe',
            3: 'wfi',
            4: 'sev',
            }

def p_mov_imm_stat(opval, va):      # only one instruction: "msr"
    iflags = 0
    imm = opval & 0xff
    rot = (opval>>8) & 0xf
    r = (opval>>22) & 1
    mask = (opval>>16) & 0xf
    opcode = (IENC_MOV_IMM_STAT << 16)

    if mask == 0:
        opcode += 1
        # it's a NOP or some hint instruction
        if imm>>16:
            mnem = 'dbg'
            option = opval & 0xf
            olist = ( ArmDbgHintOption(option), )

        else:
            mnem = hint_mnem.get(imm)
            if mnem == None:
                raise envi.InvalidInstruction(
                        mesg="MSR/Hint illegal encoding",
                        bytez=struct.pack("<I", opval), va=va)
            olist = tuple()

    else:
        # it's an MSR <immediate>
        mnem = 'msr'
        immed = ((imm>>rot) + (imm<<(32-rot))) & 0xffffffff

        if mask & 3:    # USER mode these will be 0
            iflags |= IF_SYS_MODE
        
        olist = (
            ArmPgmStatRegOper(r, mask),
            ArmImmOper(immed),
        )
    
    return (opcode, mnem, olist, iflags)
    
ldr_mnem = ("str", "ldr")
tsizes = (4, 1,)
def p_load_imm_off(opval, va):
    pubwl = (opval>>20) & 0x1f
    Rn = (opval>>16) & 0xf
    Rd = (opval>>12) & 0xf
    imm = opval & 0xfff

    if pubwl & 4:   # B   
        iflags = IF_B
        if (pubwl & 0x12) == 2:
            iflags |= IF_T
    else:
        iflags = 0

    olist = (
        ArmRegOper(Rd, va=va),
        ArmImmOffsetOper(Rn, imm, va, pubwl=pubwl)    # u=-/+, b=word/byte
    )
    
    opcode = (IENC_LOAD_IMM_OFF << 16)
    return (opcode, ldr_mnem[pubwl&1], olist, iflags)

def p_load_reg_off(opval, va):
    pubwl = (opval>>20) & 0x1f
    Rd = (opval>>12) & 0xf
    Rn = (opval>>16) & 0xf
    Rm = opval & 0xf
    shtype = (opval>>5) & 0x3
    shval = (opval>>7) & 0x1f

    if pubwl & 4:   # B   
        iflags = IF_B
        if (pubwl & 0x12) == 2:
            iflags |= IF_T
    else:
        iflags = 0

    olist = (
        ArmRegOper(Rd, va=va),
        ArmScaledOffsetOper(Rn, Rm, shtype, shval, va, pubwl),  # u=-/+, b=word/byte
    )
    
    opcode = (IENC_LOAD_REG_OFF << 16) 
    return (opcode, ldr_mnem[pubwl&1], olist, iflags)

    
def p_media(opval, va):
    """
    27:20, 7:4
    """
    # media is a parent for the following:
    #  parallel add/sub                         01100
    #  pkh, ssat, ssat16, usat, usat16, sel     01101
    #  rev, rev16, revsh                        01101
    #  smlad, smlsd, smlald, smusd              01110
    #  usad8, usada8                            01111
    definer = (opval>>23) & 0x1f
    if   definer == 0xc:
        return p_media_parallel(opval, va)
    elif definer == 0xd:
        return p_media_pack_sat_rev_extend(opval, va)
    elif definer == 0xe:
        return p_mult(opval, va)
        return p_media_smul(opval, va)
    else:
        return p_media_usada(opval, va)

#generate mnemonics for parallel instructions (could do manually like last time...)
parallel_mnem = []
par_suffixes = ("add16", "addsubx", "subaddx", "sub16", "add8", "sub8", "", "")
par_prefixes = ("","s","q","sh","","u","uq","uh")
for pre in par_prefixes:
    for suf in par_suffixes:
        parallel_mnem.append(pre+suf)

parallel_mnem = tuple(parallel_mnem)

def p_media_parallel(opval, va):
    
    opc1 = (opval>>17) & 0x38
    Rn = (opval>>16) & 0xf
    Rd = (opval>>12) & 0xf
    opc1 += (opval>>5) & 7
    Rm = opval & 0xf
    mnem = parallel_mnem[opc1]
    
    olist = (
        ArmRegOper(Rd, va=va),
        ArmRegOper(Rn, va=va),
        ArmRegOper(Rm, va=va),
    )
    opcode = IENC_MEDIA_PARALLEL + opc1
    return (opcode, mnem, olist, 0)


xtnd_mnem = []
xtnd_suffixes = ("xtab16","xtab","xtah","xtb16","xtb","xth",)
xtnd_prefixes = ("s","u")
for pre in xtnd_prefixes:
    for suf in xtnd_suffixes:
        xtnd_mnem.append(pre+suf)
        
xtnd_mnem = tuple(xtnd_mnem)

pkh_mnem = ('pkhbt', 'pkhtb',)
sat_mnem = ('ssat','usat')
sat16_mnem = ('ssat16','usat16')    
rev_mnem = ('rev','rev16',None,'revsh',)

def p_media_pack_sat_rev_extend(opval, va):
    ## part of p_media
    # assume bit 23 == 1
    opc1 = (opval>>20) & 7
    opc2 = (opval>>4) & 0xf
    opc25 = opc2 & 3
    opcode = 0
    
    if opc1 == 0 and opc25 == 1:   #pkh
        idx = (opval>>6)&1
        mnem = pkh_mnem[idx]
        Rn = (opval>>16) & 0xf
        Rd = (opval>>12) & 0xf
        shift_imm = (opval>>7) & 0x1f
        Rm = opval & 0xf

        opcode = IENC_MEDIA_PACK + idx
        
        olist = (
            ArmRegOper(Rd, va=va),
            ArmRegOper(Rn, va=va),
            ArmRegShiftImmOper(Rm, S_LSL, shift_imm, va),
        )

    elif (opc1 & 2) and opc25 == 1: #word sat
        opidx = (opval>>22)&1
        sat_imm = 1 + (opval>>16) & 0xf
        Rd = (opval>>12) & 0xf
        Rm = opval & 0xf
        if opc1 & 0x10: # ?sat16
            mnem = sat16_mnem[opidx]
            olist = (
                ArmRegOper(Rd, va=va),
                ArmImmOper(sat_imm),
                ArmRegOper(Rm, va=va),
            )
            opcode = IENC_MEDIA_SAT + opidx
        else:
            mnem = sat_mnem[opidx]
            shift_imm = (opval>>7) & 0x1f
            sh = (opval>>5) & 2
            olist = (
                ArmRegOper(Rd, va=va),
                ArmImmOper(sat_imm),
                ArmRegShiftImmOper(Rm, sh, shift_imm, va),
            )
            opcode = IENC_MEDIA_SAT + 2 + opidx
            
    elif (opc1 & 3) == 2 and opc2 == 3:     #parallel half-word sat
        # FIXME: implement this instruction!
        raise envi.InvalidInstruction(
                mesg="WTF! Parallel Half-Word Saturate...  what is that instruction?",
                bytez=struct.pack("<I", opval), va=va)
    
    elif (opc1 > 0) and (opc2 & 7) == 3:           # byte rev word
        opidx = ((opval>>21) & 2) + ((opval>>7) & 1)
        mnem = rev_mnem[opidx]
        if mnem == None:
            raise envi.InvalidInstruction(
                    mesg="p_media_pack_sat_rev_extend: invalid instruction",
                    bytez=struct.pack("<I", opval), va=va)
 
        Rd = (opval>>12) & 0xf
        Rm = opval & 0xf
        olist = (
            ArmRegOper(Rd, va=va),
            ArmRegOper(Rm, va=va),
        )
        opcode = IENC_MEDIA_REV + opidx
    #elif opc1 == 3 and opc2 == 0xb:         # byte rev pkt halfword
    #elif opc1 == 7 and opc2 == 0xb:         # byte rev signed halfword
    elif opc1 == 0 and opc2 == 0xb:         # select bytes
        mnem = "sel"
        Rn = (opval>>16) & 0xf
        Rd = (opval>>12) & 0xf
        Rm = opval & 0xf
        olist = (
            ArmRegOper(Rd, va=va),
            ArmRegOper(Rn, va=va),
            ArmRegOper(Rm, va=va),
        )
        opcode = IENC_MEDIA_SEL
    elif opc2 == 7:                         # sign extend
        mnem = xtnd_mnem[opc1]
        Rn = (opval>>16) & 0xf
        Rd = (opval>>12) & 0xf
        rot = (opval>>10) & 3
        Rm = opval & 0xf
        
        olist = (
            ArmRegOper(Rd, va=va),
            ArmRegOper(Rn, va=va),
            ArmRegShiftImmOper(Rm, S_ROR, rot, va),
        )
        opcode = IENC_MEDIA_EXTEND + opc1
    else:
        raise envi.InvalidInstruction(
                mesg="p_media_extend: invalid instruction",
                bytez=struct.pack("<I", opval), va=va)

    return (opcode, mnem, olist, 0)

#smult3_mnem = ('smlad','smlsd',,,'smlald')
def p_media_smul(opval, va):
    raise envi.InvalidInstruction(
            mesg="Should not reach here.  If we reach here, we'll have to implement MEDIA_SMUL extended multiplication (type 3)",
            bytez=struct.pack("<I", opval), va=va)
    # hmmm, is this already handled?
    
def p_media_usada(opval, va):
    Rd = (opval>>16) & 0xf
    Rn = (opval>>12) & 0xf
    Rs = (opval>>8) & 0xf
    Rm = opval & 0xf
    
    if Rn == 0xf:
        mnem = "usad8"
        olist = (
            ArmRegOper(Rd, va=va),
            ArmRegOper(Rm, va=va),
            ArmRegOper(Rs, va=va),
        )
        opcode = IENC_MEDIA_USAD8
    else:
        mnem = "usada8"
        olist = (
            ArmRegOper(Rd, va=va),
            ArmRegOper(Rm, va=va),
            ArmRegOper(Rs, va=va),
            ArmRegOper(Rn, va=va),
        )
        opcode = IENC_MEDIA_USADA8

    return (opcode, mnem, olist, 0)

def p_arch_undef(opval, va):
    print ("p_arch_undef: invalid instruction (by definition in ARM spec): %.8x:\t%.8x"%(va,opval))
    raise envi.InvalidInstruction(
            mesg="p_arch_undef: invalid instruction (by definition in ARM spec)",
            bytez=struct.pack("<I", opval), va=va)
    return (IENC_ARCH_UNDEF, 'arch undefined', (ArmImmOper(opval),), 0)

ldm_mnem = ("stm", "ldm")

def p_load_mult(opval, va):
    puswl = (opval>>20) & 0x1f
    mnem_idx = puswl & 1
    mnem = ldm_mnem[(mnem_idx)]
    flags = ((puswl>>3)<<(IF_DAIB_SHFT)) | IF_DA     # store bits for decoding whether to dec/inc before/after between ldr/str.  IF_DA tells the repr to print the the DAIB extension after the conditional.  right shift necessary to clear lower three bits, and align us with IF_DAIB_SHFT
    Rn = (opval>>16) & 0xf
    reg_list = opval & 0xffff
    
    olist = (
        ArmRegOper(Rn, va=va),
        ArmRegListOper(reg_list, puswl),
    )

    # If we are a load multi (ldm), and we load PC, we are NOFALL
    # (FIXME unless we are conditional... ung...)
    if mnem_idx == 1 and reg_list & (1 << REG_PC):
        flags |= envi.IF_NOFALL
        # If the load is from the stack, call it a "return"
        if Rn == REG_SP:
            flags |= envi.IF_RET

    if puswl & 2:       # W (mnemonic: "!")
        flags |= IF_W
        olist[0].oflags |= OF_W

    if puswl & 4:       # UM - usermode, or mov current SPSR -> CPSR if r15 included
        flags |= IF_UM
        olist[1].oflags |= OF_UM

    
    opcode = (IENC_LOAD_MULT << 16)
    return (opcode, mnem, olist, flags)

b_mnem = ("b", "bl",)
def p_branch(opval, va):        # primary branch encoding.  others were added later in the media section
    off = e_bits.signed(opval, 3)
    off <<= 2
    link = (opval>>24) & 1

    #FIXME this assumes A1 branch encoding.
    
    olist = ( ArmPcOffsetOper(off, va),)
    if link:
        flags = envi.IF_CALL
    else:
        flags = envi.IF_BRANCH
    
    opcode = (IENC_BRANCH << 16) + link
    return (opcode, b_mnem[link], olist, flags)

ldc_mnem = ("stc", "ldc",)
def p_coproc_load(opval, va):
    punwl = (opval>>20) & 0x1f
    Rn = (opval>>16) & 0xf
    CRd = (opval>>12) & 0xf
    cp_num = (opval>>8) & 0xf
    offset = opval & 0xff

    if punwl & 4:   # L
        iflags = IF_L
    else:
        iflags = 0

    olist = (
        ArmCoprocOper(cp_num),
        ArmCoprocRegOper(CRd),
        ArmImmOffsetOper(Rn, offset*4, va, pubwl=punwl),
    )
    
    opcode = (IENC_COPROC_LOAD << 16)
    return (opcode, ldc_mnem[punwl&1], olist, iflags)

mcrr_mnem = ("mcrr", "mrrc")
def p_coproc_dbl_reg_xfer(opval, va):
    Rn = (opval>>16) & 0xf
    Rd = (opval>>12) & 0xf
    cp_num = (opval>>8) & 0xf
    opcode = (opval>>4) & 0xf
    CRm = opval & 0xf
    mnem = mcrr_mnem[(opval>>20) & 1]
    
    olist = (
        ArmCoprocOper(cp_num),
        ArmCoprocOpcodeOper(opcode),
        ArmRegOper(Rd, va=va),
        ArmRegOper(Rn, va=va),
        ArmCoprocRegOper(CRm),
    )
    opcode = IENC_COPROC_RREG_XFER<<16
    return (opcode, mnem, olist, 0)
    
cdp_mnem = ["cdp" for x in range(15)]
cdp_mnem.append("cdp2")

def p_coproc_dp(opval, va):
    opcode1 = (opval>>20) & 0xf
    CRn = (opval>>16) & 0xf
    CRd = (opval>>12) & 0xf
    cp_num = (opval>>8) & 0xf
    opcode2 = (opval>>5) & 0x7
    CRm = opval & 0xf
    mnem = cdp_mnem[opval>>28]

    olist = (
        ArmCoprocOper(cp_num),
        ArmCoprocOpcodeOper(opcode1),
        ArmCoprocRegOper(CRd),
        ArmCoprocRegOper(CRn),
        ArmCoprocRegOper(CRm),
        ArmCoprocOpcodeOper(opcode2),
    )
    
    opcode = (IENC_COPROC_DP << 16)
    return (opcode, mnem, olist, 0)       #FIXME: CDP2 (cond = 0b1111) also needs handling.

mcr_mnem = ("mcr", "mrc")
def p_coproc_reg_xfer(opval, va):
    opcode1 = (opval>>21) & 0x7
    load = (opval>>20) & 1
    CRn = (opval>>16) & 0xf
    Rd = (opval>>12) & 0xf
    cp_num = (opval>>8) & 0xf
    opcode2 = (opval>>5) & 0x7
    CRm = opval & 0xf

    olist = (
        ArmCoprocOper(cp_num),
        ArmCoprocOpcodeOper(opcode1),
        ArmRegOper(Rd, va=va),
        ArmCoprocRegOper(CRn),
        ArmCoprocRegOper(CRm),
        ArmCoprocOpcodeOper(opcode2),
    )
    
    opcode = (IENC_COPROC_REG_XFER << 16)
    return (opcode, mcr_mnem[load], olist, 0)

def p_swint(opval, va):
    swint = opval & 0xffffff
    
    olist = ( ArmImmOper(swint), )
    opcode = IENC_SWINT << 16 + 1
    return (opcode, "swi", olist, 0)

cps_mnem = ("cps","cps FAIL-bad encoding","cpsie","cpsid")
mcrr2_mnem = ("mcrr2", "mrrc2")
ldc2_mnem = ("stc2", "ldc2",)
mcr2_mnem = ("mcr2", "mrc2")
def p_uncond(opval, va):

    if opval & 0x0f000000 == 0x0f000000:
        # FIXME THIS IS HORKED
        opcode = IENC_SWINT << 16 + 2
        immval = opval & 0x00ffffff
        return (opcode, 'swi', (ArmImmOper(immval),), 0)

    optop = ( opval >> 26 ) & 0x3
    if optop == 0:
        if opval & 0xfff10020 == 0xf1000000:
            #cps
            imod = (opval>>18)&3
            mmod = (opval>>17)&1
            aif = (opval>>5)&7
            mode = opval&0x1f
            mnem = cps_mnem[imod]
            
            if imod & 2:
                olist = [
                    ArmCPSFlagsOper(aif)    # if mode is set...
                ]
            else:
                olist = []
            if mmod:
                olist.append(ArmImmOper(mode))
            
            opcode = IENC_UNCOND_CPS + imod
            return (opcode, mnem, olist, 0)
        elif (opval & 0xffff00f0) == 0xf1010000:
            #setend
            e = (opval>>9) & 1
            mnem = "setend"
            olist = ( ArmEndianOper(e), )
            opcode = IENC_UNCOND_SETEND
            return (opcode, mnem, olist, 0)
        else:
            raise envi.InvalidInstruction(
                    mesg="p_uncond (ontop=0): invalid instruction",
                    bytez=struct.pack("<I", opval), va=va)
    elif optop == 1:
        if (opval & 0xf570f000) == 0xf550f000:
            #cache preload  -  also known as a nop on most platforms... does nothing except prefetch instructions from cache.
            # i'm tempted to cut the parsing of it and just return a canned something.
            mnem = "pld"
            I = (opval>>25) & 1     # what the freak am i supposed to do with "i"???
            Rn = (opval>>16) & 0xf
            U = (opval>>23) & 1
            opcode = IENC_UNCOND_PLD
            if I:
                immoffset = opval & 0xfff
                olist = (ArmImmOffsetOper(Rn, immoffset, va, U<<3),)
            else:
                Rm = opval & 0xf
                shtype = (opval>>5) & 3
                shval = (opval>>7) & 0x1f
                olist = (ArmScaledOffsetOper(Rn, Rm, shtype, shval, va, pubwl), )
            return (opcode, mnem, olist, 0)
        else:
            raise envi.InvalidInstruction(
                    mesg="p_uncond (ontop=1): invalid instruction",
                    bytez=struct.pack("<I", opval), va=va)
    elif optop == 2:
        if (opval & 0xfe5f0f00) == 0xf84d0500:
            #save return state (basically, store LR and SPSR to the stack that R13 points to)
            pu_w_ = (opval>>20) & 0x1f
            mnem = "srs"
            flags = ((pu_w_>>3)<<(IF_DAIB_SHFT)) | IF_DA
            mode = opval & 0x1f
            #reg_list = ( 1<<14 | 1<<SPSR )
            if pu_w_ & 2:    # base_reg writeback
                flags |= IF_W
           
            # base_reg = R13
            # reg_list = R14 and SPSR
            olist = (
                #ArmRegListOper(reg_list, pu_w_),
                ArmModeOper(mode, (pu_w_>>1)&1),
            )
            opcode = IENC_UNCOND_SRS
            return (opcode, mnem, olist, flags)
        #elif (opval & 0xfe500f00) == 0xf8100a00:       # this is too restrictive, although does weed out oddballs.  what does "Should Be Zero" really *want* to mean?
        elif (opval & 0xfe500000) == 0xf8100000:
            #rfe
            pu = (opval>>23) & 3
            mnem = "rfe"
            flags = (pu<<(IF_DAIB_SHFT)) | IF_DA
            Rn = (opval>>16) & 0xf
            
            olist = (
                ArmRegOper(Rn, va=va),
            )
            opcode = IENC_UNCOND_RFE
            return (opcode, mnem, olist, flags)

        elif (opval & 0xfe000000) == 0xfa000000:
            #blx
            mnem = "blx"
            h = (opval>>23) & 2
            imm_offset = e_bits.signed(opval, 3) + h
            
            olist = (
                ArmPcOffsetOper(imm_offset, va),
            )
            
            opcode = INS_BLX           #should this be IENC_UNCOND_BLX?
            return (opcode, mnem, olist, 0)
        else:
            raise envi.InvalidInstruction(
                    mesg="p_uncond (ontop=2): invalid instruction",
                    bytez=struct.pack("<I", opval), va=va)
    else:
        if (opval & 0xffe00000) == 0xfc400000:
            #MRCC2/MRRC2
            Rn = (opval>>16) & 0xf
            Rd = (opval>>12) & 0xf
            cp_num = (opval>>8) & 0xf
            opcode = (opval>>4) & 0xf
            CRm = opval & 0xf
            mnem = mcrr2_mnem[(opval>>20) & 1]
                
            olist = (
                ArmCoprocOper(cp_num),
                ArmCoprocOpcodeOper(opcode),
                ArmRegOper(Rd, va=va),
                ArmRegOper(Rn, va=va),
                ArmCoprocRegOper(CRm),
            )
            opcode = IENC_COPROC_RREG_XFER<<16
            return (opcode, mnem, olist, 0)
            
        elif (opval & 0xfe000000) == 0xfc000000:
            #stc2/ldc2
            punwl = (opval>>20) & 0x1f
            Rn = (opval>>16) & 0xf
            CRd = (opval>>12) & 0xf
            cp_num = (opval>>8) & 0xf
            offset = opval & 0xff

            if punwl & 4:   # L
                iflags = IF_L
            else:
                iflags = 0

            olist = (
                ArmCoprocOper(cp_num),
                ArmCoprocRegOper(CRd),
                ArmImmOffsetOper(Rn, offset*4, va, pubwl=punwl),
            )
            
            opcode = (IENC_COPROC_LOAD << 16)
            return (opcode, ldc2_mnem[punwl&1], olist, iflags)

        elif (opval & 0xff000010) == 0xfe000000:
            #coproc dp (cdp2)
            return p_coproc_dp(opval, va)
        elif (opval & 0xff000010) == 0xfe000010:
            #mcr2/mrc2
            opcode1 = (opval>>21) & 0x7
            load = (opval>>20) & 1
            CRn = (opval>>16) & 0xf
            Rd = (opval>>12) & 0xf
            cp_num = (opval>>8) & 0xf
            opcode2 = (opval>>5) & 0x7
            CRm = opval & 0xf

            olist = (
                ArmCoprocOper(cp_num),
                ArmCoprocOpcodeOper(opcode1),
                ArmRegOper(Rd, va=va),
                ArmCoprocRegOper(CRn),
                ArmCoprocRegOper(CRm),
                ArmCoprocOpcodeOper(opcode2),
            )
            
            opcode = (IENC_COPROC_REG_XFER << 16)
            return (opcode, mcr2_mnem[load], olist, 0)
        else:
            raise envi.InvalidInstruction(
                    mesg="p_uncond (ontop=3): invalid instruction",
                    bytez=struct.pack("<I", opval), va=va)
    
####################################################################
# Table of the parser functions
ienc_parsers_tmp = [None for x in range(21)]

ienc_parsers_tmp[IENC_DP_IMM_SHIFT] =  p_dp_imm_shift
ienc_parsers_tmp[IENC_MISC] =   p_misc
ienc_parsers_tmp[IENC_MISC1] =   p_misc1
ienc_parsers_tmp[IENC_EXTRA_LOAD] =   p_extra_load_store
ienc_parsers_tmp[IENC_DP_REG_SHIFT] =   p_dp_reg_shift
ienc_parsers_tmp[IENC_MULT] =   p_mult
ienc_parsers_tmp[IENC_UNDEF] =   p_undef
ienc_parsers_tmp[IENC_MOV_IMM_STAT] =   p_mov_imm_stat
ienc_parsers_tmp[IENC_DP_IMM] =   p_dp_imm
ienc_parsers_tmp[IENC_LOAD_IMM_OFF] =   p_load_imm_off
ienc_parsers_tmp[IENC_LOAD_REG_OFF] =   p_load_reg_off
ienc_parsers_tmp[IENC_ARCH_UNDEF] =   p_arch_undef
ienc_parsers_tmp[IENC_MEDIA] =   p_media
ienc_parsers_tmp[IENC_LOAD_MULT] =   p_load_mult
ienc_parsers_tmp[IENC_BRANCH] =   p_branch
ienc_parsers_tmp[IENC_COPROC_RREG_XFER] = p_coproc_dbl_reg_xfer
ienc_parsers_tmp[IENC_COPROC_LOAD] =   p_coproc_load
ienc_parsers_tmp[IENC_COPROC_DP] =   p_coproc_dp
ienc_parsers_tmp[IENC_COPROC_REG_XFER] =   p_coproc_reg_xfer
ienc_parsers_tmp[IENC_SWINT] =    p_swint
ienc_parsers_tmp[IENC_UNCOND] = p_uncond

ienc_parsers = tuple(ienc_parsers_tmp)

####################################################################

# the primary table is index'd by the 3 bits following the
# conditional and are structured as follows:
# ( ENC, nexttable )
# If ENC != None, those 3 bits were enough for us to know the
# encoding type, otherwise move on to the second table.

# The secondary tables have the format:
# (mask, value, ENC).  If the opcode is masked with "mask"
# resulting in "value" we have found the instruction encoding.
# NOTE: All entries in these tables *must* be from most specific
# to least!

# Table for initial 3 bit == 0
s_0_table = (
    # Order is critical here...
    (0b00000001100100000000000000010000, 0b00000001000000000000000000000000, IENC_MISC),
    (0b00000000000000000000000000010000, 0b00000000000000000000000000000000, IENC_DP_IMM_SHIFT),
    (0b00000001100100000000000010010000, 0b00000001000000000000000000010000, IENC_MISC1),
    (0b00000001000000000000000011110000, 0b00000000000000000000000010010000, IENC_MULT),
    (0b00000001001000000000000010010000, 0b00000001001000000000000010010000, IENC_EXTRA_LOAD),
    (0b00000000000000000000000010010000, 0b00000000000000000000000010010000, IENC_EXTRA_LOAD),
    (0b00000000000000000000000010010000, 0b00000000000000000000000000010000, IENC_DP_REG_SHIFT),
    (0,0, IENC_UNDEF),   #catch-all
)

s_1_table = (
    (0b00001111101100000000000000000000, 0b00000011001000000000000000000000, IENC_MOV_IMM_STAT),
    (0b00001110000000000000000000000000, 0b00000010000000000000000000000000, IENC_DP_IMM),
    (0, 0, IENC_UNDEF),
)

s_3_table = (
    (0b00000001111100000000000011110000, 0b00000001111100000000000011110000, IENC_ARCH_UNDEF),
    (0b00000000000000000000000000010000, 0b00000000000000000000000000010000, IENC_MEDIA),
    (0,0, IENC_LOAD_REG_OFF),
)

s_6_table = (
    (0b00001111111000000000000000000000, 0b00001100010000000000000000000000, IENC_COPROC_RREG_XFER),
    (0b00001110000000000000000000000000, 0b00001100000000000000000000000000, IENC_COPROC_LOAD),
)

s_7_table = (
    (0b00000001000000000000000000000000, 0b00000001000000000000000000000000, IENC_SWINT),
    (0b00000001000000000000000000010000, 0b00000000000000000000000000010000, IENC_COPROC_REG_XFER),
    (0, 0, IENC_COPROC_DP),
)

# Initial 3 (non conditional) primary table
inittable = [
    (None, s_0_table),
    (None, s_1_table),
    (IENC_LOAD_IMM_OFF, None), # Load or store an immediate
    (None, s_3_table),
    (IENC_LOAD_MULT, None),
    (IENC_BRANCH, None),
    (None, s_6_table),
    (None, s_7_table),
    (IENC_UNCOND, None),
]

# FIXME for emulation...
#def s_lsl(val, shval):
    #pass

#def s_lsr(val, shval):
    #pass

# These are indexed by the 2 bit "shift" value in some DP encodings
#shift_handlers = (
    #s_lsl,
    #s_lsr,
    #s_asr,
    #s_ror,
#)

endian_names = ("le","be")

#FIXME IF_NOFALL (and other envi flags)

class ArmOpcode(envi.Opcode):
    _def_arch = envi.ARCH_ARMV7

    def __hash__(self):
        return int(hash(self.mnem) ^ (self.size << 4))

    def __len__(self):
        return int(self.size)

    def getBranches(self, emu=None):
        """
        Return a list of tuples.  Each tuple contains the target VA of the
        branch, and a possible set of flags showing what type of branch it is.

        See the BR_FOO types for all the supported envi branch flags....
        Example: for bva,bflags in op.getBranches():
        """
        ret = []

        if not self.iflags & envi.IF_NOFALL:
            ret.append((self.va + self.size, envi.BR_FALL | self._def_arch))

        # FIXME if this is a move to PC god help us...
        flags = 0

        if self.prefixes != COND_AL:
            flags |= envi.BR_COND

        if self.opcode in ( INS_B, INS_BX ):
            oper = self.opers[0]

            # check for location being ODD
            operval = oper.getOperValue(self)
            if operval == None:
                return ret

            if self.opcode == INS_BX and operval & 3:
                flags |= envi.ARCH_THUMB16
            # if we don't know that it's thumb, default to "ARCH_DEFAULT"
            #else:
            #    flags |= envi.ARCH_ARMV7


            operval &= 0xfffffffe           # this has to work for both arm and thumb
            ret.append((operval, flags))

        elif self.opcode in ( INS_BL, INS_BLX ):
            oper = self.opers[0]

            # check for location being ODD
            operval = oper.getOperValue(self)
            if operval == None:
                # probably a branch to a register.  just return.
                return ret

            if self.opcode == INS_BLX and operval & 3:
                flags |= envi.ARCH_THUMB16
            # if we don't know that it's thumb, default to "ARCH_DEFAULT"
            #else:
            #    flags |= envi.ARCH_ARMV7

            operval &= 0xfffffffe           # this has to work for both arm and thumb
            flags |= envi.BR_PROC
            ret.append((operval, flags))

        return ret

    def render(self, mcanv):
        """
        Render this opcode to the specified memory canvas
        """
        mnem = self.mnem + cond_codes.get(self.prefixes)
        daib_flags = self.iflags & IF_DAIB_MASK
        if self.iflags & IF_L:
            mnem += 'l'
        elif self.iflags & IF_PSR_S:
            mnem += 's'
        elif daib_flags > 0:
            idx = ((daib_flags)>>(IF_DAIB_SHFT)) 
            mnem += daib[idx]
        else:
            if self.iflags & IF_S:
                mnem += 's'
            if self.iflags & IF_D:
                mnem += 'd'
            if self.iflags & IF_B:
                mnem += 'b'
            if self.iflags & IF_H:
                mnem += 'h'
            elif self.iflags & IF_T:
                mnem += 't'
        #FIXME: Advanced SIMD modifiers (IF_V*)
        if self.iflags & IF_THUMB32:
            mnem += ".w"

        mcanv.addNameText(mnem, typename="mnemonic")
        mcanv.addText(" ")

        # Allow each of our operands to render
        imax = len(self.opers)
        lasti = imax - 1
        for i in xrange(imax):
            oper = self.opers[i]
            oper.render(mcanv, self, i)
            if i != lasti:
                mcanv.addText(",")
        #if self.iflags & IF_W:     # handled in operand.  still keeping flag to indicate this instruction writes back
        #    mcanc.addText(" !")

    def __repr__(self):
        mnem = self.mnem + cond_codes.get(self.prefixes)
        daib_flags = self.iflags & IF_DAIB_MASK
        if self.iflags & IF_L:
            mnem += 'l'
        elif self.iflags & IF_PSR_S:
            mnem += 's'
        elif daib_flags > 0:
            idx = ((daib_flags)>>(IF_DAIB_SHFT)) 
            mnem += daib[idx]
        else:
            if self.iflags & IF_S:
                mnem += 's'
            if self.iflags & IF_D:
                mnem += 'd'
            if self.iflags & IF_B:
                mnem += 'b'
            if self.iflags & IF_H:
                mnem += 'h'
            elif self.iflags & IF_T:
                mnem += 't'
        if self.iflags & IF_THUMB32:
            mnem += ".w"
        
        x = []
        
        for o in self.opers:
            x.append(o.repr(self))
        #if self.iflags & IF_W:     # handled in operand.  still keeping flag to indicate this instruction writes back
        #    x[-1] += " !"      
        return mnem + " " + ", ".join(x)

class ArmOperand(envi.Operand):
    tsize = 4
    def involvesPC(self):
        return False

    def getOperAddr(self, op, emu=None):
        return None

class ArmRegOper(ArmOperand):
    ''' register operand.  see "addressing mode 1 - data processing operands - register" '''

    def __init__(self, reg, va=0, oflags=0):
        self.va = va
        self.reg = reg
        self.oflags = oflags

    def __eq__(self, oper):
        if not isinstance(oper, self.__class__):
            return False
        if self.reg != oper.reg:
            return False
        if self.oflags != oper.oflags:
            return False
        return True
    
    def involvesPC(self):
        return self.reg == 15

    def isDeref(self):
        return False

    def getOperValue(self, op, emu=None):
        if self.reg == REG_PC:
            return self.va  # FIXME: is this modified?  or do we need to att # to this?

        if emu == None:
            return None
        return emu.getRegister(self.reg)

    def setOperValue(self, op, emu=None, val=None):
        if emu == None:
            return None
        emu.setRegister(self.reg, val)

    def render(self, mcanv, op, idx):
        rname = arm_regs[self.reg][0]
        mcanv.addNameText(rname, typename='registers')
        if self.oflags & OF_W:
            mcanv.addText( "!" )


    def repr(self, op):
        rname = arm_regs[self.reg][0]
        if self.oflags & OF_W:
            rname += "!"
        return rname

class ArmRegShiftRegOper(ArmOperand):
    ''' register shift operand.  see "addressing mode 1 - data processing operands - * shift * by register" '''

    def __init__(self, reg, shtype, shreg):
        self.reg = reg
        self.shtype = shtype
        self.shreg = shreg

    def __eq__(self, oper):
        if not isinstance(oper, self.__class__):
            return False
        if self.reg != oper.reg:
            return False
        if self.shtype != oper.shtype:
            return False
        if self.shreg != oper.shreg:
            return False
        return True

    def involvesPC(self):
        return self.reg == 15

    def isDeref(self):
        return False

    def getOperValue(self, op, emu=None):
        if emu == None:
            return None
        return shifters[self.shtype](emu.getRegister(self.reg), emu.getRegister(shreg))

    def render(self, mcanv, op, idx):
        rname = arm_regs[self.reg][0]
        mcanv.addNameText(rname, typename='registers')
        mcanv.addText(', ')
        mcanv.addNameText(shift_names[self.shtype])
        mcanv.addText(' ')
        mcanv.addNameText(arm_regs[self.shreg][0], typename='registers')

    def repr(self, op):
        rname = arm_regs[self.reg][0]+","
        return " ".join([rname, shift_names[self.shtype], arm_regs[self.shreg][0]])

class ArmRegShiftImmOper(ArmOperand):
    ''' register shift immediate operand.  see "addressing mode 1 - data processing operands - * shift * by immediate" '''

    def __init__(self, reg, shtype, shimm, va):
        if shimm == 0:
            if shtype == S_ROR:
                shtype = S_RRX
            elif shtype == S_LSR or shtype == S_ASR:
                shimm = 32
        self.reg = reg
        self.shtype = shtype
        self.shimm = shimm
        self.va = va

    def __eq__(self, oper):
        if not isinstance(oper, self.__class__):
            return False
        if self.reg != oper.reg:
            return False
        if self.shtype != oper.shtype:
            return False
        if self.shimm != oper.shimm:
            return False
        return True

    def involvesPC(self):
        return self.reg == 15

    def isDeref(self):
        return False

    def getOperValue(self, op, emu=None):
        if self.reg == REG_PC:
            return shifters[self.shtype](self.va, self.shimm)

        if emu == None:
            return None
        return shifters[self.shtype](emu.getRegister(self.reg), self.shimm)

    def render(self, mcanv, op, idx):
        rname = arm_regs[self.reg][0]
        mcanv.addNameText(rname, typename='registers')
        if self.shimm != 0:
            mcanv.addText(', ')
            mcanv.addNameText(shift_names[self.shtype])
            mcanv.addText(' ')
            mcanv.addNameText('#%d' % self.shimm)
        elif self.shtype == S_RRX:
            mcanv.addText(', ')
            mcanv.addNameText(shift_names[self.shtype])

    def repr(self, op):
        rname = arm_regs[self.reg][0]
        retval = [ rname ]
        if self.shimm != 0:
            retval.append(", "+shift_names[self.shtype])
            retval.append("#%d"%self.shimm)
        elif self.shtype == S_RRX:
            retval.append(shift_names[self.shtype])
        return " ".join(retval)

class ArmImmOper(ArmOperand):
    ''' register operand.  see "addressing mode 1 - data processing operands - immediate" '''


    def __init__(self, val, shval=0, shtype=S_ROR, va=0):
        self.val = val
        self.shval = shval
        self.shtype = shtype

    def __eq__(self, oper):
        if not isinstance(oper, self.__class__):
            return False

        if self.getOperValue(None) != oper.getOperValue(None):
            return False

        return True

    def involvesPC(self):
        return False

    def isDeref(self):
        return False

    def isDiscrete(self):
        return True

    def getOperValue(self, op, emu=None):
        return shifters[self.shtype](self.val, self.shval)

    def render(self, mcanv, op, idx):
        val = self.getOperValue(op)
        mcanv.addNameText('#0x%.2x' % (val))

    def repr(self, op):
        val = self.getOperValue(op)
        return '#0x%.2x' % (val)


class ArmScaledOffsetOper(ArmOperand):
    ''' scaled offset operand.  see "addressing mode 2 - load and store word or unsigned byte - scaled register *" '''
    def __init__(self, base_reg, offset_reg, shtype, shval, va, pubwl=0):
        if shval == 0:
            if shtype == S_ROR:
                shtype = S_RRX
            elif shtype == S_LSR or shtype == S_ASR:
                shval = 32
        self.base_reg = base_reg
        self.offset_reg = offset_reg
        self.shtype = shtype
        self.shval = shval
        self.pubwl = pubwl
        self.va = va

    def __eq__(self, oper):
        if not isinstance(oper, self.__class__):
            return False
        if self.base_reg != oper.base_reg:
            return False
        if self.offset_reg != oper.offset_reg:
            return False
        if self.shtype != oper.shtype:
            return False
        if self.shval != oper.shval:
            return False
        if self.pubwl != oper.pubwl:
            return False
        return True

    def involvesPC(self):
        return self.base_reg == 15

    def isDeref(self):
        return True

    def getOperValue(self, op, emu=None, writeback=False):
        if emu == None:
            return None

        retval = 0

        addr = self.getOperAddr( op, emu )
        rn = emu.getRegister( self.base_reg )
        # FIXME: THIS IS COMPLETELY BORKED AND WRONG!
        # if pre-indexed, we incremement/decrement the register before determining the OperAddr
        if (self.pubwl & 0x12 == 0x12):
            # pre-indexed...
            if writeback: emu.setRegister( self.base_reg, addr )
            return emu.readMemValue(addr, self.tsize)

        elif (self.pubwl & 0x12 == 0):
            # post-indexed... still write it but return the original value
            if writeback: emu.setRegister( self.base_reg, addr )
            return emu.readMemValue(addr, self.tsize)

        # plain jane just return the calculated address... no updates are necessary
        return addr



    def getOperAddr(self, op, emu=None):
        if emu == None:
            return None

        if self.basereg == REG_PC:
            addr = self.va
        elif emu != None:
            addr = emu.getRegister(self.basereg)
        else:
            return None

        addval = shifters[self.shtype]( emu.getRegister( self.offset_reg ), self.shval )
        # if U==0, subtract
        addval *= (-1, 1)[(self.pubwl>>3)&1]

        return addr + addval


    def render(self, mcanv, op, idx):
        pom = ('-','')[(self.pubwl>>3)&1]
        idxing = self.pubwl & 0x12
        basereg = arm_regs[self.base_reg][0]
        offreg = arm_regs[self.offset_reg][0]
        shname = shift_names[self.shtype]

        mcanv.addText('[')
        mcanv.addNameText(basereg, typename='registers')
        if (idxing&0x10) == 0:
            mcanv.addText('], ')
        else:
            mcanv.addText(', ')
        mcanv.addText(pom)
        mcanv.addNameText(offreg, typename='registers')
        mcanv.addText(' ')
        if self.shval != 0:
            mcanv.addNameText(shname)
            mcanv.addText(' ')
            mcanv.addNameText('#%d' % self.shval)
        if idxing == 0x10:
            mcanv.addText(']')
        elif idxing != 0:
            mcanv.addText(']!')

    def repr(self, op):
        pom = ('-','')[(self.pubwl>>3)&1]
        idxing = self.pubwl & 0x12
        basereg = arm_regs[self.base_reg][0]
        offreg = arm_regs[self.offset_reg][0]
        shname = shift_names[self.shtype]
        if self.shval != 0:
            shval = "%s #%d"%(shname,self.shval)
        elif self.shtype == S_RRX:
            shval = shname
        else:
            shval = ""
        if (idxing&0x10) == 0:         # post-indexed
            tname = '[%s], %s%s %s' % (basereg, pom, offreg, shval)
        elif idxing == 0x10:
            tname = '[%s, %s%s %s]' % (basereg, pom, offreg, shval)
        else:               # pre-indexed
            tname = '[%s, %s%s %s]!' % (basereg, pom, offreg, shval)
        return tname

class ArmRegOffsetOper(ArmOperand):
    ''' register offset operand.  see "addressing mode 2 - load and store word or unsigned byte - register *" 
    dereference address mode using the combination of two register values '''
    def __init__(self, base_reg, offset_reg, va, pubwl=0):
        self.base_reg = base_reg
        self.offset_reg = offset_reg
        self.pubwl = pubwl

    def __eq__(self, oper):
        if not isinstance(oper, self.__class__):
            return False
        if self.base_reg != oper.base_reg:
            return False
        if self.offset_reg != oper.offset_reg:
            return False
        if self.pubwl != oper.pubwl:
            return False
        return True

    def involvesPC(self):
        return self.base_reg == 15

    def isDeref(self):
        return True

    def getOperValue(self, op, emu=None):
        if emu == None:
            return None

        rn = emu.getRegister( self.base_reg )
        addr = self.getOperAddr( op, emu, rn )

        # if pre-indexed, we incremement/decrement the register before determining the OperAddr
        if (self.pubwl & 0x12 == 0x12):
            # pre-indexed...
            if writeback: emu.setRegister( self.base_reg, addr )
            return addr

        elif (self.pubwl & 0x12 == 0):
            # post-indexed... still write it but return the original value
            if writeback: emu.setRegister( self.base_reg, addr )
            return rn

        # plain jane just return the calculated address... no updates are necessary
        return addr


    def getOperAddr(self, op, emu=None, rn=None):
        if emu == None:
            return None

        if rn == None:
            rn = emu.getRegister( self.base_reg )

        rm = emu.getRegister( self.offset_reg )

        return rn + rm



    def render(self, mcanv, op, idx):
        pom = ('-','')[(self.pubwl>>3)&1]
        idxing = self.pubwl & 0x12
        basereg = arm_regs[self.base_reg][0]
        offreg = arm_regs[self.offset_reg][0]

        mcanv.addText('[')
        mcanv.addNameText(basereg, typename='registers')
        if (idxing&0x10) == 0:
            mcanv.addText('] ')
        else:
            mcanv.addText(', ')
        mcanv.addText(pom)
        mcanv.addNameText(offreg, typename='registers')
        if idxing == 0x10:
            mcanv.addText(']')
        elif idxing&0x10 != 0:
            mcanv.addText(']!')

    def repr(self, op):
        pom = ('-','')[(self.pubwl>>3)&1]
        idxing = self.pubwl & 0x12
        basereg = arm_regs[self.base_reg][0]
        offreg = arm_regs[self.offset_reg][0]
        if (idxing&0x10) == 0:         # post-indexed
            tname = '[%s], %s%s' % (basereg, pom, offreg)
        elif idxing == 0x10:  # offset addressing, not updated
            tname = '[%s, %s%s]' % (basereg, pom, offreg)
        else:               # pre-indexed
            tname = '[%s, %s%s]!' % (basereg, pom, offreg)
        return tname

class ArmImmOffsetOper(ArmOperand):
    ''' immediate offset operand.  see "addressing mode 2 - load and store word or unsigned byte - immediate *" 

    [ base_reg, offset ]

    possibly with indexing, pre/post for faster rolling through arrays and such
    if the base_reg is PC, we'll dig in and hopefully grab the data being referenced.
    '''
    def __init__(self, base_reg, offset, va, pubwl=8):
        self.base_reg = base_reg
        self.offset = offset
        self.pubwl = pubwl
        self.va = va

    def __eq__(self, oper):
        if not isinstance(oper, self.__class__):
            return False
        if self.base_reg != oper.base_reg:
            return False
        if self.offset != oper.offset:
            return False
        if self.pubwl != oper.pubwl:
            return False
        return True

    def involvesPC(self):
        return self.base_reg == 15

    def isDeref(self):
        return True

    def setOperValue(self, op, emu=None, val=None):
        # can't survive without an emulator
        if emu == None:
            return None

        pubwl = self.pubwl >> 2
        b = pubwl & 1

        addr = self.getOperAddr(op, emu)

<<<<<<< HEAD
        fmt = ("<L", "B")[b]
=======
        fmt = ("<I", "B")[b]
>>>>>>> 9c102ab2
        emu.writeMemoryFormat(addr, fmt, val)

    def getOperValue(self, op, emu=None):
        # can't survive without an emulator
        if emu == None:
            return None

        pubwl = self.pubwl >> 2
        b = pubwl & 1

        addr = self.getOperAddr(op, emu)

        fmt = ("<I", "B")[b]
        ret, = emu.readMemoryFormat(addr, fmt)
        return ret

    def getOperAddr(self, op, emu=None):
        # there are certain circumstances where we can survive without an emulator
        pubwl = self.pubwl >> 3
        u = pubwl & 1

        # if we don't have an emulator, we must be PC-based since we know it
        if self.base_reg == REG_PC:
            addr = self.va
        elif emu == None:
            return None
        else:
            addr = emu.getRegister(self.base_reg)

        if u:
            addr += self.offset
        else:
            addr -= self.offset

        return addr

    def render(self, mcanv, op, idx):
        u = (self.pubwl>>3)&1
        idxing = self.pubwl & 0x12
        basereg = arm_regs[self.base_reg][0]
        if self.base_reg == REG_PC:

            mcanv.addText('[')

            addr = self.getOperAddr(op, mcanv.mem)    # only works without an emulator because we've already verified base_reg is PC

            if mcanv.mem.isValidPointer(addr):
                name = addrToName(mcanv, addr)
                mcanv.addVaText(name, addr)
            else:
                mcanv.addVaText('#0x%.8x' % addr, addr)
            mcanv.addText(']')

            value = self.getOperValue(op, mcanv.mem)
            if value != None:
                mcanv.addText("\t; ")
                if mcanv.mem.isValidPointer(value):
                    name = addrToName(mcanv, value)
                    mcanv.addVaText(name, value)
                else:
                    mcanv.addNameText("0x%x" % value)

            # FIXME: is there any chance of us doing indexing on PC?!?
            if idxing != 0x10:
                print "OMJ! indexing on the program counter!"
        else:
            pom = ('-','')[u]
            mcanv.addText('[')
            mcanv.addNameText(basereg, typename='registers')
            if self.offset == 0:
                mcanv.addText(']')
            else:
                if (idxing&0x10) == 0:
                    mcanv.addText('] ')
                else:
                    mcanv.addText(', ')

                mcanv.addNameText('#%s0x%x' % (pom,self.offset))

                if idxing == 0x10:
                    mcanv.addText(']')
                elif idxing != 0:
                    mcanv.addText(']!')

    def repr(self, op):
        u = (self.pubwl>>3)&1
        idxing = (self.pubwl) & 0x12
        basereg = arm_regs[self.base_reg][0]
        if self.base_reg == REG_PC:
            addr = self.getOperAddr(op)    # only works without an emulator because we've already verified base_reg is PC

            tname = "[#0x%x]" % addr
            # FIXME: is there any chance of us doing indexing on PC?!?
            if idxing != 0x10:
                print "OMJ! indexing on the program counter!"
        else:
            pom = ('-','')[u]
            if self.offset != 0:
                offset = ", #%s0x%x"%(pom,self.offset)
            else:
                offset = ""
                
            if (idxing&0x10) == 0:         # post-indexed
                tname = '[%s]%s' % (basereg, offset)
            else:
                if idxing == 0x10:  # offset addressing, not updated
                    tname = '[%s%s]' % (basereg,offset)
                else:               # pre-indexed
                    tname = '[%s%s]!' % (basereg,offset)
        return tname

class ArmPcOffsetOper(ArmOperand):
    '''
    PC + imm_offset

    ArmImmOper but for Branches, not a dereference.  perhaps we can have ArmImmOper do all the things... but for now we have this.
    '''
    def __init__(self, val, va):
        self.val = val # depending on mode, this is reg/imm
        self.va = va

    def __eq__(self, oper):
        if not isinstance(oper, self.__class__):
            return False
        if self.val != oper.val:
            return False
        if self.va != oper.va:
            return False
        return True

    def involvesPC(self):
        return True

    def isDeref(self):
        return False

    def isDiscrete(self):
        return False

    def getOperValue(self, op, emu=None):
        return self.va + self.val

    def render(self, mcanv, op, idx):
        value = self.getOperValue(op)
        if mcanv.mem.isValidPointer(value):
            name = addrToName(mcanv, value)
            mcanv.addVaText(name, value)
        else:
            mcanv.addVaText('0x%.8x' % value, value)

    def repr(self, op):
        targ = self.getOperValue(op)
        tname = "#0x%.8x" % targ
        return tname


psrs = ("CPSR", "SPSR", 'inval', 'inval', 'inval', 'inval', 'inval', 'inval',)
fields = (None, 'c', 'x', 'cx', 's', 'cs', 'xs', 'cxs',  'f', 'fc', 'fx', 'fcx', 'fs', 'fcs', 'fxs', 'fcxs')

class ArmPgmStatRegOper(ArmOperand):
    def __init__(self, r, val=0, mask=0xffffffff):
        self.mask = mask
        self.val = val
        self.psr = r

    def __eq__(self, oper):
        if not isinstance(oper, self.__class__):
            return False
        if self.val != oper.val:
            return False
        if self.r != oper.r:
            return False
        return True

    def involvesPC(self):
        return False

    def isDeref(self):
        return False

    def getOperValue(self, op, emu=None):
        if emu == None:
            return None

        mode = emu.getProcMode()
        if self.psr: # SPSR
            psr = emu.getSPSR(mode)
        else:
            psr = emu.getCPSR()

        return psr

    def setOperValue(self, op, emu=None, val=None):
        if emu == None:
            return None
        mode = emu.getProcMode()
        if self.psr:    # SPSR
            psr = emu.getSPSR(mode)
            newpsr = psr & (~self.mask) | (val & self.mask)
            emu.setSPSR(mode, newpsr)

        else:           # CPSR
            psr = emu.getCPSR()
            newpsr = psr & (~self.mask) | (val & self.mask)
            emu.setCPSR(newpsr)

        return newpsr

    def repr(self, op):
        return psrs[self.psr] + '_' + fields[self.val]
    
class ArmEndianOper(ArmImmOper):
    def repr(self, op):
        return endian_names[self.val]

    def involvesPC(self):
        return False

    def isDeref(self):
        return False

    def getOperValue(self, op, emu=None):
        return self.val

class ArmRegListOper(ArmOperand):
    def __init__(self, val, oflags=0):
        self.val = val
        self.oflags = oflags

    def __eq__(self, oper):
        if not isinstance(oper, self.__class__):
            return False
        if self.val != oper.val:
            return False
        if self.oflags != oper.oflags:
            return False
        return True

    def involvesPC(self):
        return self.val & 0x80 == 0x80

    def isDeref(self):
        return False

    def render(self, mcanv, op, idx):
        mcanv.addText('{')
        for l in xrange(16):
            if self.val & 1<<l:
                mcanv.addNameText(arm_regs[l][0], typename='registers')
                mcanv.addText(', ')
        mcanv.addText('}')
        if self.oflags & OF_UM:
            mcanv.addText('^')

    def getOperValue(self, op, emu=None):
        if emu == None:
            return None
        reglist = []
        for regidx in xrange(16):
            #FIXME: check processor mode (abort, system, user, etc... use banked registers?)
            if self.val & (1<<regidx):
                reg = emu.getRegister(regidx)
                reglist.append(reg)
        return reglist

    def repr(self, op):
            s = [ "{" ]
            for l in xrange(16):
                if (self.val & (1<<l)):
                    s.append(arm_regs[l][0])
            s.append('}')
            if self.oflags & OF_UM:
                s.append('^')
            return " ".join(s)
    
aif_flags = (None, 'f','i','if','a','af','ai','aif')
class ArmPSRFlagsOper(ArmOperand):
    def __init__(self, flags):
        self.flags = flags

    def __eq__(self, oper):
        if not isinstance(oper, self.__class__):
            return False
        if self.flags != oper.flags:
            return False
        return True

    def involvesPC(self):
        return False

    def isDeref(self):
        return False

    def getOperValue(self, op, emu=None):
        if emu == None:
            return None
        raise Exception("FIXME: Implement ArmPSRFlagsOper.getOperValue() (does it want to be a bitmask? or the actual value according to the PSR?)")
        return None # FIXME

    def repr(self, op):
        return aif_flags[self.flags]

class ArmCoprocOpcodeOper(ArmOperand):
    def __init__(self, val):
        self.val = val
        
    def __eq__(self, oper):
        if not isinstance(oper, self.__class__):
            return False
        if self.val != oper.val:
            return False
        return True

    def involvesPC(self):
        return False

    def isDeref(self):
        return False

    def getOperValue(self, op, emu=None):
        return self.val

    def repr(self, op):
        return "%d"%self.val

class ArmCoprocOper(ArmOperand):
    def __init__(self, val):
        self.val = val
        
    def __eq__(self, oper):
        if not isinstance(oper, self.__class__):
            return False
        if self.val != oper.val:
            return False
        return True

    def involvesPC(self):
        return False

    def isDeref(self):
        return False

    def getOperValue(self, op, emu=None):
        return self.val

    def repr(self, op):
        return "p%d"%self.val

class ArmCoprocRegOper(ArmOperand):
    def __init__(self, val, shtype=None, shval=None):
        self.val = val # depending on mode, this is reg/imm
        self.shval = shval
        self.shtype = shtype

    def __eq__(self, oper):
        if not isinstance(oper, self.__class__):
            return False
        if self.val != oper.val:
            return False
        if self.shval != oper.shval:
            return False
        if self.shtype != oper.shtype:
            return False
        return True

    def involvesPC(self):
        return False

    def isDeref(self):
        return False

    def getOperValue(self, op, emu=None):
        if emu == None:
            return None
        raise Exception("FIXME: Implement ArmCoprocRegOper.getOperValue()")
        return None # FIXME

    def repr(self, op):
        return "c%d"%self.val

class ArmModeOper(ArmOperand):
    def __init__(self, mode, writeback=False):
        self.mode = mode
        self.writeback = writeback

    def __eq__(self, oper):
        if not isinstance(oper, self.__class__):
            return False
        if self.mode != oper.mode:
            return False
        if self.writeback != oper.writeback:
            return False
        return True

    def involvesPC(self):
        return False

    def isDeref(self):
        return False

    def getOperValue(self, op, emu=None):
        return None

    def repr(self, op):
        return (proc_modes % self.mode)[PM_SNAME]

class ArmDbgHintOption(ArmOperand):
    def __init__(self, option):
        self.val = option

    def __eq__(self, oper):
        if not isinstance(oper, self.__class__):
            return False
        if self.val != oper.val:
            return False
        return True

    def involvesPC(self):
        return False

    def isDeref(self):
        return False

    def getOperValue(self, op, emu=None):
        return self.val

    def repr(self, op):
        return "#%d"%self.val


ENDIAN_LSB = 0
ENDIAN_MSB = 1

class ArmDisasm:
    fmt = None
    def __init__(self, endian=ENDIAN_LSB):
        self.setEndian(endian)
        
    def setEndian(self, endian):
        self.fmt = ("<I", ">I")[endian]

    def disasm(self, bytez, offset, va):
        """
        Parse a sequence of bytes out into an envi.Opcode instance.
        """
        opbytes = bytez[offset:offset+4]
        opval, = struct.unpack(self.fmt, opbytes)
        
        cond = opval >> 28

        # Begin the table lookup sequence with the first 3 non-cond bits
        encfam = (opval >> 25) & 0x7
        if cond == COND_EXTENDED:
            enc = IENC_UNCOND

        else:

            enc,nexttab = inittable[encfam]
            if nexttab != None: # we have to sub-parse...
                for mask,val,penc in nexttab:
                    if (opval & mask) == val:
                        enc = penc
                        break

        # If we don't know the encoding by here, we never will ;)
        if enc == None:
            raise envi.InvalidInstruction(mesg="No encoding found!",
                    bytez=bytez[offset:offset+4], va=va)

        opcode, mnem, olist, flags = ienc_parsers[enc](opval, va+8)

        # since our flags determine how the instruction is decoded later....  
        # performance-wise this should be set as the default value instead of 0, but this is cleaner
        #flags |= envi.ARCH_ARMV7

        # Ok...  if we're a non-conditional branch, *or* we manipulate PC unconditionally,
        # lets call ourself envi.IF_NOFALL
        if cond == COND_AL:                             # FIXME: this could backfire if COND_EXTENDED...
            if opcode in (INS_B, INS_BX):
                flags |= envi.IF_NOFALL

            elif (  len(olist) and 
                    isinstance(olist[0], ArmRegOper) and
                    olist[0].involvesPC() and 
                    (opcode & 0xffff) not in no_update_Rd ):       # FIXME: only want IF_NOFALL if it *writes* to PC!
                
                showop = True
                flags |= envi.IF_NOFALL

        else:
            flags |= envi.IF_COND


        # FIXME conditionals are currently plumbed as "prefixes".  Perhaps normalize to that...
        op = ArmOpcode(va, opcode, mnem, cond, 4, olist, flags)
        op.encoder = enc    #FIXME: DEBUG CODE

        return op

if __name__ == '__main__':
    import envi.archs
    envi.archs.dismain( ArmDisasm() )<|MERGE_RESOLUTION|>--- conflicted
+++ resolved
@@ -1919,11 +1919,7 @@
 
         addr = self.getOperAddr(op, emu)
 
-<<<<<<< HEAD
-        fmt = ("<L", "B")[b]
-=======
         fmt = ("<I", "B")[b]
->>>>>>> 9c102ab2
         emu.writeMemoryFormat(addr, fmt, val)
 
     def getOperValue(self, op, emu=None):
