--- conflicted
+++ resolved
@@ -4148,14 +4148,7 @@
         return True
 
     def getOperValue(self, op, emu=None):
-<<<<<<< HEAD
         if emu == None:
-=======
-        if self.reg == REG_PC:
-            return self.va
-
-        if emu is None:
->>>>>>> 4625a100
             return None
 
         raise Exception("Scalar Accessors Not Implemented")
@@ -4171,12 +4164,7 @@
     def render(self, mcanv, op, idx):
         rname = rctx.getRegisterName(self.reg)
         mcanv.addNameText(rname, typename='registers')
-<<<<<<< HEAD
         mcanv.addNameText('[%d]' % self.index, typename='scalars')
-=======
-        if self.oflags & OF_W:
-            mcanv.addText("!")
->>>>>>> 4625a100
 
     def repr(self, op):
         rname = rctx.getRegisterName(self.reg)
