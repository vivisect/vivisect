import sys
import struct
import traceback

import envi
import envi.bits as e_bits

from envi.bits import binary

#import sys
#import struct
#import traceback

#import envi
#import envi.bits as e_bits
#from envi.bits import binary

from envi.archs.arm.const import *
from envi.archs.arm.regs import *

# FIXME: TODO
# FIXME:   codeflow currently misses all switchcases
# FIXME:   codeflow needs to identify the following pattern as a call with fallthrough
#          (currently identifying the xref and making the fallthrough into a function):
#           mov lr, pc
#           sub pc, <blah>

# FIXME ldm sp, { pc } seems to not get marked NOFALL
# FIXME ldm sp, { pc } should probably be marked IF_RET too...
# FIXME b lr / bx lr should be marked IF_RET as well!
# FIXME some arm opcode values are ENC << and some are ENC and some are etc..
#       (make all be ENC_FOO << 16 + <their index>

# FIXME the following things dont decode correctly
# 5346544e    cmppl   r6, #1308622848

#
# Possible future extensions: 
#   * VectorPointFloat subsystem (coproc 10+11)
#   * Debug subsystem (coproc 14)
#   * other 'default' coprocs we can handle and add value?

def chopmul(opcode):
    op1 = (opcode >> 20) & 0xff
    a = (opcode >> 16) & 0xf
    b = (opcode >> 12) & 0xf
    c = (opcode >> 8)  & 0xf
    d = (opcode >> 4)  & 0xf
    e = opcode & 0xf
    return (op1<<4)+d,(a,b,c,d,e)

# FIXME this seems to be universal...
def addrToName(mcanv, va):
    sym = mcanv.syms.getSymByAddr(va)
    if sym != None:
        return repr(sym)
    return "0x%.8x" % va

# The keys in this table are made of the
# concat of bits 27-21 and 7-4 (only when
# ienc == mul!
iencmul_codes = {
    # Basic multiplication opcodes
    binary("000000001001"): ("mul",(0,4,2), 0),
    binary("000000011001"): ("mul",(0,4,2), IF_PSR_S),
    binary("000000101001"): ("mla",(0,4,2,1), 0),
    binary("000000111001"): ("mla",(0,4,2,1), IF_PSR_S),
    binary("000001001001"): ("umaal",(1,0,4,2), 0),
    binary("000010001001"): ("umull",(1,0,4,2), 0),
    binary("000010011001"): ("umull",(1,0,4,2), IF_PSR_S),
    binary("000010101001"): ("umlal",(1,0,4,2), 0),
    binary("000010111001"): ("umlal",(1,0,4,2), IF_PSR_S),
    binary("000011001001"): ("smull",(1,0,4,2), 0),
    binary("000011011001"): ("smull",(1,0,4,2), IF_PSR_S),
    binary("000011101001"): ("smlal",(1,0,4,2), 0),
    binary("000011111001"): ("smlal",(1,0,4,2), IF_PSR_S),

    # multiplys with <x><y>
    # "B"
    binary("000100001000"): ("smlabb", (0,4,2,1), 0),
    binary("000100001010"): ("smlatb", (0,4,2,1), 0),
    binary("000100001100"): ("smlabt", (0,4,2,1), 0),
    binary("000100001110"): ("smlatt", (0,4,2,1), 0),
    binary("000100101010"): ("smulwb", (0,4,2), 0),
    binary("000100101110"): ("smulwt", (0,4,2), 0),
    binary("000100101000"): ("smlawb", (0,4,2), 0),
    binary("000100101100"): ("smlawt", (0,4,2), 0),
    binary("000101001000"): ("smlalbb", (1,0,4,2), 0),
    binary("000101001010"): ("smlaltb", (1,0,4,2), 0),
    binary("000101001100"): ("smlalbt", (1,0,4,2), 0),
    binary("000101001110"): ("smlaltt", (1,0,4,2), 0),
    binary("000101101000"): ("smulbb", (0,4,2), 0),
    binary("000101101010"): ("smultb", (0,4,2), 0),
    binary("000101101100"): ("smulbt", (0,4,2), 0),
    binary("000101101110"): ("smultt", (0,4,2), 0),

    # type 2 multiplys

    binary("011100000001"): ("smuad", (0,4,2), 0),
    binary("011100000011"): ("smuadx", (0,4,2), 0),
    binary("011100000101"): ("smusd", (0,4,2), 0),
    binary("011100000111"): ("smusdx", (0,4,2), 0),
    binary("011100000001"): ("smlad", (0,4,2,1), 0),
    binary("011100000011"): ("smladx", (0,4,2,1), 0),
    binary("011100000101"): ("smlsd", (0,4,2,1), 0),
    binary("011100000111"): ("smlsdx", (0,4,2,1), 0),
    binary("011101000001"): ("smlald", (1,0,4,2), 0),
    binary("011101000011"): ("smlaldx", (1,0,4,2), 0),
    binary("011101000101"): ("smlsld", (1,0,4,2), 0),
    binary("011101000111"): ("smlsldx", (1,0,4,2), 0),
    binary("011101010001"): ("smmla", (0,4,2,1), 0),
    binary("011101010011"): ("smmlar", (0,4,2,1), 0),
    binary("011101011101"): ("smmls", (0,4,2,1), 0),
    binary("011101011111"): ("smmlsr", (0,4,2,1), 0),
    #note for next two must check that Ra = 1111 otherwise is smmla
    #hard coding values until find better solution
    #binary("011101010001"): ("smmul", (0,4,2), 0),
    #binary("011101010011"): ("smmulr", (0,4,2), 0),
}

def sh_lsl(num, shval):
    return (num&0xffffffff) << shval

def sh_lsr(num, shval):
    return (num&0xffffffff) >> shval

def sh_asr(num, shval):
    return num >> shval

def sh_ror(num, shval):
    return (((num&0xffffffff) >> shval) | (num<< (32-shval))) & 0xffffffff

def sh_rrx(num, shval, emu=None):
    half1 = (num&0xffffffff) >> shval
    half2 = num<<(33-shval)
    newC = (num>>(shval-1)) & 1
    if emu != None:
        flags = emu.getFlags()
        oldC = (flags>>PSR_C) & 1
        emu.setFlags(flags & PSR_C_mask | newC)     #part of the change
    else:
        oldC = 0        # FIXME: 
    retval = (half1 | half2 | (oldC << (32-shval))) & 0xffffffff
    return retval

shifters = (
    sh_lsl,
    sh_lsr,
    sh_asr,
    sh_ror,
    sh_rrx,
)


####################################################################
# Mnemonic tables for opcode based mnemonic lookup

# Dataprocessing mnemonics
dp_mnem = ("and","eor","sub","rsb","add","adc","sbc","rsc","tst","teq","cmp","cmn","orr","mov","bic","mvn",
        "adr")  # added
dp_shift_mnem = (
    "lsl",
    "lsr",
    "asr",
    "ror",
    "rrx"
)

# FIXME: THIS IS FUGLY but sadly it works
dp_noRn = (13,15)
dp_noRd = (8,9,10,11)
dp_silS = (8,9,10,11)

# FIXME: dp_MOV was supposed to be a tuple of opcodes that could be converted to MOV's if offset from PC.
# somehow this list has vanished into the ether.  add seems like the right one here.
dp_ADR = (2, 4,)


# FIXME: !!! Don't make SBZ and SBO's part of the list of opers !!!
#  first parm SBZ:   mov,mvn
#  second parm SBZ:  tst,teq,cmp,cmn,
def dpbase(opval):
    """
    Parse and return opcode,sflag,Rn,Rd for a standard
    dataprocessing instruction.
    """
    ocode = (opval >> 21) & 0xf
    sflag = (opval >> 20) & 0x1
    Rn = (opval >> 16) & 0xf
    Rd = (opval >> 12) & 0xf
    #print "DPBASE:",ocode,sflag,Rn,Rd
    return ocode,sflag,Rn,Rd

####################################################################
# Parser functions for each of the instruction encodings

def p_dp_imm_shift(opval, va):
    ocode,sflag,Rn,Rd = dpbase(opval)
    Rm = opval & 0xf
    shtype = (opval >> 5) & 0x3
    shval = (opval >> 7) & 0x1f   # effectively, rot*2
    if (shtype==3) & (shval ==0): # is it an rrx?
        shtype = 4
    mnem = dp_mnem[ocode]
    if ocode in dp_noRn:# FIXME: FUGLY (and slow...)
        #is it a mov? Only if shval is a 0, type is lsl, and ocode = 13
        if  (ocode == 13) and ((shval != 0) or (shtype != 0)):
            mnem = dp_shift_mnem[shtype]
            if shtype!= 4: #if not rrx
                olist = (
                    ArmRegOper(Rd, va=va),
                    ArmRegOper(Rm, va=va),
                    ArmImmOper(shval, va=va),
                )
            else:
                olist = (
                    ArmRegOper(Rd, va=va),
                    ArmRegOper(Rm, va=va),
                )
                
        else:
            olist = (
                ArmRegOper(Rd, va=va),
                ArmRegShiftImmOper(Rm, shtype, shval, va),
            )
    elif ocode in dp_noRd:
        olist = (
            ArmRegOper(Rn, va=va),
            ArmRegShiftImmOper(Rm, shtype, shval, va),
        )
    else:
        olist = (
            ArmRegOper(Rd, va=va),
            ArmRegOper(Rn, va=va),
            ArmRegShiftImmOper(Rm, shtype, shval, va),
        )
    opcode = (IENC_DP_IMM_SHIFT << 16) + ocode
    if sflag > 0:
        # IF_PSR_S_SIL is silent s for tst, teq, cmp cmn
        if ocode in dp_silS:
            iflags = IF_PSR_S | IF_PSR_S_SIL
        else:
            iflags = IF_PSR_S
    else:
        iflags = 0
    return (opcode, mnem, olist, iflags)

# specialized mnemonics for p_misc
qop_mnem = ('qadd','qsub','qdadd','qdsub') # used in misc1
smla_mnem = ('smlabb','smlatb','smlabt','smlatt',)
smlal_mnem = ('smlalbb','smlaltb','smlalbt','smlaltt',)
smul_mnem = ('smulbb','smultb','smulbt','smultt',)
smlaw_mnem = ('smlawb','smlawt',)
smulw_mnem = ('smulwb','smulwt',)

def p_misc(opval, va):  
    # 0x0f900000 = 0x01000000 or 0x01000010 (misc and misc1 are both parsed at the same time.  see the footnote [2] on dp instructions in the Atmel AT91SAM7 docs

    #Including SBO and SBZ - rearranged for most exclusive to least
    #updated reference names to match v7 reference ie Rm Rn Rd Rs m n etc
    
    #if opval & 0x0ff000f0 == 0x01200020:
    if opval & 0x0FFFFFF0 == 0x012FFF20:  
        opcode = (IENC_MISC << 16) + 5
        mnem = 'bxj'
        Rm = opval & 0xf
        olist = ( ArmRegOper(Rm, va=va), )
        
    #elif opval & 0x0fb002f0 == 0x01200000:
    elif opval & 0x0DB0F000 == 0x0120F000:
        opcode = (IENC_MISC << 16) + 2
        mnem = 'msr'        # register.   immediate has it's own parser in the 001 section
        r = (opval>>22) & 1
        Rn = (opval) & 0xf
        mask = (opval>>16) & 0xf
        olist = (
            ArmPgmStatRegOper(r, mask),
            ArmRegOper(Rn, va=va),
        )

    #smla 
    #Mask and value are OK
    elif opval & 0x0FF00090 == 0x01000080:
        opcode = (IENC_MISC << 16) + 9
        mn = (opval>>5)&3
        mnem = smla_mnem[mn]
        Rd = (opval>>16) & 0xf
        Ra = (opval>>12) & 0xf 
        Rm = (opval>>8) & 0xf
        Rn = opval & 0xf
        olist = (
            ArmRegOper(Rd, va=va),
            ArmRegOper(Rn, va=va),
            ArmRegOper(Rm, va=va),
            ArmRegOper(Ra, va=va),
        )
    #smlaw
    #mask and value are OK
    elif opval & 0x0ff000b0 == 0x01200080:
        opcode = (IENC_MISC << 16) + 10
        m = (opval>>6)&1
        mnem = smlaw_mnem[m]
        Rd = (opval>>16) & 0xf
        Ra = (opval>>12) & 0xf 
        Rm = (opval>>8) & 0xf
        Rn = opval & 0xf
        olist = (
            ArmRegOper(Rd, va=va),
            ArmRegOper(Rn, va=va),
            ArmRegOper(Rm, va=va),
            ArmRegOper(Ra, va=va),
        )
    #smulw
    #mask and value are ok
    elif opval & 0x0ff000b0 == 0x012000a0:
        opcode = (IENC_MISC << 16) + 11
        m = (opval>>6)&1
        mnem = smulw_mnem[m]
        Rd = (opval>>16) & 0xf
        Rm = (opval>>8) & 0xf
        Rn = opval & 0xf
        olist = (
            ArmRegOper(Rd, va=va),
            ArmRegOper(Rn, va=va),
            ArmRegOper(Rm, va=va),
        )
    #smlal
    #mask and value are ok
    elif opval & 0x0ff00090 == 0x01400080:
        opcode = (IENC_MISC << 16) + 12
        mn = (opval>>5)&3
        mnem = smlal_mnem[mn]
        Rdhi = (opval>>16) & 0xf
        Rdlo = (opval>>12) & 0xf 
        Rm = (opval>>8) & 0xf
        Rn = opval & 0xf
        olist = (
            ArmRegOper(Rdlo, va=va),
            ArmRegOper(Rdhi, va=va),
            ArmRegOper(Rn, va=va),
            ArmRegOper(Rm, va=va),
        )
    #smul
    #elif opval & 0x0ff00090 == 0x01600080:
    elif opval & 0x0ff0f090 == 0x01600080:
        opcode = (IENC_MISC << 16) + 13
        mn = (opval>>5)&3
        mnem = smul_mnem[mn]
        Rd = (opval>>16) & 0xf
        Rm = (opval>>8) & 0xf
        Rn = opval & 0xf
        olist = (
            ArmRegOper(Rd, va=va),
            ArmRegOper(Rn, va=va),
            ArmRegOper(Rm, va=va),
        )
    #if opval & 0x0fc00000 == 0x01000000:
    elif opval & 0x0FB00C0F == 0x01000000:
        opcode = (IENC_MISC << 16) + 1
        mnem = 'mrs'
        r = (opval>>22) & 1
        Rd = (opval>>12) & 0xf
        olist = (
            ArmRegOper(Rd, va=va),
            ArmPgmStatRegOper(r),
        )
    else:
        raise envi.InvalidInstruction(
                mesg="p_misc: invalid instruction",
                bytez=struct.pack("<I", opval), va=va)
        opcode = IENC_UNDEF
        mnem = "undefined instruction",
        olist = ()
        
    return (opcode, mnem, olist, 0)


#### these actually belong to the media section, and already exist there. FIXME: DELETE
#misc1_mnem = ("pkhbt", "pkhtb", "rev", "rev16", "revsh", "sel", "ssat", "ssat16", "usat", "usat16", )

def p_misc1(opval, va): # 
    #R = (opval>>22) & 1
    #Rn = (opval>>16) & 0xf
    #Rd = (opval>>12) & 0xf
    #rot_imm = (opval>>8) & 0xf
    #imm = opval & 0xff
    #Rm = opval & 0xf
    iflags = 0

    if opval & 0x0ff000f0 == 0x01200010:
        opcode = INS_BX
        mnem = 'bx'
        Rm = opval & 0xf
        olist = ( ArmRegOper(Rm, va=va), )
        if Rm == REG_LR:
            iflags |= envi.IF_RET
        
    elif opval & 0x0ff000f0 == 0x01600010:  
        opcode = (IENC_MISC << 16) + 4
        mnem = 'clz'
        Rd = (opval>>12) & 0xf
        Rm = opval & 0xf
        olist = (
            ArmRegOper(Rd, va=va),
            ArmRegOper(Rm, va=va),
        )
    elif opval & 0x0ff000f0 == 0x01200030:
        #opcode = (IENC_MISC << 16) + 6
        opcode = INS_BLX
        mnem = 'blx'
        Rm = opval & 0xf
        olist = ( ArmRegOper(Rm, va=va), )
        iflags |= envi.IF_CALL
        
    elif opval & 0x0f9000f0 == 0x01000050:  #all qadd/qsub's
        opcode = (IENC_MISC << 16) + 7
        qop = (opval>>21)&3
        mnem = qop_mnem[qop]
        Rn = (opval>>16) & 0xf
        Rd = (opval>>12) & 0xf
        Rm = opval & 0xf
        olist = (
            ArmRegOper(Rd, va=va),
            ArmRegOper(Rm, va=va),
            ArmRegOper(Rn, va=va),
        )
        
    elif opval & 0x0ff000f0 == 0x01200070:
        opcode = (IENC_MISC << 16) + 8
        mnem = 'bkpt'
        immed = ((opval>>4)&0xfff0) + (opval&0xf)
        olist = ( ArmImmOper(immed), )

    else:
        raise envi.InvalidInstruction(
                mesg="p_misc1: invalid instruction",
                bytez=struct.pack("<I", opval), va=va)
        
    return (opcode, mnem, olist, iflags)


'''
NOTES: For 'T' Variant (T = unpriveleged - must be accessible in user mode)
When P = 0 and W = 1 then add T to following
LDR (imm) & (reg)
LDRB (imm) & (reg)
LDRH (imm) & (lit) & (reg)
LDRSB (imm) & (reg)
LDRSH (imm) & (reg)
STR (imm) & (reg)
STRB (imm) & (reg)
STRH (imm) & (reg)

'''
swap_mnem = ("swp","swpb",)
strex_mnem = ("strex","ldrex",)  # actual full instructions
strh_mnem = (("str",IF_H,2),("ldr",IF_H,2),)          # IF_H
ldrs_mnem = (("ldr",IF_S|IF_B,1),("ldr",IF_S|IF_H,2),)      # IF_SH, IF_SB
ldrd_mnem = (("ldr",IF_D),("str",IF_D),)        # IF_D

def p_extra_load_store(opval, va, psize=4):
    pubwl = (opval>>20) & 0x1f
    Rn = (opval>>16) & 0xf
    Rd = (opval>>12) & 0xf
    Rs = (opval>>8) & 0xf
    op1 = (opval>>5) & 0x3
    Rm = opval & 0xf
    iflags = 0
    tvariant = bool ((pubwl & 0x12)==2)
    if opval&0x0fb000f0==0x01000090:# swp/swpb
        idx = (pubwl>>2)&1
        opcode = (IENC_EXTRA_LOAD << 16) + idx
        mnem = swap_mnem[idx]
        olist = (
            ArmRegOper(Rd, va=va),
            ArmRegOper(Rm, va=va),
            ArmImmOffsetOper(Rn, 0, va, pubwl, psize=psize),
        )
    elif opval&0x0fe000f0==0x01800090:# strex/ldrex
        idx = pubwl&1
        opcode = (IENC_EXTRA_LOAD << 16) + 2 + idx
        mnem = strex_mnem[idx]
        olist = (
            ArmRegOper(Rd, va=va),
            ArmRegOper(Rm, va=va),
            ArmRegOper(Rn, va=va),
        )
    elif opval&0x0e4000f0==0x000000b0:# strh/ldrh regoffset
        # 000pu0w0-Rn--Rt-SBZ-1011-Rm-  - STRH
        # 0000u110-Rn--Rt-imm41011imm4  - STRHT (v7+)
        idx = pubwl&1
        opcode = (IENC_EXTRA_LOAD << 16) + 4 + idx
        mnem,iflags,tsize = strh_mnem[idx]
        if tvariant:
            iflags |= IF_T
        olist = (
            ArmRegOper(Rd, va=va),
            ArmRegOffsetOper(Rn, Rm, va, pubwl, psize=psize, force_tsize=2),
        )
    elif opval&0x0e4000f0==0x004000b0:# strh/ldrh immoffset
        idx = pubwl&1
        opcode = (IENC_EXTRA_LOAD << 16) + 6 + idx
        mnem,iflags,tsize= strh_mnem[idx]
        if tvariant:
            iflags |= IF_T
        olist = (
            ArmRegOper(Rd, va=va),
            ArmImmOffsetOper(Rn,(Rs<<4)+Rm, va, pubwl, psize=psize),
        )
    elif opval&0x0e5000d0==0x005000d0:# ldrsh/b immoffset
        idx = (opval>>5)&1
        opcode = (IENC_EXTRA_LOAD << 16) + 8 + idx
        mnem,iflags,tsize = ldrs_mnem[idx]
        if tvariant:
            iflags |= IF_T
        olist = (
            ArmRegOper(Rd, va=va),
            ArmImmOffsetOper(Rn, (Rs<<4)+Rm, va, pubwl, psize=psize),
        )
    elif opval&0x0e5000d0==0x001000d0:# ldrsh/b regoffset
        idx = (opval>>5)&1
        opcode = (IENC_EXTRA_LOAD << 16) + 10 + idx
        mnem,iflags,tsize = ldrs_mnem[idx]
        if tvariant:
            iflags |= IF_T
        olist = (
            ArmRegOper(Rd, va=va),
            ArmRegOffsetOper(Rn, Rm, va, pubwl, psize=psize, force_tsize=tsize),
        )
    elif opval&0x0e5000d0==0x000000d0:# ldrd/strd regoffset
        # 000pu0w0-Rn--Rt-SBZ-1101-Rm-  ldrd regoffset
        # 0001u1001111-Rt-imm41101imm4  ldrd regoffset (literal, v7+)
        # Rt = Rd and must be even and not 14 per A8.8.72/A8.8.210
        # Rt2 = R(t+1)
        if (Rd == 14) or (Rd % 2 !=0):
            raise envi.InvalidInstruction(
                mesg="extra_load_store: invalid Rt argument",
                bytez=struct.pack("<I", opval), va=va)
        idx = (opval>>5)&1
        opcode = (IENC_EXTRA_LOAD << 16) + 12 + idx
        mnem,iflags = ldrd_mnem[idx]
        olist = (
            ArmRegOper(Rd, va=va),
            ArmRegOper(Rd+1, va=va),
            ArmRegOffsetOper(Rn, Rm, va, pubwl, psize=psize),
        )
    elif opval&0x0e5000d0==0x004000d0:# ldrd/strd immoffset
        if (Rd == 14) or (Rd % 2 != 0):
            raise envi.InvalidInstruction(
                mesg="extra_load_store: invalid Rt argument",
                bytez=struct.pack("<I", opval), va=va)
        idx = (opval>>5)&1
        opcode = (IENC_EXTRA_LOAD << 16) + 14 + idx
        mnem,iflags = ldrd_mnem[idx]
        olist = (
            ArmRegOper(Rd, va=va),
            ArmRegOper(Rd+1, va=va),
            ArmImmOffsetOper(Rn, (Rs<<4)+Rm, va, pubwl, psize=psize),
        )
    else:
        raise envi.InvalidInstruction(
                mesg="extra_load_store: invalid instruction",
                bytez=struct.pack("<I", opval), va=va)

    return (opcode, mnem, olist, iflags)


def p_load_store_word_ubyte(opval, va, psize=4):
    # p206
    #STR(register) pA8-672
    #STRT  A8-704
    #LDR(register) pA8-412
    #LDRT A8-464
    #STRB(imm) A8-678
    #STRBT A8-682
    #LDRB(reg) A8-420
    #LDRBT A8-422
    pubwl = (opval>>20) & 0x1f
    Rn = (opval>>16) & 0xf
    Rd = (opval>>12) & 0xf
    Rm = opval & 0xf
    shval = (opval>>7) & 0x1f
    shtype = (opval>>5) & 3

    iflags = 0
    if pubwl & 4:   # B   
        iflags = IF_B

    if (pubwl & 0x12) == 2:
        iflags |= IF_T

    olist = (
        ArmRegOper(Rd, va=va),
        ArmScaledOffsetOper(Rn, Rm, shtype, shval, va, pubwl, psize=psize)    # u=-/+, b=word/byte
    )
    
    opcode = (IENC_LOAD_STORE_WORD_UBYTE << 16)
    return (opcode, ldr_mnem[pubwl&1], olist, iflags)

def p_dp_reg_shift(opval, va):
    ocode,sflag,Rn,Rd = dpbase(opval)
    Rm = opval & 0xf
    shtype = (opval >> 5) & 0x3
    Rs = (opval >> 8) & 0xf
    mnem = dp_mnem[ocode]
    if ocode in dp_noRn:# FIXME: FUGLY
        #no register shift displayed with mov
        if  (ocode == 13):
            mnem = dp_shift_mnem[shtype]
            olist = (
                ArmRegOper(Rd, va=va),
                ArmRegOper(Rm, va=va),
                ArmRegOper(Rs, va=va),
                
                #ArmRegShiftRegOperMov(Rm, shtype, Rs),
            )
        else:
            olist = (
                ArmRegOper(Rd, va=va),
                ArmRegShiftRegOper(Rm, shtype, Rs),
            )
    elif ocode in dp_noRd:
        olist = (
            ArmRegOper(Rn, va=va),
            ArmRegShiftRegOper(Rm, shtype, Rs),
        )
    else:
        olist = (
            ArmRegOper(Rd, va=va),
            ArmRegOper(Rn, va=va),
            ArmRegShiftRegOper(Rm, shtype, Rs),
        )

    opcode = (IENC_DP_REG_SHIFT << 16) + ocode
    if sflag > 0:
        # IF_PSR_S_SIL is silent s for tst, teq, cmp cmn
        if ocode in dp_silS:
            iflags = IF_PSR_S | IF_PSR_S_SIL
        else:
            iflags = IF_PSR_S
    else:
        iflags = 0
    return (opcode, mnem, olist, iflags)

multfail = (None, None, None,)

iencmul_r15_codes = {
    # Basic multiplication opcodes
    binary("011101010001"): ("smmul", (0,4,2), 0),
    binary("011101010011"): ("smmulr", (0,4,2), 0),
    binary("011100000001"): ("smuad", (0,4,2), 0),
    binary("011100000011"): ("smuadx", (0,4,2), 0),
}

def p_mult(opval, va):
    ocode, vals = chopmul(opval)                         
    mnem, opindexes, flags = iencmul_codes.get(ocode, multfail)
    #work around because masks match up - should be a cleaner way to do this?
    #if Ra = 15 then smmul
    if vals[1] == 15:
        newset = iencmul_r15_codes.get(ocode)
        if newset != None:
            mnem, opindexes, flags = newset
    if mnem == None:
        raise envi.InvalidInstruction(
                mesg="p_mult: invalid instruction",
                bytez=struct.pack("<I", opval), va=va)
    olist = []
    for i in opindexes:
        olist.append(ArmRegOper(vals[i], va=va))
    opcode = (IENC_MULT << 16) + ocode
    return (opcode, mnem, olist, flags)

def p_dp_imm(opval, va):
    ocode,sflag,Rn,Rd = dpbase(opval)
    imm = opval & 0xff
    #FIXME: Original was (opval>> 7) & 0x1f which grabs top 5 bits
    #supposed to be top 4 bits. Temp fix mask out wrong bit
    #should be (opval >> 8) & 0xf
    #need to find where rot / 2 and fix that.
    rot = ((opval >> 7) & 0x1e)
    # hack to make add/sub against PC more readable (also legit for ADR instruction)
    if Rn == REG_PC and ocode in dp_ADR:    # we know PC
        if ocode == 2:  # and this is a subtraction
            ocode = 16
            olist = (
                ArmRegOper(Rd, va=va), 
                ArmPcOffsetOper( - shifters[S_ROR](imm, rot), va=va),
            )
        elif ocode == 4:    # this is addition
            ocode = 16
            olist = (
                ArmRegOper(Rd, va=va), 
                ArmPcOffsetOper( shifters[S_ROR](imm, rot), va=va),
            )

    # or just normal decode
    elif ocode in dp_noRn:# FIXME: FUGLY
        olist = (
            ArmRegOper(Rd, va=va),
            ArmImmOper(imm, rot, S_ROR),
        )
    elif ocode in dp_noRd:
        olist = (
            ArmRegOper(Rn, va=va),
            ArmImmOper(imm, rot, S_ROR),
        )
    else:
        olist = (
            ArmRegOper(Rd, va=va),
            ArmRegOper(Rn, va=va),
            ArmImmOper(imm, rot, S_ROR),
        )

    opcode = (IENC_DP_IMM << 16) + ocode
    if sflag > 0:
        # IF_PSR_S_SIL is silent s for tst, teq, cmp cmn
        if ocode in dp_silS:
            iflags = IF_PSR_S | IF_PSR_S_SIL
        else:
            iflags = IF_PSR_S
    else:
        iflags = 0
    return (opcode, dp_mnem[ocode], olist, iflags)

def p_undef(opval, va):
    # FIXME: make this an actual opcode with the opval as an imm oper
    raise envi.InvalidInstruction(
            mesg="p_undef: invalid instruction (by definition in ARM spec)",
            bytez=struct.pack("<I", opval), va=va)
    opcode = IENC_UNDEF
    mnem = "undefined instruction"
    olist = (
        ArmImmOper(opval),
    )
        
    return (opcode, mnem, olist, 0)

def p_dp_movt(opval, va):
    #fix opcode
    iflags = 0
    imm =  ((opval >>4) &0xf000) + (opval & 0xfff)
    Rd = (opval >> 12) & 0xf
    opcode = (IENC_MOV_IMM_STAT << 16)
    olist = (
        ArmRegOper(Rd, va=va),
        ArmImmOper(imm),
    )
    return(opcode, "movt", olist, iflags)

hint_mnem = {
            0: 'Nop',
            1: 'yield',
            2: 'wfe',
            3: 'wfi',
            4: 'sev',
            }

def p_mov_imm_stat(opval, va):      # only one instruction: "msr"
    iflags = 0
    imm = opval & 0xff
    rot = (opval>>8) & 0xf
    r = (opval>>22) & 1
    mask = (opval>>16) & 0xf
    opcode = (IENC_MOV_IMM_STAT << 16)

    if mask == 0:
        opcode += 1
        # it's a NOP or some hint instruction
        if imm>>16:
            mnem = 'dbg'
            option = opval & 0xf
            olist = ( ArmDbgHintOption(option), )

        else:
            mnem = hint_mnem.get(imm)
            if mnem == None:
                raise envi.InvalidInstruction(
                        mesg="MSR/Hint illegal encoding",
                        bytez=struct.pack("<I", opval), va=va)
            olist = tuple()

    else:
        # it's an MSR <immediate>
        mnem = 'msr'
        immed = ((imm>>rot) + (imm<<(32-rot))) & 0xffffffff

        if mask & 3:    # USER mode these will be 0
            iflags |= IF_SYS_MODE
        
        olist = (
            ArmPgmStatRegOper(r, mask),
            ArmImmOper(immed),
        )
    
    return (opcode, mnem, olist, iflags)
    
ldr_mnem = ("str", "ldr")
tsizes = (4, 1,)
def p_load_imm_off(opval, va, psize=4):
    # FIXME: handle STRT and others introduced in ARMv7 (p206)
    # * STR(imm) A8-672
    # * STRT A8-704
    # * LDR(imm) A8-406
    # * LDRT A8-464
    # * STRB(imm) A8-678
    # * STRBT A8-672
    # * LDRB(imm/literal) A8-416-418
    # * LDRBT A8-422
    pubwl = (opval>>20) & 0x1f
    Rn = (opval>>16) & 0xf
    Rd = (opval>>12) & 0xf
    imm = opval & 0xfff
    mnem = ldr_mnem[pubwl&1]
    iflags = 0
    if pubwl & 4:   # B   
        iflags = IF_B
    if (pubwl & 0x12) == 2:
        iflags |= IF_T
    if (opval & 0xfff0fff) == 0x52D0004:
        mnem = "push"
        olist = (
            ArmRegOper(Rd, va=va),
        )
    else: 
        olist = (
            ArmRegOper(Rd, va=va),
            ArmImmOffsetOper(Rn, imm, va, pubwl=pubwl)    # u=-/+, b=word/byte
        )
    
    opcode = (IENC_LOAD_IMM_OFF << 16)
    return (opcode, mnem, olist, iflags)

def p_load_reg_off(opval, va):
    pubwl = (opval>>20) & 0x1f
    Rd = (opval>>12) & 0xf
    Rn = (opval>>16) & 0xf
    Rm = opval & 0xf
    shtype = (opval>>5) & 0x3
    shval = (opval>>7) & 0x1f

    if pubwl & 4:   # B   
        iflags = IF_B
        if (pubwl & 0x12) == 2:
            iflags |= IF_T
    else:
        iflags = 0

    olist = (
        ArmRegOper(Rd, va=va),
        ArmScaledOffsetOper(Rn, Rm, shtype, shval, va, pubwl, psize=psize),  # u=-/+, b=word/byte
    )
    
    opcode = (IENC_LOAD_REG_OFF << 16) 
    return (opcode, ldr_mnem[pubwl&1], olist, iflags)

def p_media(opval, va):
    """
    27:20, 7:4
    """
    # media is a parent for the following:
    #  parallel add/sub                         01100000    0x60
    #  pkh, ssat, ssat16, usat, usat16, sel     01101000    0x68
    #  rev, rev16, rbit, revsh                  01101000    0x68
    #  smlad, smlsd, smlald, smusd              01110000    0x70
    #  sdiv                                     01110001    0x71
    #  usad8, usada8                            01111000    0x78
    #  sbfx                                     01111010    0x7a
    #  had to add additional bits to fields to properly decode new commands.
    #  note added masks to reflect this.

    #Prototype for new structure. Left working structure in place but commented out until receive comments.
    MEDIA_MAX = 10
    media_parsers_tmp = [None for x in range(MEDIA_MAX)]

    media_parsers_tmp[0] = p_media_parallel
    media_parsers_tmp[1] = p_media_pack_sat_rev_extend
    media_parsers_tmp[2] = p_mult
    media_parsers_tmp[3] = p_div
    media_parsers_tmp[4] = p_media_usada
    media_parsers_tmp[5] = p_media_sbfx
    media_parsers = tuple(media_parsers_tmp)

    media_codes = (
        (0b11111000, 0b01100000, 0),
        (0b11111000, 0b01101000, 1),
        (0b11111011, 0b01110000, 2),
        (0b01110001, 0b01110001, 3),
        (0b11111110, 0b01111000, 4),
        (0b11111110, 0b01111010, 5),
    )

    definer = (opval>>20) & 0xff
    for mask,val,idx in media_codes:
        if (definer & mask) == val:
            p_routine = idx
            break
    if p_routine == None:
        raise envi.InvalidInstruction(
        mesg="p_media: can not find command! Definer = "+str(definer),
        bytez=struct.pack("<I", opval), va=va)
    print media_parsers
    return media_parsers[p_routine](opval, va)
    '''
    if   (definer & 0xf8) == 0x60:
        return p_media_parallel(opval, va)
    elif (definer & 0xf8) == 0x68:
        return p_media_pack_sat_rev_extend(opval, va)
    elif (definer & 0xfb) == 0x70:
        return p_mult(opval, va)
    elif definer == 0x71:
        return p_div(opval, va)
    elif (definer & 0xfe) == 0x78:
        return p_media_usada(opval, va)
    elif (definer & 0xfe) == 0x7a:
        return p_media_sbfx(opval, va)
    else:
        raise envi.InvalidInstruction(
        mesg="p_media: can not find command! Definer = "+str(definer),
        bytez=struct.pack("<I", opval), va=va)'''

#generate mnemonics for parallel instructions (could do manually like last time...)
parallel_mnem = []
par_suffixes = ("add16", "asx", "sax", "sub16", "add8", "", "", "sub8")
par_prefixes = ("","s","q","sh","","u","uq","uh")
for pre in par_prefixes:
    for suf in par_suffixes:
        if not (len(pre) and len(suf)):
            parallel_mnem.append(None)
        else:
            parallel_mnem.append(pre+suf)

parallel_mnem = tuple(parallel_mnem)

def p_media_parallel(opval, va):
    
    opc1 = (opval>>17) & 0x38
    Rn = (opval>>16) & 0xf
    Rd = (opval>>12) & 0xf
    opc1 += (opval>>5) & 7
    Rm = opval & 0xf
    mnem = parallel_mnem[opc1]
    olist = (
        ArmRegOper(Rd, va=va),
        ArmRegOper(Rn, va=va),
        ArmRegOper(Rm, va=va),
    )
    opcode = IENC_MEDIA_PARALLEL + opc1
    return (opcode, mnem, olist, 0)


xtnd_mnem = []
xtnd_suffixes = ("xtab16", "","xtab", "xtah","xtb16", "", "xtb","xth",)
xtnd_prefixes = ("s","u")
for pre in xtnd_prefixes:
    for suf in xtnd_suffixes:
        xtnd_mnem.append(pre+suf)
        
xtnd_mnem = tuple(xtnd_mnem)

pkh_mnem = ('pkhbt', 'pkhtb',)
sat_mnem = ('ssat','usat')
sat16_mnem = ('ssat16','usat16')    
rev_mnem = ('rev','rev16',None,'revsh',)

#Routine is too complicated, needs to be redone
def p_media_pack_sat_rev_extend(opval, va):
    ## part of p_media
    # assume bit 23 == 1
    opc1 = (opval>>20) & 7
    opc2 = (opval>>4) & 0xf
    opc25 = opc2 & 3
    opcode = 0
    if opc1 == 0 and opc25 == 1:   #pkh
        #pkhtb = asr, pkhbt = lsl
        shifter = (S_LSL, S_ASR)
        idx = (opval>>6)&1
        mnem = pkh_mnem[idx]
        shift_type = shifter[idx]
        Rn = (opval>>16) & 0xf
        Rd = (opval>>12) & 0xf
        shift_imm = (opval>>7) & 0x1f
        Rm = opval & 0xf
        opcode = IENC_MEDIA_PACK + idx
        #don't have to have a shift
        if shift_imm > 0:
            olist = (
                ArmRegOper(Rd, va=va),
                ArmRegOper(Rn, va=va),
                ArmRegShiftImmOper(Rm, shift_type, shift_imm, va),
            )
        else:
            olist = (
                ArmRegOper(Rd, va=va),
                ArmRegOper(Rn, va=va),
                ArmRegOper(Rm, va=va),
            )
            
    elif (opc1 & 2) and opc25 == 1: #word sat
        opidx = (opval>>22)&1
        sat_imm = (opval>>16) & 0xf
        Rd = (opval>>12) & 0xf
        Rm = opval & 0xf
        if opc1 & 0x10: # ?sat16
            mnem = sat16_mnem[opidx]
            olist = (
                ArmRegOper(Rd, va=va),
                ArmImmOper(sat_imm),
                ArmRegOper(Rm, va=va),
            )
            opcode = IENC_MEDIA_SAT + opidx
        else:
            mnem = sat_mnem[opidx]
            #Only add 1 for SSAT
            if opidx == 0:
                sat_imm += 1
            shift_imm = (opval>>7) & 0x1f
            sh = (opval>>5) & 2
            olist = (
                ArmRegOper(Rd, va=va),
                ArmImmOper(sat_imm),
                ArmRegShiftImmOper(Rm, sh, shift_imm, va),
            )
            opcode = IENC_MEDIA_SAT + 2 + opidx
            
    elif (opc1 & 3) == 2 and opc2 == 3:     #ssat16
        opidx = (opval>>22)&1
        sat_imm = (opval>>16) & 0xf
        Rd = (opval>>12) & 0xf
        Rm = opval & 0xf
        mnem = sat16_mnem[opidx]
        olist = (
            ArmRegOper(Rd, va=va),
            ArmImmOper(sat_imm),
            ArmRegOper(Rm, va=va),
        )
        opcode = IENC_MEDIA_SAT + opidx
        
    
    elif (opc1 > 0) and (opc2 & 7) == 3:           # byte rev word
        opidx = ((opval>>21) & 2) + ((opval>>7) & 1)
        mnem = rev_mnem[opidx]
        if mnem == None:
            raise envi.InvalidInstruction(
                    mesg="p_media_pack_sat_rev_extend: invalid instruction",
                    bytez=struct.pack("<I", opval), va=va)
 
        Rd = (opval>>12) & 0xf
        Rm = opval & 0xf
        olist = (
            ArmRegOper(Rd, va=va),
            ArmRegOper(Rm, va=va),
        )
        opcode = IENC_MEDIA_REV + opidx
    #elif opc1 == 3 and opc2 == 0xb:         # byte rev pkt halfword
    #elif opc1 == 7 and opc2 == 0xb:         # byte rev signed halfword
    elif opc1 == 0 and opc2 == 0xb:         # select bytes
        mnem = "sel"
        Rn = (opval>>16) & 0xf
        Rd = (opval>>12) & 0xf
        Rm = opval & 0xf
        olist = (
            ArmRegOper(Rd, va=va),
            ArmRegOper(Rn, va=va),
            ArmRegOper(Rm, va=va),
        )
        opcode = IENC_MEDIA_SEL
    elif opc2 == 7:                         # sign extend
        idx = (opc1&3) + 8 * ((opval>>22) &1)
        Rn = (opval>>16) & 0xf
        Rd = (opval>>12) & 0xf
        rot = (opval>>10) & 3
        Rm = opval & 0xf
        print idx, Rn
        if Rn == 0xf:
            idx +=4
            olist = (
                ArmRegOper(Rd, va=va),
                ArmRegShiftXtndOper(Rm, S_ROR, rot, va),
            )
        else:
            olist = (
                ArmRegOper(Rd, va=va),
                ArmRegOper(Rn, va=va),
                ArmRegShiftXtndOper(Rm, S_ROR, rot, va),
            )
        mnem = xtnd_mnem[idx]
        opcode = IENC_MEDIA_EXTEND + opc1
    else:
        raise envi.InvalidInstruction(
                mesg="p_media_extend: invalid instruction"+opc1+"."+opc2,
                bytez=struct.pack("<I", opval), va=va)

    return (opcode, mnem, olist, 0)

#smult3_mnem = ('smlad','smlsd',,,'smlald')
def p_media_smul(opval, va):
    raise envi.InvalidInstruction(
            mesg="Should not reach here.  If we reach here, we'll have to implement MEDIA_SMUL extended multiplication (type 3)",
            bytez=struct.pack("<I", opval), va=va)
    # hmmm, is this already handled?
    
bf_mnem = ("bfi", "ubfx", "bfc")
def p_media_bf(opval, va):
    idx = (opval>>21) & 1
    width = (opval>>16) & 0x1f
    Rd = (opval>>12) & 0xf
    lsb = (opval>>7) & 0x1f
    Rn = opval &0xf
    if Rn == 0xf:
        idx += 2
        olist = (
            ArmRegOper(Rd, va=va),
            ArmImmOper(lsb),
            ArmImmOper(width)
        )
    else:
        olist = (
            ArmRegOper(Rd, va=va),
            ArmRegOper(Rn, va=va),
            ArmImmOper(lsb),
            ArmImmOper(width)
        )
        
    opcode = IENC_MEDIA_USAD8 #FIXME
    mnem = bf_mnem[idx]
    return (opcode, mnem, olist, 0)

def p_media_usada(opval, va):
    Rd = (opval>>16) & 0xf
    Rn = (opval>>12) & 0xf
    Rs = (opval>>8) & 0xf
    Rm = opval & 0xf
    if Rn == 0xf:
        mnem = "usad8"
        olist = (
            ArmRegOper(Rd, va=va),
            ArmRegOper(Rm, va=va),
            ArmRegOper(Rs, va=va),
        )
        opcode = IENC_MEDIA_USAD8
    else:
        mnem = "usada8"
        olist = (
            ArmRegOper(Rd, va=va),
            ArmRegOper(Rm, va=va),
            ArmRegOper(Rs, va=va),
            ArmRegOper(Rn, va=va),
        )
        opcode = IENC_MEDIA_USADA8

    return (opcode, mnem, olist, 0)

def p_media_sbfx(opval, va):
    Rd = (opval>>12) & 0xf
    Rn = opval & 0xf
    width = (opval>>16) & 0x1f
    lsb= (opval>>7) & 0x1f
    mnem = "sbfx"
    olist = (
        ArmRegOper(Rd, va=va),
        ArmRegOper(Rn, va=va),
        ArmImmOper(lsb, 0, va=va),
        ArmImmOper(width, 0, va=va),
    )
    #fixme opcode
    opcode = IENC_MEDIA_USADA8
    return (opcode, mnem, olist, 0)

div_mnem= ("sdiv","udiv")
def p_div(opval, va):
    Rd = (opval>>16) & 0xf
    Rm = (opval>>8) & 0xf
    Rn = opval & 0xf
    mnem = div_mnem[(opval>>21) & 1]
    olist = (
        ArmRegOper(Rd, va=va),
        ArmRegOper(Rn, va=va),
        ArmRegOper(Rm, va=va),
    )
    #fixme opcode
    opcode = IENC_MEDIA_USADA8
    return (opcode, mnem, olist, 0)

def p_arch_undef(opval, va):
    print ("p_arch_undef: invalid instruction (by definition in ARM spec): %.8x:\t%.8x"%(va,opval))
    raise envi.InvalidInstruction(
            mesg="p_arch_undef: invalid instruction (by definition in ARM spec)",
            bytez=struct.pack("<I", opval), va=va)
    return (IENC_ARCH_UNDEF, 'arch undefined', (ArmImmOper(opval),), 0)

ldm_mnem = ("stm", "ldm")

def p_load_mult(opval, va):
    puswl = (opval>>20) & 0x1f
    mnem_idx = puswl & 1
    mnem = ldm_mnem[(mnem_idx)]
    flags = ((puswl>>3)<<(IF_DAIB_SHFT)) | IF_DA     # store bits for decoding whether to dec/inc before/after between ldr/str.  IF_DA tells the repr to print the the DAIB extension after the conditional.  right shift necessary to clear lower three bits, and align us with IF_DAIB_SHFT
    Rn = (opval>>16) & 0xf
    reg_list = opval & 0xffff

    if  (mnem_idx == 0) &(Rn == REG_SP) & ((puswl & 2)==2) & (bin(reg_list).count("1") > 1):
        #push
        mnem = "push"
        olist = (
            ArmRegListOper(reg_list, puswl),
        )
        
    else:     
        olist = (
            ArmRegOper(Rn, va=va),
            ArmRegListOper(reg_list, puswl),
        )

    # If we are a load multi (ldm), and we load PC, we are NOFALL
    # (FIXME unless we are conditional... ung...)
    if mnem_idx == 1 and reg_list & (1 << REG_PC):
        flags |= envi.IF_NOFALL
        # If the load is from the stack, call it a "return"
        if Rn == REG_SP:
            flags |= envi.IF_RET
    if puswl & 2:       # W (mnemonic: "!")
        flags |= IF_W
        olist[0].oflags |= OF_W

    if puswl & 4:       # UM - usermode, or mov current SPSR -> CPSR if r15 included
        flags |= IF_UM
        olist[1].oflags |= OF_UM

    opcode = (IENC_LOAD_MULT << 16)
    return (opcode, mnem, olist, flags)

b_mnem = ("b", "bl",)
def p_branch(opval, va):        # primary branch encoding.  others were added later in the media section
    off = e_bits.signed(opval, 3)
    off <<= 2
    link = (opval>>24) & 1

    #FIXME this assumes A1 branch encoding.
    
    olist = ( ArmPcOffsetOper(off, va),)
    if link:
        flags = envi.IF_CALL
    else:
        flags = envi.IF_BRANCH
    
    opcode = (IENC_BRANCH << 16) + link
    return (opcode, b_mnem[link], olist, flags)

ldc_mnem = ("stc", "ldc",)
def p_coproc_load(opval, va):
    punwl = (opval>>20) & 0x1f
    Rn = (opval>>16) & 0xf
    CRd = (opval>>12) & 0xf
    cp_num = (opval>>8) & 0xf
    offset = opval & 0xff

    if punwl & 4:   # L
        iflags = IF_L
    else:
        iflags = 0
    #check for index. Non-index is option
    if (punwl & 0x1a) != 8:
        olist = (
            ArmCoprocOper(cp_num),
            ArmCoprocRegOper(CRd),
            ArmImmOffsetOper(Rn, offset*4, va, pubwl=punwl),
        )
    else:
        #Non indexed
        olist = (
            ArmCoprocOper(cp_num),
            ArmCoprocRegOper(CRd),
            ArmCoprocOption(Rn, offset, va, pubwl=punwl),
        )
    opcode = (IENC_COPROC_LOAD << 16)
    return (opcode, ldc_mnem[punwl&1], olist, iflags)

mcrr_mnem = ("mcrr", "mrrc")
def p_coproc_dbl_reg_xfer(opval, va):
    Rn = (opval>>16) & 0xf
    Rd = (opval>>12) & 0xf
    cp_num = (opval>>8) & 0xf
    opcode = (opval>>4) & 0xf
    CRm = opval & 0xf
    mnem = mcrr_mnem[(opval>>20) & 1]
    
    olist = (
        ArmCoprocOper(cp_num),
        ArmCoprocOpcodeOper(opcode),
        ArmRegOper(Rd, va=va),
        ArmRegOper(Rn, va=va),
        ArmCoprocRegOper(CRm),
    )
    opcode = IENC_COPROC_RREG_XFER<<16
    return (opcode, mnem, olist, 0)
    
cdp_mnem = ["cdp" for x in range(15)]
cdp_mnem.append("cdp2")

def p_coproc_dp(opval, va):
    opcode1 = (opval>>20) & 0xf
    CRn = (opval>>16) & 0xf
    CRd = (opval>>12) & 0xf
    cp_num = (opval>>8) & 0xf
    opcode2 = (opval>>5) & 0x7
    CRm = opval & 0xf
    mnem = cdp_mnem[opval>>28]

    olist = (
        ArmCoprocOper(cp_num),
        ArmCoprocOpcodeOper(opcode1),
        ArmCoprocRegOper(CRd),
        ArmCoprocRegOper(CRn),
        ArmCoprocRegOper(CRm),
        ArmCoprocOpcodeOper(opcode2),
    )
    
    opcode = (IENC_COPROC_DP << 16)
    return (opcode, mnem, olist, 0)
mcr_mnem = ("mcr", "mrc")
def p_coproc_reg_xfer(opval, va):
    opcode1 = (opval>>21) & 0x7
    load = (opval>>20) & 1
    CRn = (opval>>16) & 0xf
    Rd = (opval>>12) & 0xf
    cp_num = (opval>>8) & 0xf
    opcode2 = (opval>>5) & 0x7
    CRm = opval & 0xf

    olist = (
        ArmCoprocOper(cp_num),
        ArmCoprocOpcodeOper(opcode1),
        ArmRegOper(Rd, va=va),
        ArmCoprocRegOper(CRn),
        ArmCoprocRegOper(CRm),
        ArmCoprocOpcodeOper(opcode2),
    )
    
    opcode = (IENC_COPROC_REG_XFER << 16)
    return (opcode, mcr_mnem[load], olist, 0)

#swi has been changed to svc in latest ref
def p_swint(opval, va):
    swint = opval & 0xffffff
    
    olist = ( ArmImmOper(swint), )
    opcode = IENC_SWINT << 16 + 1
    return (opcode, "svc", olist, 0)

cps_mnem = ("cps","cps FAIL-bad encoding","cpsie","cpsid")
mcrr2_mnem = ("mcrr2", "mrrc2")
ldc2_mnem = ("stc2", "ldc2",)
mcr2_mnem = ("mcr2", "mrc2")
pl_mnem = ("pli", "pld")
pl_opcode = (IENC_UNCOND_PLD, IENC_UNCOND_PLD) # needs to be fixed 0 = pli
def p_uncond(opval, va):

    if opval & 0x0f000000 == 0x0f000000:
        # FIXME THIS IS HORKED
        opcode = IENC_SWINT << 16 + 2
        immval = opval & 0x00ffffff
        return (opcode, 'swi', (ArmImmOper(immval),), 0)

    optop = ( opval >> 26 ) & 0x3
    if optop == 0:
        if opval & 0xfff10020 == 0xf1000000:
            #cps
            imod = (opval>>18)&3
            mmod = (opval>>17)&1
            aif = (opval>>5)&7
            mode = opval&0x1f
            mnem = cps_mnem[imod]
            
            if imod & 2:
                olist = [
                    ArmCPSFlagsOper(aif)    # if mode is set...
                ]
            else:
                olist = []
            if mmod:
                olist.append(ArmImmOper(mode))
            
            opcode = IENC_UNCOND_CPS + imod
            return (opcode, mnem, olist, 0)
        elif (opval & 0xffff00f0) == 0xf1010000:
            #setend
            e = (opval>>9) & 1
            mnem = "setend"
            olist = ( ArmEndianOper(e), )
            opcode = IENC_UNCOND_SETEND
            return (opcode, mnem, olist, 0)
        else:
            raise envi.InvalidInstruction(
                    mesg="p_uncond (ontop=0): invalid instruction",
                    bytez=struct.pack("<I", opval), va=va)
    elif optop == 1:
        if (opval & 0xfc70f000) == 0xf450f000:
            pl = (opval>>24)&1
            U = (opval>>23) & 1
            Rn = (opval>>16) & 0xf
            I = (opval>>25) & 1
            opcode = pl_opcode[pl]
            mnem = pl_mnem[pl]
            if not I:
                immoffset = opval & 0xfff
                olist = (ArmImmOffsetOper(Rn, immoffset, va, (U<<3) | 0x10, psize=psize),)
            else:
                Rm = opval & 0xf
                shtype = (opval>>5) & 3
                shval = (opval>>7) & 0x1f
                olist = (ArmScaledOffsetOper(Rn, Rm, shtype, shval, va, (U<<3) | 0x10, psize=psize), )
            return (opcode, mnem, olist, 0)
        else:
            raise envi.InvalidInstruction(
                    mesg="p_uncond (ontop=1): invalid instruction",
                    bytez=struct.pack("<I", opval), va=va)
    elif optop == 2:
        if (opval & 0xfe5f0f00) == 0xf84d0500:
            #save return state (basically, store LR and SPSR to the stack that R13 points to)
            pu_w_ = (opval>>20) & 0x1f
            mnem = "srs"
            flags = ((pu_w_>>3)<<(IF_DAIB_SHFT)) | IF_DA
            mode = opval & 0x1f
            #reg_list = ( 1<<14 | 1<<SPSR )
            if pu_w_ & 2:    # base_reg update
                flags |= IF_W
           
            # base_reg = R13
            # reg_list = R14 and SPSR
            olist = (
                #ArmRegListOper(reg_list, pu_w_),
                ArmModeOper(mode, (pu_w_>>1)&1),
            )
            opcode = IENC_UNCOND_SRS
            return (opcode, mnem, olist, flags)
        #elif (opval & 0xfe500f00) == 0xf8100a00:       # this is too restrictive, although does weed out oddballs.  what does "Should Be Zero" really *want* to mean?
        elif (opval & 0xfe500000) == 0xf8100000:
            #rfe
            pu = (opval>>23) & 3
            mnem = "rfe"
            flags = (pu<<(IF_DAIB_SHFT)) | IF_DA
            Rn = (opval>>16) & 0xf
            
            olist = (
                ArmRegOper(Rn, va=va),
            )
            opcode = IENC_UNCOND_RFE
            return (opcode, mnem, olist, flags)

        elif (opval & 0xfe000000) == 0xfa000000:
            #blx
            mnem = "blx"
            h = (opval>>23) & 2
            imm_offset = e_bits.signed(opval, 3) + h
            
            olist = (
                ArmPcOffsetOper(imm_offset, va),
            )
            
            opcode = INS_BLX           #should this be IENC_UNCOND_BLX?
            return (opcode, mnem, olist, 0)
        else:
            raise envi.InvalidInstruction(
                    mesg="p_uncond (ontop=2): invalid instruction",
                    bytez=struct.pack("<I", opval), va=va)
    else:
        if (opval & 0xffe00000) == 0xfc400000:
            #MRCC2/MRRC2
            Rn = (opval>>16) & 0xf
            Rd = (opval>>12) & 0xf
            cp_num = (opval>>8) & 0xf
            opcode = (opval>>4) & 0xf
            CRm = opval & 0xf
            mnem = mcrr2_mnem[(opval>>20) & 1]
                
            olist = (
                ArmCoprocOper(cp_num),
                ArmCoprocOpcodeOper(opcode),
                ArmRegOper(Rd, va=va),
                ArmRegOper(Rn, va=va),
                ArmCoprocRegOper(CRm),
            )
            opcode = IENC_COPROC_RREG_XFER<<16
            return (opcode, mnem, olist, 0)
            
        elif (opval & 0xfe000000) == 0xfc000000:
            #stc2/ldc2
            punwl = (opval>>20) & 0x1f
            Rn = (opval>>16) & 0xf
            CRd = (opval>>12) & 0xf
            cp_num = (opval>>8) & 0xf
            offset = opval & 0xff

            if punwl & 4:   # L
                iflags = IF_L
            else:
                iflags = 0

            olist = (
                ArmCoprocOper(cp_num),
                ArmCoprocRegOper(CRd),
                ArmImmOffsetOper(Rn, offset*4, va, pubwl=punwl, psize=psize),
            )
            
            opcode = (IENC_COPROC_LOAD << 16)
            return (opcode, ldc2_mnem[punwl&1], olist, iflags)

        elif (opval & 0xff000010) == 0xfe000000:
            #coproc dp (cdp2)
            return p_coproc_dp(opval, va)
        elif (opval & 0xff000010) == 0xfe000010:
            #mcr2/mrc2
            opcode1 = (opval>>21) & 0x7
            load = (opval>>20) & 1
            CRn = (opval>>16) & 0xf
            Rd = (opval>>12) & 0xf
            cp_num = (opval>>8) & 0xf
            opcode2 = (opval>>5) & 0x7
            CRm = opval & 0xf

            olist = (
                ArmCoprocOper(cp_num),
                ArmCoprocOpcodeOper(opcode1),
                ArmRegOper(Rd, va=va),
                ArmCoprocRegOper(CRn),
                ArmCoprocRegOper(CRm),
                ArmCoprocOpcodeOper(opcode2),
            )
            
            opcode = (IENC_COPROC_REG_XFER << 16)
            return (opcode, mcr2_mnem[load], olist, 0)
        else:
            raise envi.InvalidInstruction(
                    mesg="p_uncond (ontop=3): invalid instruction",
                    bytez=struct.pack("<I", opval), va=va)
    
####################################################################
# Table of the parser functions
ienc_parsers_tmp = [None for x in range(IENC_MAX)]

ienc_parsers_tmp[IENC_DP_IMM_SHIFT] =  p_dp_imm_shift
ienc_parsers_tmp[IENC_MISC] =   p_misc
ienc_parsers_tmp[IENC_MISC1] =   p_misc1
ienc_parsers_tmp[IENC_EXTRA_LOAD] =   p_extra_load_store
ienc_parsers_tmp[IENC_DP_REG_SHIFT] =   p_dp_reg_shift
ienc_parsers_tmp[IENC_MULT] =   p_mult
ienc_parsers_tmp[IENC_UNDEF] =   p_undef
ienc_parsers_tmp[IENC_MOV_IMM_STAT] =   p_mov_imm_stat
ienc_parsers_tmp[IENC_DP_IMM] =   p_dp_imm
ienc_parsers_tmp[IENC_LOAD_IMM_OFF] =   p_load_imm_off
ienc_parsers_tmp[IENC_LOAD_REG_OFF] =   p_load_reg_off
ienc_parsers_tmp[IENC_ARCH_UNDEF] =   p_arch_undef
ienc_parsers_tmp[IENC_LOAD_STORE_WORD_UBYTE] =   p_load_store_word_ubyte
ienc_parsers_tmp[IENC_MEDIA] =   p_media
ienc_parsers_tmp[IENC_LOAD_MULT] =   p_load_mult
ienc_parsers_tmp[IENC_BRANCH] =   p_branch
ienc_parsers_tmp[IENC_COPROC_RREG_XFER] = p_coproc_dbl_reg_xfer
ienc_parsers_tmp[IENC_COPROC_LOAD] =   p_coproc_load
ienc_parsers_tmp[IENC_COPROC_DP] =   p_coproc_dp
ienc_parsers_tmp[IENC_COPROC_REG_XFER] =   p_coproc_reg_xfer
ienc_parsers_tmp[IENC_SWINT] =    p_swint
ienc_parsers_tmp[IENC_UNCOND] = p_uncond
ienc_parsers_tmp[IENC_DP_MOVT] = p_dp_movt

ienc_parsers = tuple(ienc_parsers_tmp)

####################################################################

# the primary table is index'd by the 3 bits following the
# conditional and are structured as follows:
# ( ENC, nexttable )
# If ENC != None, those 3 bits were enough for us to know the
# encoding type, otherwise move on to the second table.

# The secondary tables have the format:
# (mask, value, ENC).  If the opcode is masked with "mask"
# resulting in "value" we have found the instruction encoding.
# NOTE: All entries in these tables *must* be from most specific
# to least!

# Table for initial 3 bit == 0
s_0_table = (
    # Order is critical here...
    (0b00000001100100000000000000010000, 0b00000001000000000000000000000000, IENC_MISC),
    (0b00000000000000000000000000010000, 0b00000000000000000000000000000000, IENC_DP_IMM_SHIFT),
    (0b00000001100100000000000010010000, 0b00000001000000000000000000010000, IENC_MISC1),
    (0b00000001000000000000000011110000, 0b00000000000000000000000010010000, IENC_MULT),
    (0b00000001001000000000000010010000, 0b00000001001000000000000010010000, IENC_EXTRA_LOAD),
    (0b00000000000000000000000010010000, 0b00000000000000000000000010010000, IENC_EXTRA_LOAD),
    (0b00000000000000000000000010010000, 0b00000000000000000000000000010000, IENC_DP_REG_SHIFT),
    (0,0, IENC_UNDEF),   #catch-all
)

s_1_table = (
    (0b00001111101100000000000000000000, 0b00000011001000000000000000000000, IENC_MOV_IMM_STAT),
    (0b00001111111100000000000000000000, 0b00000011000000000000000000000000, IENC_DP_MOVW),
    (0b00001111111100000000000000000000, 0b00000011010000000000000000000000, IENC_DP_MOVT),
    (0b00001111101100000000000000000000, 0b00000011001000000000000000000000, IENC_DP_MSR_IMM),
    (0b00001110000000000000000000000000, 0b00000010000000000000000000000000, IENC_DP_IMM),
    (0, 0, IENC_UNDEF),
)

s_3_table = (
    (0b00000001111100000000000011110000, 0b00000001111100000000000011110000, IENC_ARCH_UNDEF),
    (0b00001110000000000000000000010000, 0b00000110000000000000000000000000, IENC_LOAD_STORE_WORD_UBYTE),
    (0b00001110000000000000000000010000, 0b00000110000000000000000000010000, IENC_MEDIA),
    (0,0, IENC_LOAD_REG_OFF),
)

s_6_table = (
    (0b00001111111000000000000000000000, 0b00001100010000000000000000000000, IENC_COPROC_RREG_XFER),
    (0b00001110000000000000000000000000, 0b00001100000000000000000000000000, IENC_COPROC_LOAD),
)

s_7_table = (
    (0b00000001000000000000000000000000, 0b00000001000000000000000000000000, IENC_SWINT),
    (0b00000001000000000000000000010000, 0b00000000000000000000000000010000, IENC_COPROC_REG_XFER),
    (0, 0, IENC_COPROC_DP),
)

# Initial 3 (non conditional) primary table
inittable = [
    (None, s_0_table),
    (None, s_1_table),
    (IENC_LOAD_IMM_OFF, None), # Load or store an immediate
    (None, s_3_table),
    (IENC_LOAD_MULT, None),
    (IENC_BRANCH, None),
    (None, s_6_table),
    (None, s_7_table),
    (IENC_UNCOND, None),
]

# FIXME for emulation...
#def s_lsl(val, shval):
    #pass

#def s_lsr(val, shval):
    #pass

# These are indexed by the 2 bit "shift" value in some DP encodings
#shift_handlers = (
    #s_lsl,
    #s_lsr,
    #s_asr,
    #s_ror,
#)

endian_names = ("le","be")

#FIXME IF_NOFALL (and other envi flags)

class ArmOpcode(envi.Opcode):
    _def_arch = envi.ARCH_ARMV7

    def __hash__(self):
        return int(hash(self.mnem) ^ (self.size << 4))

    def __len__(self):
        return int(self.size)

    def getBranches(self, emu=None):
        """
        Return a list of tuples.  Each tuple contains the target VA of the
        branch, and a possible set of flags showing what type of branch it is.

        See the BR_FOO types for all the supported envi branch flags....
        Example: for bva,bflags in op.getBranches():
        """
        ret = []

        # if we aren't a NOFALL instruction, add the fallthrough branch
        if not self.iflags & envi.IF_NOFALL:
            ret.append((self.va + self.size, envi.BR_FALL | self._def_arch))
            #print "getBranches: next...", hex(self.va), self.size

        # FIXME if this is a move to PC god help us...
        flags = 0

        if self.prefixes != COND_AL:
            flags |= envi.BR_COND

        if self.opcode in ( INS_B, INS_BX, INS_BL, INS_BLX, INS_BCC ):
            oper = self.opers[0]

            # check for location being ODD
            operval = oper.getOperValue(self)
            if operval == None:
                # probably a branch to a register.  just return.
                return ret

            if self.opcode in (INS_BLX, INS_BX):
                if operval & 3:
                    flags |= envi.ARCH_THUMB16
                else:
                    flags |= envi.ARCH_ARM

            # if we don't know that it's thumb, default to "ARCH_DEFAULT"
            else:
                flags |= self._def_arch


            #operval &= 0xfffffffe           # this has to work for both arm and thumb
            if self.iflags & envi.IF_CALL:
                flags |= envi.BR_PROC
            ret.append((operval, flags))

        return ret

    def getOperValue(self, idx, emu=None):
        oper = self.opers[idx]
        return oper.getOperValue(self, emu=emu)

    S_FLAG_MASK = IF_PSR_S | IF_PSR_S_SIL
    
    def render(self, mcanv):
        """
        Render this opcode to the specified memory canvas
        """
        mnem = self.mnem + cond_codes.get(self.prefixes)
        daib_flags = self.iflags & IF_DAIB_MASK
        if self.iflags & IF_L:
            mnem += 'l'
        elif (self.iflags & self.S_FLAG_MASK) == IF_PSR_S:
            mnem += 's'
        elif daib_flags > 0:
            idx = ((daib_flags)>>(IF_DAIB_SHFT)) 
            mnem += daib[idx]
        else:
            if self.iflags & IF_S:
                mnem += 's'
            if self.iflags & IF_D:
                mnem += 'd'
            if self.iflags & IF_B:
                mnem += 'b'
            if self.iflags & IF_H:
                mnem += 'h'
            if self.iflags & IF_T: # removed el
                mnem += 't'

            if self.iflags & IF_S32F64:
                mnem += '.s32.f64'
            elif self.iflags & IF_S32F32:
                mnem += '.s32.f32'
            elif self.iflags & IF_U32F64:
                mnem += '.u32.f64'
            elif self.iflags & IF_U32F32:
                mnem += '.u32.f32'
            elif self.iflags & IF_F64S32:
                mnem += '.f64.s32'
            elif self.iflags & IF_F64U32:
                mnem += '.f64.u32'
            elif self.iflags & IF_F32S32:
                mnem += '.f32.s32'
            elif self.iflags & IF_F32U32:
                mnem += '.f32.u32'
            elif self.iflags & IF_F3264:
                mnem += '.f32.f64'
            elif self.iflags & IF_F6432:
                mnem += '.f64.f32'
            elif self.iflags & IF_F1632:
                mnem += '.f16.f32'
            elif self.iflags & IF_F3216:
                mnem += '.f32.f16'
            elif self.iflags & IF_F32:
                mnem += '.f32'
            elif self.iflags & IF_F64:
                mnem += '.f64'
        #FIXME: Advanced SIMD modifiers (IF_V*)
        if self.iflags & IF_THUMB32:
            mnem += ".w"

        mcanv.addNameText(mnem, typename="mnemonic")
        mcanv.addText(" ")

        # Allow each of our operands to render
        imax = len(self.opers)
        lasti = imax - 1
        for i in xrange(imax):
            oper = self.opers[i]
            oper.render(mcanv, self, i)
            if i != lasti:
                mcanv.addText(",")
        #if self.iflags & IF_W:     # handled in operand.  still keeping flag to indicate this instruction writes back
        #    mcanc.addText(" !")

    def __repr__(self):
        mnem = self.mnem + cond_codes.get(self.prefixes)
        daib_flags = self.iflags & IF_DAIB_MASK
        if self.iflags & IF_L:
            mnem += 'l'
        elif (self.iflags & self.S_FLAG_MASK) == IF_PSR_S:
            mnem += 's'
        elif (daib_flags > 0) & (mnem != "push"):
            idx = ((daib_flags)>>(IF_DAIB_SHFT)) 
            mnem += daib[idx]
        else:
            if self.iflags & IF_S:
                mnem += 's'
            if self.iflags & IF_D:
                mnem += 'd'
            if self.iflags & IF_B:
                mnem += 'b'
            if self.iflags & IF_H:
                mnem += 'h'
            if self.iflags & IF_T: #removed el
                mnem += 't'
            if self.iflags & IF_F32:
                mnem += '.f32'
            elif self.iflags & IF_F64:
                mnem += '.f64'
        if self.iflags & IF_THUMB32:
            mnem += ".w"
        x = []
        
        for o in self.opers:
            x.append(o.repr(self))
        #if self.iflags & IF_W:     # handled in operand.  still keeping flag to indicate this instruction writes back
        #    x[-1] += " !"      
        return mnem + " " + ", ".join(x)

class ArmOperand(envi.Operand):
    tsize = 4
    def involvesPC(self):
        return False

    def getOperAddr(self, op, emu=None):
        return None

class ArmRegOper(ArmOperand):
    ''' register operand.  see "addressing mode 1 - data processing operands - register" '''

    def __init__(self, reg, va=0, oflags=0):
        self.va = va
        self.reg = reg
        self.oflags = oflags

    def __eq__(self, oper):
        if not isinstance(oper, self.__class__):
            return False
        if self.reg != oper.reg:
            return False
        if self.oflags != oper.oflags:
            return False
        return True
    
    def involvesPC(self):
        return self.reg == 15

    def isDeref(self):
        return False

    def getOperValue(self, op, emu=None):
        if self.reg == REG_PC:
            return self.va  # FIXME: is this modified?  or do we need to att # to this?

        if emu == None:
            return None
        return emu.getRegister(self.reg)

    def setOperValue(self, op, emu=None, val=None):
        if emu == None:
            return None
        emu.setRegister(self.reg, val)

    def render(self, mcanv, op, idx):
        rname = rctx.getRegisterName(self.reg)
        mcanv.addNameText(rname, typename='registers')
        if self.oflags & OF_W:
            mcanv.addText( "!" )


    def repr(self, op):
        rname = rctx.getRegisterName(self.reg)
        if self.oflags & OF_W:
            rname += "!"
        return rname

class ArmRegShiftRegOper(ArmOperand):
    ''' register shift operand.  see "addressing mode 1 - data processing operands - * shift * by register" '''

    def __init__(self, reg, shtype, shreg):
        self.reg = reg
        self.shtype = shtype
        self.shreg = shreg

    def __eq__(self, oper):
        if not isinstance(oper, self.__class__):
            return False
        if self.reg != oper.reg:
            return False
        if self.shtype != oper.shtype:
            return False
        if self.shreg != oper.shreg:
            return False
        return True

    def involvesPC(self):
        return self.reg == 15

    def isDeref(self):
        return False

    def getOperValue(self, op, emu=None):
        if emu == None:
            return None
        return shifters[self.shtype](emu.getRegister(self.reg), emu.getRegister(self.shreg))

    def render(self, mcanv, op, idx):
        rname = arm_regs[self.reg][0]
        mcanv.addNameText(rname, typename='registers')
        mcanv.addText(', ')
        mcanv.addNameText(shift_names[self.shtype])
        mcanv.addText(' ')
        mcanv.addNameText(arm_regs[self.shreg][0], typename='registers')

    def repr(self, op):
        rname = arm_regs[self.reg][0]+", "
        rname+=shift_names[self.shtype] #Changed to remove extra spaces
        rname+= arm_regs[self.shreg][0]
        return rname

class ArmRegShiftImmOper(ArmOperand):
    ''' register shift immediate operand.  see "addressing mode 1 - data processing operands - * shift * by immediate" '''

    def __init__(self, reg, shtype, shimm, va):
        if shimm == 0:
            if shtype == S_ROR:
                shtype = S_RRX
            elif shtype == S_LSR or shtype == S_ASR:
                shimm = 32
        self.reg = reg
        self.shtype = shtype
        self.shimm = shimm
        self.va = va

    def __eq__(self, oper):
        if not isinstance(oper, self.__class__):
            return False
        if self.reg != oper.reg:
            return False
        if self.shtype != oper.shtype:
            return False
        if self.shimm != oper.shimm:
            return False
        return True

    def involvesPC(self):
        return self.reg == 15

    def isDeref(self):
        return False

    def getOperValue(self, op, emu=None):
        if self.reg == REG_PC:
            return shifters[self.shtype](self.va, self.shimm)

        if emu == None:
            return None
        return shifters[self.shtype](emu.getRegister(self.reg), self.shimm)

    def render(self, mcanv, op, idx):
        rname = arm_regs[self.reg][0]
        mcanv.addNameText(rname, typename='registers')
        if self.shimm != 0:
            mcanv.addText(', ')
            mcanv.addNameText(shift_names[self.shtype])
            mcanv.addText(' ')
            mcanv.addNameText('#%d' % self.shimm)
        elif self.shtype == S_RRX:
            mcanv.addText(', ')
            mcanv.addNameText(shift_names[self.shtype])

    def repr(self, op):
        rname = arm_regs[self.reg][0]
        retval = [ rname ]
        if self.shimm != 0:
            retval.append(", "+shift_names[self.shtype])
            retval.append("#%d"%self.shimm)
        elif self.shtype == S_RRX:
            retval.append(shift_names[self.shtype])
        return " ".join(retval)

class ArmRegShiftXtndOper(ArmOperand):
    ''' xtend shifts - ROR shift of 0, 8, 16 or 24. see sxtab for example
        pulled from ArmRegShiftImmOper'''

    def __init__(self, reg, shtype, shimm, va):
        print reg, shtype, shimm, va
        self.reg = reg
        self.shtype = S_ROR
        self.shimm = shimm*8
        self.va = va

    def __eq__(self, oper):
        if not isinstance(oper, self.__class__):
            return False
        if self.reg != oper.reg:
            return False
        if self.shtype != oper.shtype:
            return False
        if self.shimm != oper.shimm:
            return False
        return True

    def involvesPC(self):
        return self.reg == 15

    def isDeref(self):
        return False

    def getOperValue(self, op, emu=None):
        if self.reg == REG_PC:
            return shifters[self.shtype](self.va, self.shimm)
        if emu == None:
            return None
        return shifters[self.shtype](emu.getRegister(self.reg), self.shimm)

    def render(self, mcanv, op, idx):
        rname = arm_regs[self.reg][0]
        mcanv.addNameText(rname, typename='registers')
        if self.shimm != 0:
            mcanv.addText(', ')
            mcanv.addNameText(shift_names[self.shtype])
            mcanv.addText(' ')
            mcanv.addNameText('#%d' % self.shimm)

    def repr(self, op):
        rname = arm_regs[self.reg][0]
        retval = [ rname ]
        if self.shimm != 0:
            retval.append(",")
            retval.append(shift_names[self.shtype])
            retval.append("#%d"%self.shimm)
        return " ".join(retval)

class ArmImmOper(ArmOperand):
    ''' register operand.  see "addressing mode 1 - data processing operands - immediate" '''


    def __init__(self, val, shval=0, shtype=S_ROR, va=0):
        self.val = val
        self.shval = shval
        self.shtype = shtype

    def __eq__(self, oper):
        if not isinstance(oper, self.__class__):
            return False

        if self.getOperValue(None) != oper.getOperValue(None):
            return False

        return True

    def involvesPC(self):
        return False

    def isDeref(self):
        return False

    def isDiscrete(self):
        return True

    def getOperValue(self, op, emu=None):
        return shifters[self.shtype](self.val, self.shval)

    def render(self, mcanv, op, idx):
        val = self.getOperValue(op)
        mcanv.addNameText('#0x%.2x' % (val))

    def repr(self, op):
        val = self.getOperValue(op)
        return '#0x%.2x' % (val)

class ArmImmFPOper(ArmImmOper):
    def __init__(self, val, precision=0):
        self.val = val
        self.precision = precision

    def getOperValue(self, op, emu=None):
        return float(self.val)

    def render(self, mcanv, op, idx):
        val = self.getOperValue(op)
        mcanv.addNameText('#%.2f' % (val))

    def repr(self, op):
        val = self.getOperValue(op)
        return '#%.2f' % (val)


class ArmScaledOffsetOper(ArmOperand):
    ''' scaled offset operand.  see "addressing mode 2 - load and store word or unsigned byte - scaled register *" '''
    def __init__(self, base_reg, offset_reg, shtype, shval, va, pubwl=0, psize=4):
        if shval == 0:
            if shtype == S_ROR:
                shtype = S_RRX
            elif shtype == S_LSR or shtype == S_ASR:
                shval = 32
        self.base_reg = base_reg
        self.offset_reg = offset_reg
        self.shtype = shtype
        self.shval = shval
        self.pubwl = pubwl
        self.psize = psize
        self.va = va

        b = (self.pubwl >> 2) & 1
        self.tsize = (4,1)[b]
        #print "TESTME: ArmScaledOffsetOper at 0x%x" % va

    def __eq__(self, oper):
        if not isinstance(oper, self.__class__):
            return False
        if self.base_reg != oper.base_reg:
            return False
        if self.offset_reg != oper.offset_reg:
            return False
        if self.shtype != oper.shtype:
            return False
        if self.shval != oper.shval:
            return False
        if self.pubwl != oper.pubwl:
            return False
        if self.psize != oper.psize:
            return False
        return True

    def involvesPC(self):
        return self.base_reg == 15

    def isDeref(self):
        return True

    def getOperValue(self, op, emu=None):
        if emu == None:
            return None

        addr = self.getOperAddr(op, emu)
        return emu.readMemValue(addr, self.tsize)

    def setOperValue(self, op, emu=None, val=None):
        # can't survive without an emulator
        if emu == None:
            return None

        addr = self.getOperAddr(op, emu)
        emu.writeMemValue(addr, val, self.tsize)

    def getOperAddr(self, op, emu=None):
        if emu == None:
            return None

        Rn = emu.getRegister(self.base_reg)

        pom = (-1, 1)[(self.pubwl>>3)&1]
        addval = shifters[self.shtype]( emu.getRegister( self.offset_reg ), self.shval )
        # if U==0, subtract
        addval *= pom

        addr = (Rn + addval) & e_bits.u_maxes[self.psize]

        # if pre-indexed, we incremement/decrement the register before determining the OperAddr
        if (self.pubwl & 0x12 == 0x12):
            # pre-indexed...
            if emu._forrealz: emu.setRegister( self.base_reg, addr )
            return addr

        elif (self.pubwl & 0x12 == 0):
            # post-indexed... still write it but return the original value
            if emu._forrealz: emu.setRegister( self.base_reg, addr )
            return Rn

        # non-indexed...  just return the addr, update nothing
        return addr

    def render(self, mcanv, op, idx):
        pom = ('-','')[(self.pubwl>>3)&1]
        idxing = self.pubwl & 0x12
        basereg = arm_regs[self.base_reg][0]
        offreg = arm_regs[self.offset_reg][0]
        shname = shift_names[self.shtype]

        mcanv.addText('[')
        mcanv.addNameText(basereg, typename='registers')
        if (idxing&0x10) == 0:
            mcanv.addText('], ')
        else:
            mcanv.addText(', ')
        mcanv.addText(pom)
        mcanv.addNameText(offreg, typename='registers')
        mcanv.addText(' ')
        if self.shval != 0:
            mcanv.addNameText(shname)
            mcanv.addText(' ')
            mcanv.addNameText('#%d' % self.shval)
        if idxing == 0x10:
            mcanv.addText(']')
        elif idxing != 0:
            mcanv.addText(']!')

    def repr(self, op):
        pom = ('-','')[(self.pubwl>>3)&1]
        idxing = self.pubwl & 0x12
        basereg = arm_regs[self.base_reg][0]
        offreg = arm_regs[self.offset_reg][0]
        shname = shift_names[self.shtype]
        if self.shval != 0:
            shval = ", %s #%d"%(shname,self.shval)
        elif self.shtype == S_RRX:
            shval = shname
        else:
            shval = ""
        if (idxing&0x10) == 0:         # post-indexed
            tname = '[%s], %s%s %s' % (basereg, pom, offreg, shval)
        elif idxing == 0x10:
            tname = '[%s, %s%s %s]' % (basereg, pom, offreg, shval)
        else:               # pre-indexed
            tname = '[%s, %s%s %s]!' % (basereg, pom, offreg, shval)
        return tname

class ArmRegOffsetOper(ArmOperand):
    ''' register offset operand.  see "addressing mode 2 - load and store word or unsigned byte - register *" 
    dereference address mode using the combination of two register values '''
    def __init__(self, base_reg, offset_reg, va, pubwl=0, psize=4, force_tsize=None):
        self.base_reg = base_reg
        self.offset_reg = offset_reg
        self.pubwl = pubwl
        self.psize = psize

        if force_tsize == None:
            b = (self.pubwl >> 2) & 1
            self.tsize = (4,1)[b]
        else:
            self.tsize = force_tsize

    def __eq__(self, oper):
        if not isinstance(oper, self.__class__):
            return False
        if self.base_reg != oper.base_reg:
            return False
        if self.offset_reg != oper.offset_reg:
            return False
        if self.pubwl != oper.pubwl:
            return False
        if self.psize != oper.psize:
            return False
        return True

    def involvesPC(self):
        return self.base_reg == 15

    def isDeref(self):
        return True

    def setOperValue(self, op, emu=None, val=None):
        if emu == None:
            return None

        addr = self.getOperAddr(op, emu)
        return emu.writeMemValue(addr, val, self.tsize)

    def getOperValue(self, op, emu=None):
        if emu == None:
            return None

        addr = self.getOperAddr(op, emu)
        return emu.readMemValue(addr, self.tsize)

    def getOperAddr(self, op, emu=None):
        if emu == None:
            return None

        pom = (-1, 1)[(self.pubwl>>3)&1]
        rn = emu.getRegister( self.base_reg )
        rm = emu.getRegister( self.offset_reg )

        addr = rn + (pom*rm) & e_bits.u_maxes[self.psize]

        # if pre-indexed, we incremement/decrement the register before determining the OperAddr
        if (self.pubwl & 0x12 == 0x12):     # pre-indexed...
            if emu._forrealz: emu.setRegister( self.base_reg, addr)
            return addr

        elif (self.pubwl & 0x12 == 0):      # post-indexed... still write it but return the original value
            if emu._forrealz: emu.setRegister( self.base_reg, addr )
            return rn

        # plain jane just return the calculated address... no updates are necessary
        return addr

    def render(self, mcanv, op, idx):
        pom = ('-','')[(self.pubwl>>3)&1]
        idxing = self.pubwl & 0x12
        basereg = rctx.getRegisterName(self.base_reg)
        offreg = rctx.getRegisterName(self.offset_reg)

        mcanv.addText('[')
        mcanv.addNameText(basereg, typename='registers')
        if (idxing&0x10) == 0:
            mcanv.addText('] ')
        else:
            mcanv.addText(', ')
        mcanv.addText(pom)
        mcanv.addNameText(offreg, typename='registers')
        if idxing == 0x10:
            mcanv.addText(']')
        elif idxing&0x10 != 0:
            mcanv.addText(']!')

    def repr(self, op):
        pom = ('-','')[(self.pubwl>>3)&1]
        idxing = self.pubwl & 0x12
        basereg = rctx.getRegisterName(self.base_reg)
        offreg = rctx.getRegisterName(self.offset_reg)
        if (idxing&0x10) == 0:         # post-indexed
            tname = '[%s], %s%s' % (basereg, pom, offreg)
        elif idxing == 0x10:  # offset addressing, not updated
            tname = '[%s, %s%s]' % (basereg, pom, offreg)
        else:               # pre-indexed
            tname = '[%s, %s%s]!' % (basereg, pom, offreg)
        return tname

class ArmImmOffsetOper(ArmOperand):
    ''' immediate offset operand.  see "addressing mode 2 - load and store word or unsigned byte - immediate *" 

    [ base_reg, offset ]

    possibly with indexing, pre/post for faster rolling through arrays and such
    if the base_reg is PC, we'll dig in and hopefully grab the data being referenced.
    '''
    def __init__(self, base_reg, offset, va, pubwl=8, psize=4):
        self.base_reg = base_reg
        self.offset = offset
        self.pubwl = pubwl
        self.psize = psize
        self.va = va

        b = (pubwl >> 2) & 1
        self.tsize = (4,1)[b]

    def __eq__(self, oper):
        if not isinstance(oper, self.__class__):
            return False
        if self.base_reg != oper.base_reg:
            return False
        if self.offset != oper.offset:
            return False
        if self.pubwl != oper.pubwl:
            return False
        if self.psize != oper.psize:
            return False
        return True

    def involvesPC(self):
        return self.base_reg == REG_PC

    def isDeref(self):
        return True

    def setOperValue(self, op, emu=None, val=None):
        # can't survive without an emulator
        if emu == None:
            return None

        addr = self.getOperAddr(op, emu)
        val &= e_bits.u_maxes[self.tsize]

        emu.writeMemValue(addr, val, self.tsize)

    def getOperValue(self, op, emu=None):
        # can't survive without an emulator
        if emu == None:
            return None

        addr = self.getOperAddr(op, emu)

        ret = emu.readMemValue(addr, self.tsize)
        return ret

    def getOperAddr(self, op, emu=None):
        # there are certain circumstances where we can survive without an emulator
        pubwl = self.pubwl >> 3
        u = pubwl & 1
        # if we don't have an emulator, we must be PC-based since we know it
        if self.base_reg == REG_PC:
            base = self.va
        elif emu == None:
            return None
        else:
            base = emu.getRegister(self.base_reg)

        if u:
            addr = (base + self.offset) & e_bits.u_maxes[self.psize]
        else:
            addr = (base - self.offset) & e_bits.u_maxes[self.psize]

        
        if (self.pubwl & 0x12) == 0x12:    # pre-indexed
            if (emu != None) and (emu._forrealz): emu.setRegister( self.base_reg, addr)
            return addr

        elif (self.pubwl & 0x12) == 0:     # post-indexed
            if (emu != None) and (emu._forrealz): emu.setRegister( self.base_reg, addr )
            return base

        return addr

    def render(self, mcanv, op, idx):
        u = (self.pubwl>>3)&1
        idxing = self.pubwl & 0x12
        basereg = arm_regs[self.base_reg][0]
        if self.base_reg == REG_PC:

            mcanv.addText('[')

            addr = self.getOperAddr(op, mcanv.mem)    # only works without an emulator because we've already verified base_reg is PC

            if mcanv.mem.isValidPointer(addr):
                name = addrToName(mcanv, addr)
                mcanv.addVaText(name, addr)
            else:
                mcanv.addVaText('#0x%.8x' % addr, addr)
            mcanv.addText(']')

            value = self.getOperValue(op, mcanv.mem)
            if value != None:
                mcanv.addText("\t; ")
                if mcanv.mem.isValidPointer(value):
                    name = addrToName(mcanv, value)
                    mcanv.addVaText(name, value)
                else:
                    mcanv.addNameText("0x%x" % value)

            # FIXME: is there any chance of us doing indexing on PC?!?
            # ldcl literal trips this in some cases - leaving for now
            if idxing != 0x10:
                print "OMJ! indexing on the program counter!"
        else:
            pom = ('-','')[u]
            mcanv.addText('[')
            mcanv.addNameText(basereg, typename='registers')
            if self.offset == 0:
                mcanv.addText(']')
            else:
                if (idxing&0x10) == 0:
                    mcanv.addText('] ')
                else:
                    mcanv.addText(', ')

                mcanv.addNameText('#%s0x%x' % (pom,self.offset))

                if idxing == 0x10:
                    mcanv.addText(']')
                elif idxing != 0:
                    mcanv.addText(']!')

    def repr(self, op):
        u = (self.pubwl>>3)&1
        idxing = (self.pubwl) & 0x12
        basereg = arm_regs[self.base_reg][0]
        if self.base_reg == REG_PC:
            addr = self.getOperAddr(op)    # only works without an emulator because we've already verified base_reg is PC
            tname = "[#0x%x]" % addr
            # FIXME: is there any chance of us doing indexing on PC?!?
            # ldcl literal trips this in some cases - leaving for now - to check for other instances
            if idxing != 0x10:
                print "OMJ! indexing on the program counter!"
        else:
            pom = ('-','')[u]
            if self.offset != 0:
                offset = ", #%s0x%x"%(pom,self.offset)
            else:
                offset = ""
                
            if (idxing&0x10) == 0:         # post-indexed
                tname = '[%s]%s' % (basereg, offset)
            else:
                if idxing == 0x10:  # offset addressing, not updated
                    tname = '[%s%s]' % (basereg,offset)
                else:               # pre-indexed
                    tname = '[%s%s]!' % (basereg,offset)
        return tname

class ArmPcOffsetOper(ArmOperand):
    '''
    PC + imm_offset

    ArmImmOper but for Branches, not a dereference.  perhaps we can have ArmImmOper do all the things... but for now we have this.
    '''
    def __init__(self, val, va):
        self.val = val # depending on mode, this is reg/imm
        self.va = va

    def __eq__(self, oper):
        if not isinstance(oper, self.__class__):
            return False
        if self.val != oper.val:
            return False
        if self.va != oper.va:
            return False
        return True

    def involvesPC(self):
        return True

    def isDeref(self):
        return False

    def isDiscrete(self):
        return False

    def getOperValue(self, op, emu=None):
        return self.va + self.val

    def render(self, mcanv, op, idx):
        value = self.getOperValue(op)
        if mcanv.mem.isValidPointer(value):
            name = addrToName(mcanv, value)
            mcanv.addVaText(name, value)
        else:
            mcanv.addVaText('0x%.8x' % value, value)

    def repr(self, op):
        targ = self.getOperValue(op)
        tname = "0x%.8x" % targ
        return tname


psrs = ("CPSR", "SPSR", 'APSR', 'inval', 'inval', 'inval', 'inval', 'inval',)
fields = (None, 'c', 'x', 'cx', 's', 'cs', 'xs', 'cxs',  'f', 'fc', 'fx', 'fcx', 'fs', 'fcs', 'fxs', 'fcxs')

class ArmPgmStatRegOper(ArmOperand):
    def __init__(self, r, val=0, mask=0xffffffff):
        self.mask = mask
        self.val = val
        self.psr = r

    def __eq__(self, oper):
        if not isinstance(oper, self.__class__):
            return False
        if self.val != oper.val:
            return False
        if self.r != oper.r:
            return False
        return True

    def involvesPC(self):
        return False

    def isDeref(self):
        return False

    def getOperValue(self, op, emu=None):
        if emu == None:
            return None

        mode = emu.getProcMode()
        if self.psr == PSR_SPSR: # SPSR
            psr = emu.getSPSR(mode)
        else:
            psr = emu.getCPSR()

        return psr

    def setOperValue(self, op, emu=None, val=None):
        if emu == None:
            return None
        mode = emu.getProcMode()
        #SPSR does not work - fails in emu.getSPSR
        if self.psr == PSR_SPSR:    # SPSR
            psr = emu.getSPSR(mode)
            newpsr = psr & (~self.mask) | (val & self.mask)
            emu.setSPSR(mode, newpsr)

        #elif self.psr == PSR_APSR:    # APSR is an alias for CPSR
        #    psr = emu.getCPSR()
        #    newpsr = psr & (~self.mask) | (val & self.mask)
        #    emu.setCPSR(newpsr)

        else:           # CPSR
            psr = emu.getCPSR()
            newpsr = psr & (~self.mask) | (val & self.mask)
            emu.setCPSR(newpsr)

        return newpsr

    def render(self, mcanv, op, idx):
        field = fields[self.val]
        if field != None:
            psrstr = psrs[self.psr] + '_' + fields[self.val]
        else:
            psrstr = psrs[self.psr]

        mcanv.addNameText(psrstr, typename='registers')

    def repr(self, op):
        field = fields[self.val]
        if field != None:
            return psrs[self.psr] + '_' + fields[self.val]
        return psrs[self.psr]

    
class ArmEndianOper(ArmImmOper):
    def repr(self, op):
        return endian_names[self.val]

    def involvesPC(self):
        return False

    def isDeref(self):
        return False

    def getOperValue(self, op, emu=None):
        return self.val

class ArmRegListOper(ArmOperand):
    def __init__(self, val, oflags=0):
        self.val = val
        self.oflags = oflags

    def __eq__(self, oper):
        if not isinstance(oper, self.__class__):
            return False
        if self.val != oper.val:
            return False
        if self.oflags != oper.oflags:
            return False
        return True

    def involvesPC(self):
        return self.val & 0x80 == 0x80

    def isDeref(self):
        return False

    def render(self, mcanv, op, idx):
        mcanv.addText('{')
        regs = [arm_regs[l][0] for l in range(16) if (self.val & (1<<l))]
        for regidx in range(len(regs) - 1):
            reg = regs[regidx]
            mcanv.addNameText(reg, typename='registers')
            mcanv.addText(', ')
        mcanv.addNameText(regs[-1], typename='registers')
        mcanv.addText('}')
        if self.oflags & OF_UM:
            mcanv.addText('^')

    def getOperValue(self, op, emu=None):
        if emu == None:
            return None
        reglist = []
        for regidx in xrange(16):
            #FIXME: check processor mode (abort, system, user, etc... use banked registers?)
            if self.val & (1<<regidx):
                reg = emu.getRegister(regidx)
                reglist.append(reg)
        return reglist

    def repr(self, op):
            #fixed register list. Should be {r1, r2, r3 ..} not { r1 r2 r3 ..}
            s = [ "{" ]
            regs = [arm_regs[l][0] for l in range(16) if (self.val & (1<<l))]
            s.append(', '.join(regs))
            s.append('}')
            if self.oflags & OF_UM:
                s.append('^')
            return "".join(s)
    
class ArmExtRegListOper(ArmOperand):
    def __init__(self, firstreg, count, size):
        self.firstreg = firstreg
        self.count = count
        self.size = size    # 0 or 1, meaning 32bit or 64bit

    def __eq__(self, oper):
        if not isinstance(oper, self.__class__):
            return False
        if self.firstreg != oper.firstreg:
            return False
        if self.count != oper.count:
            return False
        if self.size != oper.size:
            return False
        return True

    def isDeref(self):
        return True

    def render(self, mcanv, op, idx):
        regbase = ("S%d", "D%d")[self.size]
        mcanv.addText('{')
        for l in xrange(self.count):
            #vreg = REGS_VECTOR_BASE_IDX + self.firstreg + l
            #mcanv.addNameText(arm_regs[l][0], typename='registers')
            vreg = self.firstreg + l
            mcanv.addNameText(regbase % vreg, typename='registers')
            mcanv.addText(', ')

        mcanv.addText('}')

    def getOperValue(self, op, emu=None):
        '''
        Returns a list of the values in the targeted Extension Registers
        '''
        if emu == None:
            return None
        reglist = []
        for regidx in xrange(self.firstreg, self.firstreg + self.count):
            reg = emu.getRegister(REGS_VECTOR_BASE_IDX + regidx)
            reglist.append(reg)
        return reglist

    def setOperValue(self, op, vals, emu=None):
        '''
        Takes a list of values and places them in the targeted Extension Registers
        '''
        if emu == None:
            return None
        
        base = REGS_VECTOR_BASE_IDX + self.firstreg
        for vidx in range(len(vals)):
            emu.setRegister(base + vidx, vals[vidx])

    def repr(self, op):
        regbase = ("S%d", "D%d")[self.size]
        s = [ "{" ]
        for l in xrange(self.count):
            vreg = self.firstreg + l
            s.append(regbase % vreg)
            s.append(', ')

        s.append('}')
        return " ".join(s)
    
aif_flags = (None, 'f','i','if','a','af','ai','aif')
class ArmPSRFlagsOper(ArmOperand):
    def __init__(self, flags):
        self.flags = flags

    def __eq__(self, oper):
        if not isinstance(oper, self.__class__):
            return False
        if self.flags != oper.flags:
            return False
        return True

    def involvesPC(self):
        return False

    def isDeref(self):
        return False

    def getOperValue(self, op, emu=None):
        if emu == None:
            return None
        raise Exception("FIXME: Implement ArmPSRFlagsOper.getOperValue() (does it want to be a bitmask? or the actual value according to the PSR?)")
        return None # FIXME

    def repr(self, op):
        return aif_flags[self.flags]

class ArmCoprocOpcodeOper(ArmOperand):
    def __init__(self, val):
        self.val = val
        
    def __eq__(self, oper):
        if not isinstance(oper, self.__class__):
            return False
        if self.val != oper.val:
            return False
        return True

    def involvesPC(self):
        return False

    def isDeref(self):
        return False

    def getOperValue(self, op, emu=None):
        return self.val

    def repr(self, op):
        return "%d"%self.val

class ArmCoprocOper(ArmOperand):
    def __init__(self, val):
        self.val = val
        
    def __eq__(self, oper):
        if not isinstance(oper, self.__class__):
            return False
        if self.val != oper.val:
            return False
        return True

    def involvesPC(self):
        return False

    def isDeref(self):
        return False

    def getOperValue(self, op, emu=None):
        return self.val

    def repr(self, op):
        return "p%d"%self.val

class ArmCoprocRegOper(ArmOperand):
    def __init__(self, val, shtype=None, shval=None):
        self.val = val # depending on mode, this is reg/imm
        self.shval = shval
        self.shtype = shtype

    def __eq__(self, oper):
        if not isinstance(oper, self.__class__):
            return False
        if self.val != oper.val:
            return False
        if self.shval != oper.shval:
            return False
        if self.shtype != oper.shtype:
            return False
        return True

    def involvesPC(self):
        return False

    def isDeref(self):
        return False

    def getOperValue(self, op, emu=None):
        if emu == None:
            return None
        raise Exception("FIXME: Implement ArmCoprocRegOper.getOperValue()")
        return None # FIXME

    def repr(self, op):
        return "c%d"%self.val

#copied code from ArmImmOffsetOper - works but render is not correct. Not sure if can delete commented code yet
class ArmCoprocOption(ArmImmOffsetOper):
    def __init__(self, base_reg, offset, va, pubwl=8):
        self.base_reg = base_reg
        self.offset = offset
        self.pubwl = pubwl
        self.va = va
        b = (pubwl >> 2) & 1
        self.tsize = (4,1)[b]

    def render(self, mcanv, op, idx):
        basereg = arm_regs[self.base_reg][0]
        mcanv.addText('[')
        mcanv.addNameText(basereg, typename='registers')
        mcanv.addVaText('], {%s}' % self.offset)
    def repr(self, op):
        return '[%s], {%s}' % (arm_regs[self.base_reg][0],self.offset)

class ArmModeOper(ArmOperand):
    def __init__(self, mode, update=False):
        self.mode = mode
        self.update = update

    def __eq__(self, oper):
        if not isinstance(oper, self.__class__):
            return False
        if self.mode != oper.mode:
            return False
        if self.update != oper.update:
            return False
        return True

    def involvesPC(self):
        return False

    def isDeref(self):
        return False

    def getOperValue(self, op, emu=None):
        return None

    def repr(self, op):
        return proc_modes[0x10 | self.mode][PM_SNAME]

class ArmDbgHintOption(ArmOperand):
    def __init__(self, option):
        self.val = option

    def __eq__(self, oper):
        if not isinstance(oper, self.__class__):
            return False
        if self.val != oper.val:
            return False
        return True

    def involvesPC(self):
        return False

    def isDeref(self):
        return False

    def getOperValue(self, op, emu=None):
        return self.val

    def repr(self, op):
        return "#%d"%self.val


ENDIAN_LSB = 0
ENDIAN_MSB = 1

class ArmDisasm:
    fmt = None
    #This holds the current running Arm instruction version and mask
    _archVersionMask = ARCH_REVS['ARMv7A']

    def __init__(self, endian=ENDIAN_LSB, mask = 'ARMv7A'):
        self.setArchMask(mask)
        self.setEndian(endian)

    def setArchMask(self, key = 'ARMv7R'):
        ''' set arch version mask '''
        self._archVersionMask = ARCH_REVS.get(key,0)

    def getArchMask(self):
        return self._archVersionMask

    def setEndian(self, endian):
        self.fmt = ("<I", ">I")[endian]

    def disasm(self, bytez, offset, va):
        """
        Parse a sequence of bytes out into an envi.Opcode instance.
        """
        opbytes = bytez[offset:offset+4]
        opval, = struct.unpack(self.fmt, opbytes)

        cond = opval >> 28
        #Get opcode, base mnem, operator list and flags
        opcode, mnem, olist, flags = self.doDecode(va, opval, bytez, offset)
        # since our flags determine how the instruction is decoded later....  
        # performance-wise this should be set as the default value instead of 0, but this is cleaner
        #flags |= envi.ARCH_ARMV7
        # Ok...  if we're a non-conditional branch, *or* we manipulate PC unconditionally,
        # lets call ourself envi.IF_NOFALL
        if cond == COND_AL:                             # FIXME: this could backfire if COND_EXTENDED...
            if opcode in (INS_B, INS_BX):
                flags |= envi.IF_NOFALL

            elif (  len(olist) and 
                    isinstance(olist[0], ArmRegOper) and
                    olist[0].involvesPC() and 
                    (opcode & 0xffff) not in no_update_Rd ):       # FIXME: only want IF_NOFALL if it *writes* to PC!
                
                showop = True
                flags |= envi.IF_NOFALL

        else:
            flags |= envi.IF_COND
<<<<<<< HEAD

=======
>>>>>>> d9bb91e8
        # FIXME conditionals are currently plumbed as "prefixes".  Perhaps normalize to that...
        #op = stemCell(va, opcode, mnem, cond, 4, olist, flags)
        op = ArmOpcode(va, opcode, mnem, cond, 4, olist, flags)
        return op
        
    def doDecode(self, va, opval, bytez, offset):
        '''
        Actually do the parsing.  This function uses opval for all parsing.
        '''
        cond = opval >> 28

        # Begin the table lookup sequence with the first 3 non-cond bits
        encfam = (opval >> 25) & 0x7
        #print "encode family =", encfam
        if cond == COND_EXTENDED:
            enc = IENC_UNCOND

        else:

            enc,nexttab = inittable[encfam]
            if nexttab != None: # we have to sub-parse...
                for mask,val,penc in nexttab:
                    #print "penc", penc
                    if (opval & mask) == val:
                        enc = penc
                        break

        # If we don't know the encoding by here, we never will ;)
        if enc == None:
            raise envi.InvalidInstruction(mesg="No encoding found!",
                    bytez=bytez[offset:offset+4], va=va)

        #print "ienc_parser index, routine: %d, %s" % (enc, ienc_parsers[enc])
        opcode, mnem, olist, flags = ienc_parsers[enc](opval, va+8)
        return opcode, mnem, olist, flags


if __name__ == '__main__':
    import envi.archs
    envi.archs.dismain( ArmDisasm() )<|MERGE_RESOLUTION|>--- conflicted
+++ resolved
@@ -561,7 +561,6 @@
         raise envi.InvalidInstruction(
                 mesg="extra_load_store: invalid instruction",
                 bytez=struct.pack("<I", opval), va=va)
-
     return (opcode, mnem, olist, iflags)
 
 
@@ -825,7 +824,7 @@
     else: 
         olist = (
             ArmRegOper(Rd, va=va),
-            ArmImmOffsetOper(Rn, imm, va, pubwl=pubwl)    # u=-/+, b=word/byte
+            ArmImmOffsetOper(Rn, imm, va, pubwl=pubwl, psize=psize)    # u=-/+, b=word/byte
         )
     
     opcode = (IENC_LOAD_IMM_OFF << 16)
@@ -901,7 +900,7 @@
         bytez=struct.pack("<I", opval), va=va)
     print media_parsers
     return media_parsers[p_routine](opval, va)
-    '''
+    ''' Prototype stops here. From here to end of comment is original code
     if   (definer & 0xf8) == 0x60:
         return p_media_parallel(opval, va)
     elif (definer & 0xf8) == 0x68:
@@ -951,6 +950,7 @@
 
 xtnd_mnem = []
 xtnd_suffixes = ("xtab16", "","xtab", "xtah","xtb16", "", "xtb","xth",)
+#xtnd_suffixes = ("xtab16","xtab","xtah","xtb16","xtb","xth",)  #old ones left here in case I merged wrong ones
 xtnd_prefixes = ("s","u")
 for pre in xtnd_prefixes:
     for suf in xtnd_suffixes:
@@ -1069,21 +1069,34 @@
         idx = (opc1&3) + 8 * ((opval>>22) &1)
         Rn = (opval>>16) & 0xf
         Rd = (opval>>12) & 0xf
+        shift_imm = (opval>>7) & 0x1f
         rot = (opval>>10) & 3
         Rm = opval & 0xf
-        print idx, Rn
         if Rn == 0xf:
             idx +=4
-            olist = (
-                ArmRegOper(Rd, va=va),
-                ArmRegShiftXtndOper(Rm, S_ROR, rot, va),
-            )
+            if (shift_imm != 0): # Needed or will show rrx when shift_imm == 0 which is wrong
+                olist = (
+                    ArmRegOper(Rd, va=va),
+                    ArmRegShiftImmOper(Rm, S_ROR, shift_imm, va), ###
+                )
+            else:
+                olist = (
+                    ArmRegOper(Rd, va=va),
+                    ArmRegOper(Rm, va=va),
+                )
         else:
-            olist = (
-                ArmRegOper(Rd, va=va),
-                ArmRegOper(Rn, va=va),
-                ArmRegShiftXtndOper(Rm, S_ROR, rot, va),
-            )
+            if (shift_imm != 0): # Needed or will show rrx when shift_imm == 0 which is wrong 
+                olist = (
+                    ArmRegOper(Rd, va=va),
+                    ArmRegOper(Rn, va=va),
+                    ArmRegShiftImmOper(Rm, S_ROR, shift_imm, va), ###
+                )
+            else:
+                olist = (
+                    ArmRegOper(Rd, va=va),
+                    ArmRegOper(Rn, va=va),
+                    ArmRegOper(Rm, va=va),
+                )
         mnem = xtnd_mnem[idx]
         opcode = IENC_MEDIA_EXTEND + opc1
     else:
@@ -1121,7 +1134,6 @@
             ArmImmOper(lsb),
             ArmImmOper(width)
         )
-        
     opcode = IENC_MEDIA_USAD8 #FIXME
     mnem = bf_mnem[idx]
     return (opcode, mnem, olist, 0)
@@ -1982,59 +1994,6 @@
             retval.append(shift_names[self.shtype])
         return " ".join(retval)
 
-class ArmRegShiftXtndOper(ArmOperand):
-    ''' xtend shifts - ROR shift of 0, 8, 16 or 24. see sxtab for example
-        pulled from ArmRegShiftImmOper'''
-
-    def __init__(self, reg, shtype, shimm, va):
-        print reg, shtype, shimm, va
-        self.reg = reg
-        self.shtype = S_ROR
-        self.shimm = shimm*8
-        self.va = va
-
-    def __eq__(self, oper):
-        if not isinstance(oper, self.__class__):
-            return False
-        if self.reg != oper.reg:
-            return False
-        if self.shtype != oper.shtype:
-            return False
-        if self.shimm != oper.shimm:
-            return False
-        return True
-
-    def involvesPC(self):
-        return self.reg == 15
-
-    def isDeref(self):
-        return False
-
-    def getOperValue(self, op, emu=None):
-        if self.reg == REG_PC:
-            return shifters[self.shtype](self.va, self.shimm)
-        if emu == None:
-            return None
-        return shifters[self.shtype](emu.getRegister(self.reg), self.shimm)
-
-    def render(self, mcanv, op, idx):
-        rname = arm_regs[self.reg][0]
-        mcanv.addNameText(rname, typename='registers')
-        if self.shimm != 0:
-            mcanv.addText(', ')
-            mcanv.addNameText(shift_names[self.shtype])
-            mcanv.addText(' ')
-            mcanv.addNameText('#%d' % self.shimm)
-
-    def repr(self, op):
-        rname = arm_regs[self.reg][0]
-        retval = [ rname ]
-        if self.shimm != 0:
-            retval.append(",")
-            retval.append(shift_names[self.shtype])
-            retval.append("#%d"%self.shimm)
-        return " ".join(retval)
-
 class ArmImmOper(ArmOperand):
     ''' register operand.  see "addressing mode 1 - data processing operands - immediate" '''
 
@@ -2958,10 +2917,6 @@
 
         else:
             flags |= envi.IF_COND
-<<<<<<< HEAD
-
-=======
->>>>>>> d9bb91e8
         # FIXME conditionals are currently plumbed as "prefixes".  Perhaps normalize to that...
         #op = stemCell(va, opcode, mnem, cond, 4, olist, flags)
         op = ArmOpcode(va, opcode, mnem, cond, 4, olist, flags)
