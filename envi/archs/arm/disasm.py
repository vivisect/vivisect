import sys
import struct
import traceback

import envi
import envi.bits as e_bits

from envi.bits import binary

#import sys
#import struct
#import traceback

#import envi
#import envi.bits as e_bits
#from envi.bits import binary

from envi.archs.arm.const import *
from envi.archs.arm.regs import *

# FIXME: TODO
# FIXME:   codeflow currently misses all switchcases
# FIXME:   codeflow needs to identify the following pattern as a call with fallthrough
#          (currently identifying the xref and making the fallthrough into a function):
#           mov lr, pc
#           sub pc, <blah>

# FIXME ldm sp, { pc } seems to not get marked NOFALL
# FIXME ldm sp, { pc } should probably be marked IF_RET too...
# FIXME b lr / bx lr should be marked IF_RET as well!
# FIXME some arm opcode values are ENC << and some are ENC and some are etc..
#       (make all be ENC_FOO << 16 + <their index>

# FIXME the following things dont decode correctly
# 5346544e    cmppl   r6, #1308622848

#
# Possible future extensions: 
#   * VectorPointFloat subsystem (coproc 10+11)
#   * Debug subsystem (coproc 14)
#   * other 'default' coprocs we can handle and add value?

def chopmul(opcode):
    op1 = (opcode >> 20) & 0xff
    a = (opcode >> 16) & 0xf
    b = (opcode >> 12) & 0xf
    c = (opcode >> 8)  & 0xf
    d = (opcode >> 4)  & 0xf
    e = opcode & 0xf
    return (op1<<4)+d,(a,b,c,d,e)

# FIXME this seems to be universal...
def addrToName(mcanv, va):
    sym = mcanv.syms.getSymByAddr(va)
    if sym != None:
        return repr(sym)
    return "0x%.8x" % va

# The keys in this table are made of the
# concat of bits 27-21 and 7-4 (only when
# ienc == mul!
iencmul_codes = {
    # Basic multiplication opcodes
    binary("000000001001"): ("mul",(0,4,2), 0),
    binary("000000011001"): ("mul",(0,4,2), IF_PSR_S),
    binary("000000101001"): ("mla",(0,4,2,1), 0),
    binary("000000111001"): ("mla",(0,4,2,1), IF_PSR_S),
    binary("000001001001"): ("umaal",(1,0,4,2), 0),
    binary("000010001001"): ("umull",(1,0,4,2), 0),
    binary("000010011001"): ("umull",(1,0,4,2), IF_PSR_S),
    binary("000010101001"): ("umlal",(1,0,4,2), 0),
    binary("000010111001"): ("umlal",(1,0,4,2), IF_PSR_S),
    binary("000011001001"): ("smull",(1,0,4,2), 0),
    binary("000011011001"): ("smull",(1,0,4,2), IF_PSR_S),
    binary("000011101001"): ("smlal",(1,0,4,2), 0),
    binary("000011111001"): ("smlal",(1,0,4,2), IF_PSR_S),

    # multiplys with <x><y>
    # "B"
    binary("000100001000"): ("smlabb", (0,4,2,1), 0),
    binary("000100001010"): ("smlatb", (0,4,2,1), 0),
    binary("000100001100"): ("smlabt", (0,4,2,1), 0),
    binary("000100001110"): ("smlatt", (0,4,2,1), 0),
    binary("000100101010"): ("smulwb", (0,4,2), 0),
    binary("000100101110"): ("smulwt", (0,4,2), 0),
    binary("000100101000"): ("smlawb", (0,4,2), 0),
    binary("000100101100"): ("smlawt", (0,4,2), 0),
    binary("000101001000"): ("smlalbb", (1,0,4,2), 0),
    binary("000101001010"): ("smlaltb", (1,0,4,2), 0),
    binary("000101001100"): ("smlalbt", (1,0,4,2), 0),
    binary("000101001110"): ("smlaltt", (1,0,4,2), 0),
    binary("000101101000"): ("smulbb", (0,4,2), 0),
    binary("000101101010"): ("smultb", (0,4,2), 0),
    binary("000101101100"): ("smulbt", (0,4,2), 0),
    binary("000101101110"): ("smultt", (0,4,2), 0),

    # type 2 multiplys

    binary("011100000001"): ("smuad", (0,4,2), 0),
    binary("011100000011"): ("smuadx", (0,4,2), 0),
    binary("011100000101"): ("smusd", (0,4,2), 0),
    binary("011100000111"): ("smusdx", (0,4,2), 0),
    binary("011100000001"): ("smlad", (0,4,2), 0),
    binary("011100000011"): ("smladx", (0,4,2), 0),
    binary("011100000101"): ("smlsd", (0,4,2), 0),
    binary("011100000111"): ("smlsdx", (0,4,2), 0),
    binary("011101000001"): ("smlald", (0,4,2), 0),
    binary("011101000011"): ("smlaldx", (0,4,2), 0),
    binary("011101000101"): ("smlsld", (0,4,2), 0),
    binary("011101000111"): ("smlsldx", (0,4,2), 0),
    binary("011101010001"): ("smmla", (0,4,2,1), 0),
    binary("011101010011"): ("smmlar", (0,4,2,1), 0),
    binary("011101011101"): ("smmls", (0,4,2,1), 0),
    binary("011101011111"): ("smmlsr", (0,4,2,1), 0),
    binary("011101010001"): ("smmul", (0,4,2), 0),
    binary("011101010011"): ("smmulr", (0,4,2), 0),
}

def sh_lsl(num, shval):
    return (num&0xffffffff) << shval

def sh_lsr(num, shval):
    return (num&0xffffffff) >> shval

def sh_asr(num, shval):
    return num >> shval

def sh_ror(num, shval):
    return (((num&0xffffffff) >> shval) | (num<< (32-shval))) & 0xffffffff

def sh_rrx(num, shval, emu=None):
    half1 = (num&0xffffffff) >> shval
    half2 = num<<(33-shval)
    newC = (num>>(shval-1)) & 1
    if emu != None:
        flags = emu.getFlags()
        oldC = (flags>>PSR_C) & 1
        emu.setFlags(flags & PSR_C_mask | newC)     #part of the change
    else:
        oldC = 0        # FIXME: 
    retval = (half1 | half2 | (oldC << (32-shval))) & 0xffffffff
    return retval

shifters = (
    sh_lsl,
    sh_lsr,
    sh_asr,
    sh_ror,
    sh_rrx,
)


####################################################################
# Mnemonic tables for opcode based mnemonic lookup

# Dataprocessing mnemonics
dp_mnem = ("and","eor","sub","rsb","add","adc","sbc","rsc","tst","teq","cmp","cmn","orr","mov","bic","mvn",
        "adr")  # added

#list of commands and versions supported:
#putting full list here for now.
#adc = v4, v5t, v6, v7
#add = v4, v5t, v6, v7
#adr = v4, v5t, v6, v7
#and = v4, v5t, v6, v7
#asr = v4, v5t, v6, v7
#b = v4, v5t, v6, v7
#bfc = v6t2, v7
#bfi = v6t2, v7
#bic = v4, v5t, v6, v7
#bkpt = v5t, v6, v7
#bl = v4, v5t, v6, v7
#blx = v4, v5t, v6, v7
#blx(2) = v5t, v6, v7
#bx = v4T, v5t, v6, v7
#bxj = v5tej, v6, v7
#cdp = v4, v5t, v6, v7
#cdp2 = v5t, v6, v7
#clrex = v6k, v7
#clz = v5t, v6, v7
#cmn =  v4, v5t, v6, v7
#cmp =  v4, v5t, v6, v7
#dbg = v7 (nop in v6t2)
#dmb = v7
#dsb = v7
#eor =  v4, v5t, v6, v7
#isb = v7
#ldc = v4, v5t, v6, v7
#ldc2 = v5t, v6, v7


# FIXME: THIS IS FUGLY but sadly it works
dp_noRn = (13,15)
dp_noRd = (8,9,10,11)
dp_silS = (8,9,10,11)

# FIXME: dp_MOV was supposed to be a tuple of opcodes that could be converted to MOV's if offset from PC.
# somehow this list has vanished into the ether.  add seems like the right one here.
dp_ADR = (2, 4,)


# FIXME: !!! Don't make SBZ and SBO's part of the list of opers !!!
#  first parm SBZ:   mov,mvn
#  second parm SBZ:  tst,teq,cmp,cmn,
def dpbase(opval):
    """
    Parse and return opcode,sflag,Rn,Rd for a standard
    dataprocessing instruction.
    """
    ocode = (opval >> 21) & 0xf
    sflag = (opval >> 20) & 0x1
    Rn = (opval >> 16) & 0xf
    Rd = (opval >> 12) & 0xf
    #print "DPBASE:",ocode,sflag,Rn,Rd
    return ocode,sflag,Rn,Rd

####################################################################
# Parser functions for each of the instruction encodings

def p_dp_imm_shift(opval, va):
    ocode,sflag,Rn,Rd = dpbase(opval)
    Rm = opval & 0xf
    shtype = (opval >> 5) & 0x3
    shval = (opval >> 7) & 0x1f   # effectively, rot*2

    if ocode in dp_noRn:# FIXME: FUGLY (and slow...)
        olist = (
            ArmRegOper(Rd, va=va),
            ArmRegShiftImmOper(Rm, shtype, shval, va),
        )
    elif ocode in dp_noRd:
        olist = (
            ArmRegOper(Rn, va=va),
            ArmRegShiftImmOper(Rm, shtype, shval, va),
        )
    else:
        olist = (
            ArmRegOper(Rd, va=va),
            ArmRegOper(Rn, va=va),
            ArmRegShiftImmOper(Rm, shtype, shval, va),
        )

    opcode = (IENC_DP_IMM_SHIFT << 16) + ocode
    if sflag > 0:
        # IF_PSR_S_SIL is silent s for tst, teq, cmp cmn
        if ocode in dp_silS:
            iflags = IF_PSR_S | IF_PSR_S_SIL
        else:
            iflags = IF_PSR_S
    else:
        iflags = 0
    return (opcode, dp_mnem[ocode], olist, iflags)

# specialized mnemonics for p_misc
qop_mnem = ('qadd','qsub','qdadd','qdsub') # used in misc1
smla_mnem = ('smlabb','smlatb','smlabt','smlatt',)
smlal_mnem = ('smlalbb','smlaltb','smlalbt','smlaltt',)
smul_mnem = ('smulbb','smultb','smulbt','smultt',)
smlaw_mnem = ('smlawb','smlawt',)
smulw_mnem = ('smulwb','smulwt',)

def p_misc(opval, va):  
    # 0x0f900000 = 0x01000000 or 0x01000010 (misc and misc1 are both parsed at the same time.  see the footnote [2] on dp instructions in the Atmel AT91SAM7 docs

    #Including SBO and SBZ - rearranged for most exclusive to least
    #updated reference names to match v7 reference ie Rm Rn Rd Rs m n etc
    
    #if opval & 0x0ff000f0 == 0x01200020:
    if opval & 0x0FFFFFF0 == 0x012FFF20:  
        opcode = (IENC_MISC << 16) + 5
        mnem = 'bxj'
        Rm = opval & 0xf
        olist = ( ArmRegOper(Rm, va=va), )
        
    #elif opval & 0x0fb002f0 == 0x01200000:
    elif opval & 0x0DB0F000 == 0x0120F000:
        opcode = (IENC_MISC << 16) + 2
        mnem = 'msr'        # register.   immediate has it's own parser in the 001 section
        r = (opval>>22) & 1
        Rn = (opval) & 0xf
        olist = (
            ArmPgmStatRegOper(r),
            ArmRegOper(Rn, va=va),
        )

    #smla 
    #Mask and value are OK
    elif opval & 0x0FF00090 == 0x01000080:
        opcode = (IENC_MISC << 16) + 9
        mn = (opval>>5)&3
        mnem = smla_mnem[mn]
        Rd = (opval>>16) & 0xf
        Ra = (opval>>12) & 0xf 
        Rm = (opval>>8) & 0xf
        Rn = opval & 0xf
        olist = (
            ArmRegOper(Rd, va=va),
            ArmRegOper(Rn, va=va),
            ArmRegOper(Rm, va=va),
            ArmRegOper(Ra, va=va),
        )
    #smlaw
    #mask and value are OK
    elif opval & 0x0ff000b0 == 0x01200080:
        opcode = (IENC_MISC << 16) + 10
        m = (opval>>6)&1
        mnem = smlaw_mnem[m]
        Rd = (opval>>16) & 0xf
        Ra = (opval>>12) & 0xf 
        Rm = (opval>>8) & 0xf
        Rn = opval & 0xf
        olist = (
            ArmRegOper(Rd, va=va),
            ArmRegOper(Rn, va=va),
            ArmRegOper(Rm, va=va),
            ArmRegOper(Ra, va=va),
        )
    #smulw
    #mask and value are ok
    elif opval & 0x0ff000b0 == 0x012000a0:
        opcode = (IENC_MISC << 16) + 11
        m = (opval>>6)&1
        mnem = smulw_mnem[m]
        Rd = (opval>>16) & 0xf
        Rm = (opval>>8) & 0xf
        Rn = opval & 0xf
        olist = (
            ArmRegOper(Rd, va=va),
            ArmRegOper(Rn, va=va),
            ArmRegOper(Rm, va=va),
        )
    #smlal
    #mask and value are ok
    elif opval & 0x0ff00090 == 0x01400080:
        opcode = (IENC_MISC << 16) + 12
        mn = (opval>>5)&3
        mnem = smlal_mnem[mn]
        Rdhi = (opval>>16) & 0xf
        Rdlo = (opval>>12) & 0xf 
        Rm = (opval>>8) & 0xf
        Rn = opval & 0xf
        olist = (
            ArmRegOper(Rdlo, va=va),
            ArmRegOper(Rdhi, va=va),
            ArmRegOper(Rn, va=va),
            ArmRegOper(Rm, va=va),
        )
    #smul
    #elif opval & 0x0ff00090 == 0x01600080:
    elif opval & 0x0ff0f090 == 0x01600080:
        opcode = (IENC_MISC << 16) + 13
        mn = (opval>>5)&3
        mnem = smul_mnem[mn]
        Rd = (opval>>16) & 0xf
        Rm = (opval>>8) & 0xf
        Rn = opval & 0xf
        olist = (
            ArmRegOper(Rd, va=va),
            ArmRegOper(Rn, va=va),
            ArmRegOper(Rm, va=va),
        )
    #if opval & 0x0fc00000 == 0x01000000:
    elif opval & 0x0FB00C0F == 0x01000000:
        opcode = (IENC_MISC << 16) + 1
        mnem = 'mrs'
        r = (opval>>22) & 1
        Rd = (opval>>12) & 0xf
        olist = (
            ArmRegOper(Rd, va=va),
            ArmPgmStatRegOper(r),
        )
    else:
        raise envi.InvalidInstruction(
                mesg="p_misc: invalid instruction",
                bytez=struct.pack("<I", opval), va=va)
        opcode = IENC_UNDEF
        mnem = "undefined instruction",
        olist = ()
        
    return (opcode, mnem, olist, 0)


#### these actually belong to the media section, and already exist there. FIXME: DELETE
#misc1_mnem = ("pkhbt", "pkhtb", "rev", "rev16", "revsh", "sel", "ssat", "ssat16", "usat", "usat16", )

def p_misc1(opval, va): # 
    #R = (opval>>22) & 1
    #Rn = (opval>>16) & 0xf
    #Rd = (opval>>12) & 0xf
    #rot_imm = (opval>>8) & 0xf
    #imm = opval & 0xff
    #Rm = opval & 0xf
    iflags = 0

    if opval & 0x0ff000f0 == 0x01200010:
        opcode = INS_BX
        mnem = 'bx'
        Rm = opval & 0xf
        olist = ( ArmRegOper(Rm, va=va), )
        if Rm == REG_LR:
            iflags |= envi.IF_RET
        
    elif opval & 0x0ff000f0 == 0x01600010:  
        opcode = (IENC_MISC << 16) + 4
        mnem = 'clz'
        Rd = (opval>>12) & 0xf
        Rm = opval & 0xf
        olist = (
            ArmRegOper(Rd, va=va),
            ArmRegOper(Rm, va=va),
        )
    elif opval & 0x0ff000f0 == 0x01200030:
        #opcode = (IENC_MISC << 16) + 6
        opcode = INS_BLX
        mnem = 'blx'
        Rm = opval & 0xf
        olist = ( ArmRegOper(Rm, va=va), )
        iflags |= envi.IF_CALL
        
    elif opval & 0x0f9000f0 == 0x01000050:  #all qadd/qsub's
        opcode = (IENC_MISC << 16) + 7
        qop = (opval>>21)&3
        mnem = qop_mnem[qop]
        Rn = (opval>>16) & 0xf
        Rd = (opval>>12) & 0xf
        Rm = opval & 0xf
        olist = (
            ArmRegOper(Rd, va=va),
            ArmRegOper(Rm, va=va),
            ArmRegOper(Rn, va=va),
        )
        
    elif opval & 0x0ff000f0 == 0x01200070:
        opcode = (IENC_MISC << 16) + 8
        mnem = 'bkpt'
        immed = ((opval>>4)&0xfff0) + (opval&0xf)
        olist = ( ArmImmOper(immed), )

    else:
        raise envi.InvalidInstruction(
                mesg="p_misc1: invalid instruction",
                bytez=struct.pack("<I", opval), va=va)
        
    return (opcode, mnem, olist, iflags)


'''
NOTES: For 'T' Variant (T = unpriveleged - must be accessible in user mode)
When P = 0 and W = 1 then add T to following
LDR (imm) & (reg)
LDRB (imm) & (reg)
LDRH (imm) & (lit) & (reg)
LDRSB (imm) & (reg)
LDRSH (imm) & (reg)
STR (imm) & (reg)
STRB (imm) & (reg)
STRH (imm) & (reg)

'''
swap_mnem = ("swp","swpb",)
strex_mnem = ("strex","ldrex",)  # actual full instructions
strh_mnem = (("str",IF_H),("ldr",IF_H),)          # IF_H
ldrs_mnem = (("ldr",IF_S|IF_B),("ldr",IF_S|IF_H),)      # IF_SH, IF_SB
ldrd_mnem = (("ldr",IF_D),("str",IF_D),)        # IF_D

def p_extra_load_store(opval, va, psize=4):
    pubwl = (opval>>20) & 0x1f
    Rn = (opval>>16) & 0xf
    Rd = (opval>>12) & 0xf
    Rs = (opval>>8) & 0xf
    op1 = (opval>>5) & 0x3
    Rm = opval & 0xf
    iflags = 0
    tvariant = bool ((pubwl & 0x12)==2)
    if opval&0x0fb000f0==0x01000090:# swp/swpb
        idx = (pubwl>>2)&1
        opcode = (IENC_EXTRA_LOAD << 16) + idx
        mnem = swap_mnem[idx]
        olist = (
            ArmRegOper(Rd, va=va),
            ArmRegOper(Rm, va=va),
            ArmImmOffsetOper(Rn, 0, va, pubwl, psize=psize),
        )
    elif opval&0x0fe000f0==0x01800090:# strex/ldrex
        idx = pubwl&1
        opcode = (IENC_EXTRA_LOAD << 16) + 2 + idx
        mnem = strex_mnem[idx]
        olist = (
            ArmRegOper(Rd, va=va),
            ArmRegOper(Rm, va=va),
            ArmRegOper(Rn, va=va),
        )
    elif opval&0x0e4000f0==0x000000b0:# strh/ldrh regoffset
        # 000pu0w0-Rn--Rt-SBZ-1011-Rm-  - STRH
        # 0000u110-Rn--Rt-imm41011imm4  - STRHT (v7+)
        idx = pubwl&1
        opcode = (IENC_EXTRA_LOAD << 16) + 4 + idx
        mnem,iflags = strh_mnem[idx]
        if tvariant:
            iflags |= IF_T
        olist = (
            ArmRegOper(Rd, va=va),
            ArmRegOffsetOper(Rn, Rm, va, pubwl, psize=psize),
        )
    elif opval&0x0e4000f0==0x004000b0:# strh/ldrh immoffset
        idx = pubwl&1
        opcode = (IENC_EXTRA_LOAD << 16) + 6 + idx
        mnem,iflags = strh_mnem[idx]
        if tvariant:
            iflags |= IF_T
        olist = (
            ArmRegOper(Rd, va=va),
            ArmImmOffsetOper(Rn,(Rs<<4)+Rm, va, pubwl, psize=psize),
        )
    elif opval&0x0e5000d0==0x005000d0:# ldrsh/b immoffset
        idx = (opval>>5)&1
        opcode = (IENC_EXTRA_LOAD << 16) + 8 + idx
        mnem,iflags = ldrs_mnem[idx]
        if tvariant:
            iflags |= IF_T
        olist = (
            ArmRegOper(Rd, va=va),
            ArmImmOffsetOper(Rn, (Rs<<4)+Rm, va, pubwl, psize=psize),
        )
    elif opval&0x0e5000d0==0x001000d0:# ldrsh/b regoffset
        idx = (opval>>5)&1
        opcode = (IENC_EXTRA_LOAD << 16) + 10 + idx
        mnem,iflags = ldrs_mnem[idx]
        if tvariant:
            iflags |= IF_T
        olist = (
            ArmRegOper(Rd, va=va),
            ArmRegOffsetOper(Rn, Rm, va, pubwl, psize=psize),
        )
    elif opval&0x0e5000d0==0x000000d0:# ldrd/strd regoffset
        # 000pu0w0-Rn--Rt-SBZ-1101-Rm-  ldrd regoffset
        # 0001u1001111-Rt-imm41101imm4  ldrd regoffset (literal, v7+)
        idx = (opval>>5)&1
        opcode = (IENC_EXTRA_LOAD << 16) + 12 + idx
        mnem,iflags = ldrd_mnem[idx]
        olist = (
            ArmRegOper(Rd, va=va),
            ArmRegOffsetOper(Rn, Rm, va, pubwl, psize=psize),
        )
    elif opval&0x0e5000d0==0x004000d0:# ldrd/strd immoffset
        idx = (opval>>5)&1
        opcode = (IENC_EXTRA_LOAD << 16) + 14 + idx
        mnem,iflags = ldrd_mnem[idx]
        olist = (
            ArmRegOper(Rd, va=va),
            ArmImmOffsetOper(Rn, (Rs<<4)+Rm, va, pubwl, psize=psize),
        )
    else:
        raise envi.InvalidInstruction(
                mesg="extra_load_store: invalid instruction",
                bytez=struct.pack("<I", opval), va=va)

    return (opcode, mnem, olist, iflags)


def p_load_store_word_ubyte(opval, va, psize=4):
    # p206
    #STR(register) pA8-672
    #STRT  A8-704
    #LDR(register) pA8-412
    #LDRT A8-464
    #STRB(imm) A8-678
    #STRBT A8-682
    #LDRB(reg) A8-420
    #LDRBT A8-422
    pubwl = (opval>>20) & 0x1f
    Rn = (opval>>16) & 0xf
    Rd = (opval>>12) & 0xf
    Rm = opval & 0xf
    shval = (opval>>7) & 0x1f
    shtype = (opval>>5) & 3

    iflags = 0
    if pubwl & 4:   # B   
        iflags = IF_B

    if (pubwl & 0x12) == 2:
        iflags |= IF_T

    olist = (
        ArmRegOper(Rd, va=va),
        ArmScaledOffsetOper(Rn, Rm, shtype, shval, va, pubwl, psize=psize)    # u=-/+, b=word/byte
    )
    
    opcode = (IENC_LOAD_STORE_WORD_UBYTE << 16)
    return (opcode, ldr_mnem[pubwl&1], olist, iflags)

def p_dp_reg_shift(opval, va):
    ocode,sflag,Rn,Rd = dpbase(opval)
    Rm = opval & 0xf
    shtype = (opval >> 5) & 0x3
    Rs = (opval >> 8) & 0xf

    if ocode in dp_noRn:# FIXME: FUGLY
        olist = (
            ArmRegOper(Rd, va=va),
            ArmRegShiftRegOper(Rm, shtype, Rs),
        )
    elif ocode in dp_noRd:
        olist = (
            ArmRegOper(Rn, va=va),
            ArmRegShiftRegOper(Rm, shtype, Rs),
        )
    else:
        olist = (
            ArmRegOper(Rd, va=va),
            ArmRegOper(Rn, va=va),
            ArmRegShiftRegOper(Rm, shtype, Rs),
        )

    opcode = (IENC_DP_REG_SHIFT << 16) + ocode
    if sflag > 0:
        # IF_PSR_S_SIL is silent s for tst, teq, cmp cmn
        if ocode in dp_silS:
            iflags = IF_PSR_S | IF_PSR_S_SIL
        else:
            iflags = IF_PSR_S
    else:
        iflags = 0
    return (opcode, dp_mnem[ocode], olist, iflags)

multfail = (None, None, None,)

def p_mult(opval, va):
    ocode, vals = chopmul(opval)                         
    mnem, opindexes, flags = iencmul_codes.get(ocode, multfail)
    if mnem == None:
        raise envi.InvalidInstruction(
                mesg="p_mult: invalid instruction",
                bytez=struct.pack("<I", opval), va=va)

    olist = []
    for i in opindexes:
        olist.append(ArmRegOper(vals[i], va=va))

    opcode = (IENC_MULT << 16) + ocode
    return (opcode, mnem, olist, flags)

def p_dp_imm(opval, va):
    ocode,sflag,Rn,Rd = dpbase(opval)
    imm = opval & 0xff
    #FIXME: Original was (opval>> 7) & 0x1f which grabs top 5 bits
    #supposed to be top 4 bits. Temp fix mask out wrong bit
    #should be (opval >> 8) & 0xf
    #need to find where rot / 2 and fix that.
    rot = ((opval >> 7) & 0x1e)
    # hack to make add/sub against PC more readable (also legit for ADR instruction)
    if Rn == REG_PC and ocode in dp_ADR:    # we know PC
        if ocode == 2:  # and this is a subtraction
            ocode = 16
            olist = (
                ArmRegOper(Rd, va=va), 
                ArmPcOffsetOper( - shifters[S_ROR](imm, rot), va=va),
            )
        elif ocode == 4:    # this is addition
            ocode = 16
            olist = (
                ArmRegOper(Rd, va=va), 
                ArmPcOffsetOper( shifters[S_ROR](imm, rot), va=va),
            )

    # or just normal decode
    elif ocode in dp_noRn:# FIXME: FUGLY
        olist = (
            ArmRegOper(Rd, va=va),
            ArmImmOper(imm, rot, S_ROR),
        )
    elif ocode in dp_noRd:
        olist = (
            ArmRegOper(Rn, va=va),
            ArmImmOper(imm, rot, S_ROR),
        )
    else:
        olist = (
            ArmRegOper(Rd, va=va),
            ArmRegOper(Rn, va=va),
            ArmImmOper(imm, rot, S_ROR),
        )

    opcode = (IENC_DP_IMM << 16) + ocode
    if sflag > 0:
        # IF_PSR_S_SIL is silent s for tst, teq, cmp cmn
        if ocode in dp_silS:
            iflags = IF_PSR_S | IF_PSR_S_SIL
        else:
            iflags = IF_PSR_S
    else:
        iflags = 0
    return (opcode, dp_mnem[ocode], olist, iflags)

def p_undef(opval, va):
    # FIXME: make this an actual opcode with the opval as an imm oper
    raise envi.InvalidInstruction(
            mesg="p_undef: invalid instruction (by definition in ARM spec)",
            bytez=struct.pack("<I", opval), va=va)
    opcode = IENC_UNDEF
    mnem = "undefined instruction"
    olist = (
        ArmImmOper(opval),
    )
        
    return (opcode, mnem, olist, 0)

hint_mnem = {
            0: 'Nop',
            1: 'yield',
            2: 'wfe',
            3: 'wfi',
            4: 'sev',
            }

def p_mov_imm_stat(opval, va):      # only one instruction: "msr"
    iflags = 0
    imm = opval & 0xff
    rot = (opval>>8) & 0xf
    r = (opval>>22) & 1
    mask = (opval>>16) & 0xf
    opcode = (IENC_MOV_IMM_STAT << 16)

    if mask == 0:
        opcode += 1
        # it's a NOP or some hint instruction
        if imm>>16:
            mnem = 'dbg'
            option = opval & 0xf
            olist = ( ArmDbgHintOption(option), )

        else:
            mnem = hint_mnem.get(imm)
            if mnem == None:
                raise envi.InvalidInstruction(
                        mesg="MSR/Hint illegal encoding",
                        bytez=struct.pack("<I", opval), va=va)
            olist = tuple()

    else:
        # it's an MSR <immediate>
        mnem = 'msr'
        immed = ((imm>>rot) + (imm<<(32-rot))) & 0xffffffff

        if mask & 3:    # USER mode these will be 0
            iflags |= IF_SYS_MODE
        
        olist = (
            ArmPgmStatRegOper(r, mask),
            ArmImmOper(immed),
        )
    
    return (opcode, mnem, olist, iflags)
    
ldr_mnem = ("str", "ldr")
tsizes = (4, 1,)
def p_load_imm_off(opval, va, psize=4):
    # FIXME: handle STRT and others introduced in ARMv7 (p206)
    # * STR(imm) A8-672
    # * STRT A8-704
    # * LDR(imm) A8-406
    # * LDRT A8-464
    # * STRB(imm) A8-678
    # * STRBT A8-672
    # * LDRB(imm/literal) A8-416-418
    # * LDRBT A8-422
    pubwl = (opval>>20) & 0x1f
    Rn = (opval>>16) & 0xf
    Rd = (opval>>12) & 0xf
    imm = opval & 0xfff

    iflags = 0
    if pubwl & 4:   # B   
        iflags = IF_B

    if (pubwl & 0x12) == 2:
        iflags |= IF_T

    olist = (
        ArmRegOper(Rd, va=va),
        ArmImmOffsetOper(Rn, imm, va, pubwl=pubwl, psize=psize)    # u=-/+, b=word/byte
    )
    
    opcode = (IENC_LOAD_IMM_OFF << 16)
    return (opcode, ldr_mnem[pubwl&1], olist, iflags)

def p_load_reg_off(opval, va):
    pubwl = (opval>>20) & 0x1f
    Rd = (opval>>12) & 0xf
    Rn = (opval>>16) & 0xf
    Rm = opval & 0xf
    shtype = (opval>>5) & 0x3
    shval = (opval>>7) & 0x1f

    if pubwl & 4:   # B   
        iflags = IF_B
        if (pubwl & 0x12) == 2:
            iflags |= IF_T
    else:
        iflags = 0

    olist = (
        ArmRegOper(Rd, va=va),
        ArmScaledOffsetOper(Rn, Rm, shtype, shval, va, pubwl, psize=psize),  # u=-/+, b=word/byte
    )
    
    opcode = (IENC_LOAD_REG_OFF << 16) 
    return (opcode, ldr_mnem[pubwl&1], olist, iflags)

    
def p_media(opval, va):
    """
    27:20, 7:4
    """
    # media is a parent for the following:
    #  parallel add/sub                         01100
    #  pkh, ssat, ssat16, usat, usat16, sel     01101
    #  rev, rev16, revsh                        01101
    #  smlad, smlsd, smlald, smusd              01110
    #  usad8, usada8                            01111
    definer = (opval>>23) & 0x1f
    if   definer == 0xc:
        return p_media_parallel(opval, va)
    elif definer == 0xd:
        return p_media_pack_sat_rev_extend(opval, va)
    elif definer == 0xe:
        return p_mult(opval, va)
        return p_media_smul(opval, va)
    else:
        return p_media_usada(opval, va)

#generate mnemonics for parallel instructions (could do manually like last time...)
parallel_mnem = []
par_suffixes = ("add16", "addsubx", "subaddx", "sub16", "add8", "sub8", "", "")
par_prefixes = ("","s","q","sh","","u","uq","uh")
for pre in par_prefixes:
    for suf in par_suffixes:
        if not (len(pre) and len(suf)):
            parallel_mnem.append(None)
        else:
            parallel_mnem.append(pre+suf)

parallel_mnem = tuple(parallel_mnem)

def p_media_parallel(opval, va):
    
    opc1 = (opval>>17) & 0x38
    Rn = (opval>>16) & 0xf
    Rd = (opval>>12) & 0xf
    opc1 += (opval>>5) & 7
    Rm = opval & 0xf
    mnem = parallel_mnem[opc1]
    
    olist = (
        ArmRegOper(Rd, va=va),
        ArmRegOper(Rn, va=va),
        ArmRegOper(Rm, va=va),
    )
    opcode = IENC_MEDIA_PARALLEL + opc1
    return (opcode, mnem, olist, 0)


xtnd_mnem = []
xtnd_suffixes = ("xtab16","xtab","xtah","xtb16","xtb","xth",)
xtnd_prefixes = ("s","u")
for pre in xtnd_prefixes:
    for suf in xtnd_suffixes:
        xtnd_mnem.append(pre+suf)
        
xtnd_mnem = tuple(xtnd_mnem)

pkh_mnem = ('pkhbt', 'pkhtb',)
sat_mnem = ('ssat','usat')
sat16_mnem = ('ssat16','usat16')    
rev_mnem = ('rev','rev16',None,'revsh',)

def p_media_pack_sat_rev_extend(opval, va):
    ## part of p_media
    # assume bit 23 == 1
    opc1 = (opval>>20) & 7
    opc2 = (opval>>4) & 0xf
    opc25 = opc2 & 3
    opcode = 0
    
    if opc1 == 0 and opc25 == 1:   #pkh
        idx = (opval>>6)&1
        mnem = pkh_mnem[idx]
        Rn = (opval>>16) & 0xf
        Rd = (opval>>12) & 0xf
        shift_imm = (opval>>7) & 0x1f
        Rm = opval & 0xf

        opcode = IENC_MEDIA_PACK + idx
        
        olist = (
            ArmRegOper(Rd, va=va),
            ArmRegOper(Rn, va=va),
            ArmRegShiftImmOper(Rm, S_LSL, shift_imm, va),
        )

    elif (opc1 & 2) and opc25 == 1: #word sat
        opidx = (opval>>22)&1
        sat_imm = 1 + (opval>>16) & 0xf
        Rd = (opval>>12) & 0xf
        Rm = opval & 0xf
        if opc1 & 0x10: # ?sat16
            mnem = sat16_mnem[opidx]
            olist = (
                ArmRegOper(Rd, va=va),
                ArmImmOper(sat_imm),
                ArmRegOper(Rm, va=va),
            )
            opcode = IENC_MEDIA_SAT + opidx
        else:
            mnem = sat_mnem[opidx]
            shift_imm = (opval>>7) & 0x1f
            sh = (opval>>5) & 2
            olist = (
                ArmRegOper(Rd, va=va),
                ArmImmOper(sat_imm),
                ArmRegShiftImmOper(Rm, sh, shift_imm, va),
            )
            opcode = IENC_MEDIA_SAT + 2 + opidx
            
    elif (opc1 & 3) == 2 and opc2 == 3:     #parallel half-word sat
        # FIXME: implement this instruction!
        raise envi.InvalidInstruction(
                mesg="WTF! Parallel Half-Word Saturate...  what is that instruction?",
                bytez=struct.pack("<I", opval), va=va)
    
    elif (opc1 > 0) and (opc2 & 7) == 3:           # byte rev word
        opidx = ((opval>>21) & 2) + ((opval>>7) & 1)
        mnem = rev_mnem[opidx]
        if mnem == None:
            raise envi.InvalidInstruction(
                    mesg="p_media_pack_sat_rev_extend: invalid instruction",
                    bytez=struct.pack("<I", opval), va=va)
 
        Rd = (opval>>12) & 0xf
        Rm = opval & 0xf
        olist = (
            ArmRegOper(Rd, va=va),
            ArmRegOper(Rm, va=va),
        )
        opcode = IENC_MEDIA_REV + opidx
    #elif opc1 == 3 and opc2 == 0xb:         # byte rev pkt halfword
    #elif opc1 == 7 and opc2 == 0xb:         # byte rev signed halfword
    elif opc1 == 0 and opc2 == 0xb:         # select bytes
        mnem = "sel"
        Rn = (opval>>16) & 0xf
        Rd = (opval>>12) & 0xf
        Rm = opval & 0xf
        olist = (
            ArmRegOper(Rd, va=va),
            ArmRegOper(Rn, va=va),
            ArmRegOper(Rm, va=va),
        )
        opcode = IENC_MEDIA_SEL
    elif opc2 == 7:                         # sign extend
        mnem = xtnd_mnem[opc1]
        Rn = (opval>>16) & 0xf
        Rd = (opval>>12) & 0xf
        rot = (opval>>10) & 3
        Rm = opval & 0xf
        
        olist = (
            ArmRegOper(Rd, va=va),
            ArmRegOper(Rn, va=va),
            ArmRegShiftImmOper(Rm, S_ROR, rot, va),
        )
        opcode = IENC_MEDIA_EXTEND + opc1
    else:
        raise envi.InvalidInstruction(
                mesg="p_media_extend: invalid instruction",
                bytez=struct.pack("<I", opval), va=va)

    return (opcode, mnem, olist, 0)

#smult3_mnem = ('smlad','smlsd',,,'smlald')
def p_media_smul(opval, va):
    raise envi.InvalidInstruction(
            mesg="Should not reach here.  If we reach here, we'll have to implement MEDIA_SMUL extended multiplication (type 3)",
            bytez=struct.pack("<I", opval), va=va)
    # hmmm, is this already handled?
    
def p_media_usada(opval, va):
    Rd = (opval>>16) & 0xf
    Rn = (opval>>12) & 0xf
    Rs = (opval>>8) & 0xf
    Rm = opval & 0xf
    
    if Rn == 0xf:
        mnem = "usad8"
        olist = (
            ArmRegOper(Rd, va=va),
            ArmRegOper(Rm, va=va),
            ArmRegOper(Rs, va=va),
        )
        opcode = IENC_MEDIA_USAD8
    else:
        mnem = "usada8"
        olist = (
            ArmRegOper(Rd, va=va),
            ArmRegOper(Rm, va=va),
            ArmRegOper(Rs, va=va),
            ArmRegOper(Rn, va=va),
        )
        opcode = IENC_MEDIA_USADA8

    return (opcode, mnem, olist, 0)

def p_arch_undef(opval, va):
    print ("p_arch_undef: invalid instruction (by definition in ARM spec): %.8x:\t%.8x"%(va,opval))
    raise envi.InvalidInstruction(
            mesg="p_arch_undef: invalid instruction (by definition in ARM spec)",
            bytez=struct.pack("<I", opval), va=va)
    return (IENC_ARCH_UNDEF, 'arch undefined', (ArmImmOper(opval),), 0)

ldm_mnem = ("stm", "ldm")

def p_load_mult(opval, va):
    puswl = (opval>>20) & 0x1f
    mnem_idx = puswl & 1
    mnem = ldm_mnem[(mnem_idx)]
    flags = ((puswl>>3)<<(IF_DAIB_SHFT)) | IF_DA     # store bits for decoding whether to dec/inc before/after between ldr/str.  IF_DA tells the repr to print the the DAIB extension after the conditional.  right shift necessary to clear lower three bits, and align us with IF_DAIB_SHFT
    Rn = (opval>>16) & 0xf
    reg_list = opval & 0xffff
    
    olist = (
        ArmRegOper(Rn, va=va),
        ArmRegListOper(reg_list, puswl),
    )

    # If we are a load multi (ldm), and we load PC, we are NOFALL
    # (FIXME unless we are conditional... ung...)
    if mnem_idx == 1 and reg_list & (1 << REG_PC):
        flags |= envi.IF_NOFALL
        # If the load is from the stack, call it a "return"
        if Rn == REG_SP:
            flags |= envi.IF_RET

    if puswl & 2:       # W (mnemonic: "!")
        flags |= IF_W
        olist[0].oflags |= OF_W

    if puswl & 4:       # UM - usermode, or mov current SPSR -> CPSR if r15 included
        flags |= IF_UM
        olist[1].oflags |= OF_UM

    
    opcode = (IENC_LOAD_MULT << 16)
    return (opcode, mnem, olist, flags)

b_mnem = ("b", "bl",)
def p_branch(opval, va):        # primary branch encoding.  others were added later in the media section
    off = e_bits.signed(opval, 3)
    off <<= 2
    link = (opval>>24) & 1

    #FIXME this assumes A1 branch encoding.
    
    olist = ( ArmPcOffsetOper(off, va),)
    if link:
        flags = envi.IF_CALL
    else:
        flags = envi.IF_BRANCH
    
    opcode = (IENC_BRANCH << 16) + link
    return (opcode, b_mnem[link], olist, flags)

ldc_mnem = ("stc", "ldc",)
def p_coproc_load(opval, va):
    punwl = (opval>>20) & 0x1f
    Rn = (opval>>16) & 0xf
    CRd = (opval>>12) & 0xf
    cp_num = (opval>>8) & 0xf
    offset = opval & 0xff

    if punwl & 4:   # L
        iflags = IF_L
    else:
        iflags = 0
    #check for index. Non-index is option
    if (punwl & 0x1a) != 8:
        olist = (
            ArmCoprocOper(cp_num),
            ArmCoprocRegOper(CRd),
            ArmImmOffsetOper(Rn, offset*4, va, pubwl=punwl),
        )
    else:
        #Non indexed
        olist = (
            ArmCoprocOper(cp_num),
            ArmCoprocRegOper(CRd),
            ArmCoprocOption(Rn, offset, va, pubwl=punwl),
        )
    opcode = (IENC_COPROC_LOAD << 16)
    return (opcode, ldc_mnem[punwl&1], olist, iflags)

mcrr_mnem = ("mcrr", "mrrc")
def p_coproc_dbl_reg_xfer(opval, va):
    Rn = (opval>>16) & 0xf
    Rd = (opval>>12) & 0xf
    cp_num = (opval>>8) & 0xf
    opcode = (opval>>4) & 0xf
    CRm = opval & 0xf
    mnem = mcrr_mnem[(opval>>20) & 1]
    
    olist = (
        ArmCoprocOper(cp_num),
        ArmCoprocOpcodeOper(opcode),
        ArmRegOper(Rd, va=va),
        ArmRegOper(Rn, va=va),
        ArmCoprocRegOper(CRm),
    )
    opcode = IENC_COPROC_RREG_XFER<<16
    return (opcode, mnem, olist, 0)
    
cdp_mnem = ["cdp" for x in range(15)]
cdp_mnem.append("cdp2")

def p_coproc_dp(opval, va):
    opcode1 = (opval>>20) & 0xf
    CRn = (opval>>16) & 0xf
    CRd = (opval>>12) & 0xf
    cp_num = (opval>>8) & 0xf
    opcode2 = (opval>>5) & 0x7
    CRm = opval & 0xf
    mnem = cdp_mnem[opval>>28]

    olist = (
        ArmCoprocOper(cp_num),
        ArmCoprocOpcodeOper(opcode1),
        ArmCoprocRegOper(CRd),
        ArmCoprocRegOper(CRn),
        ArmCoprocRegOper(CRm),
        ArmCoprocOpcodeOper(opcode2),
    )
    
    opcode = (IENC_COPROC_DP << 16)
    return (opcode, mnem, olist, 0)
mcr_mnem = ("mcr", "mrc")
def p_coproc_reg_xfer(opval, va):
    opcode1 = (opval>>21) & 0x7
    load = (opval>>20) & 1
    CRn = (opval>>16) & 0xf
    Rd = (opval>>12) & 0xf
    cp_num = (opval>>8) & 0xf
    opcode2 = (opval>>5) & 0x7
    CRm = opval & 0xf

    olist = (
        ArmCoprocOper(cp_num),
        ArmCoprocOpcodeOper(opcode1),
        ArmRegOper(Rd, va=va),
        ArmCoprocRegOper(CRn),
        ArmCoprocRegOper(CRm),
        ArmCoprocOpcodeOper(opcode2),
    )
    
    opcode = (IENC_COPROC_REG_XFER << 16)
    return (opcode, mcr_mnem[load], olist, 0)

def p_swint(opval, va):
    swint = opval & 0xffffff
    
    olist = ( ArmImmOper(swint), )
    opcode = IENC_SWINT << 16 + 1
    return (opcode, "swi", olist, 0)

cps_mnem = ("cps","cps FAIL-bad encoding","cpsie","cpsid")
mcrr2_mnem = ("mcrr2", "mrrc2")
ldc2_mnem = ("stc2", "ldc2",)
mcr2_mnem = ("mcr2", "mrc2")
def p_uncond(opval, va):

    if opval & 0x0f000000 == 0x0f000000:
        # FIXME THIS IS HORKED
        opcode = IENC_SWINT << 16 + 2
        immval = opval & 0x00ffffff
        return (opcode, 'swi', (ArmImmOper(immval),), 0)

    optop = ( opval >> 26 ) & 0x3
    if optop == 0:
        if opval & 0xfff10020 == 0xf1000000:
            #cps
            imod = (opval>>18)&3
            mmod = (opval>>17)&1
            aif = (opval>>5)&7
            mode = opval&0x1f
            mnem = cps_mnem[imod]
            
            if imod & 2:
                olist = [
                    ArmCPSFlagsOper(aif)    # if mode is set...
                ]
            else:
                olist = []
            if mmod:
                olist.append(ArmImmOper(mode))
            
            opcode = IENC_UNCOND_CPS + imod
            return (opcode, mnem, olist, 0)
        elif (opval & 0xffff00f0) == 0xf1010000:
            #setend
            e = (opval>>9) & 1
            mnem = "setend"
            olist = ( ArmEndianOper(e), )
            opcode = IENC_UNCOND_SETEND
            return (opcode, mnem, olist, 0)
        else:
            raise envi.InvalidInstruction(
                    mesg="p_uncond (ontop=0): invalid instruction",
                    bytez=struct.pack("<I", opval), va=va)
    elif optop == 1:
        if (opval & 0xf570f000) == 0xf550f000:
            #cache preload  -  also known as a nop on most platforms... does nothing except prefetch instructions from cache.
            # i'm tempted to cut the parsing of it and just return a canned something.
            mnem = "pld"
            I = (opval>>25) & 1     # what the freak am i supposed to do with "i"???
            Rn = (opval>>16) & 0xf
            U = (opval>>23) & 1
            opcode = IENC_UNCOND_PLD
            if I:
                immoffset = opval & 0xfff
                olist = (ArmImmOffsetOper(Rn, immoffset, va, U<<3, psize=psize),)
            else:
                Rm = opval & 0xf
                shtype = (opval>>5) & 3
                shval = (opval>>7) & 0x1f
                olist = (ArmScaledOffsetOper(Rn, Rm, shtype, shval, va, psize=psize), )
            return (opcode, mnem, olist, 0)
        else:
            raise envi.InvalidInstruction(
                    mesg="p_uncond (ontop=1): invalid instruction",
                    bytez=struct.pack("<I", opval), va=va)
    elif optop == 2:
        if (opval & 0xfe5f0f00) == 0xf84d0500:
            #save return state (basically, store LR and SPSR to the stack that R13 points to)
            pu_w_ = (opval>>20) & 0x1f
            mnem = "srs"
            flags = ((pu_w_>>3)<<(IF_DAIB_SHFT)) | IF_DA
            mode = opval & 0x1f
            #reg_list = ( 1<<14 | 1<<SPSR )
            if pu_w_ & 2:    # base_reg update
                flags |= IF_W
           
            # base_reg = R13
            # reg_list = R14 and SPSR
            olist = (
                #ArmRegListOper(reg_list, pu_w_),
                ArmModeOper(mode, (pu_w_>>1)&1),
            )
            opcode = IENC_UNCOND_SRS
            return (opcode, mnem, olist, flags)
        #elif (opval & 0xfe500f00) == 0xf8100a00:       # this is too restrictive, although does weed out oddballs.  what does "Should Be Zero" really *want* to mean?
        elif (opval & 0xfe500000) == 0xf8100000:
            #rfe
            pu = (opval>>23) & 3
            mnem = "rfe"
            flags = (pu<<(IF_DAIB_SHFT)) | IF_DA
            Rn = (opval>>16) & 0xf
            
            olist = (
                ArmRegOper(Rn, va=va),
            )
            opcode = IENC_UNCOND_RFE
            return (opcode, mnem, olist, flags)

        elif (opval & 0xfe000000) == 0xfa000000:
            #blx
            mnem = "blx"
            h = (opval>>23) & 2
            imm_offset = e_bits.signed(opval, 3) + h
            
            olist = (
                ArmPcOffsetOper(imm_offset, va),
            )
            
            opcode = INS_BLX           #should this be IENC_UNCOND_BLX?
            return (opcode, mnem, olist, 0)
        else:
            raise envi.InvalidInstruction(
                    mesg="p_uncond (ontop=2): invalid instruction",
                    bytez=struct.pack("<I", opval), va=va)
    else:
        if (opval & 0xffe00000) == 0xfc400000:
            #MRCC2/MRRC2
            Rn = (opval>>16) & 0xf
            Rd = (opval>>12) & 0xf
            cp_num = (opval>>8) & 0xf
            opcode = (opval>>4) & 0xf
            CRm = opval & 0xf
            mnem = mcrr2_mnem[(opval>>20) & 1]
                
            olist = (
                ArmCoprocOper(cp_num),
                ArmCoprocOpcodeOper(opcode),
                ArmRegOper(Rd, va=va),
                ArmRegOper(Rn, va=va),
                ArmCoprocRegOper(CRm),
            )
            opcode = IENC_COPROC_RREG_XFER<<16
            return (opcode, mnem, olist, 0)
            
        elif (opval & 0xfe000000) == 0xfc000000:
            #stc2/ldc2
            punwl = (opval>>20) & 0x1f
            Rn = (opval>>16) & 0xf
            CRd = (opval>>12) & 0xf
            cp_num = (opval>>8) & 0xf
            offset = opval & 0xff

            if punwl & 4:   # L
                iflags = IF_L
            else:
                iflags = 0

            olist = (
                ArmCoprocOper(cp_num),
                ArmCoprocRegOper(CRd),
                ArmImmOffsetOper(Rn, offset*4, va, pubwl=punwl, psize=psize),
            )
            
            opcode = (IENC_COPROC_LOAD << 16)
            return (opcode, ldc2_mnem[punwl&1], olist, iflags)

        elif (opval & 0xff000010) == 0xfe000000:
            #coproc dp (cdp2)
            return p_coproc_dp(opval, va)
        elif (opval & 0xff000010) == 0xfe000010:
            #mcr2/mrc2
            opcode1 = (opval>>21) & 0x7
            load = (opval>>20) & 1
            CRn = (opval>>16) & 0xf
            Rd = (opval>>12) & 0xf
            cp_num = (opval>>8) & 0xf
            opcode2 = (opval>>5) & 0x7
            CRm = opval & 0xf

            olist = (
                ArmCoprocOper(cp_num),
                ArmCoprocOpcodeOper(opcode1),
                ArmRegOper(Rd, va=va),
                ArmCoprocRegOper(CRn),
                ArmCoprocRegOper(CRm),
                ArmCoprocOpcodeOper(opcode2),
            )
            
            opcode = (IENC_COPROC_REG_XFER << 16)
            return (opcode, mcr2_mnem[load], olist, 0)
        else:
            raise envi.InvalidInstruction(
                    mesg="p_uncond (ontop=3): invalid instruction",
                    bytez=struct.pack("<I", opval), va=va)
    
####################################################################
# Table of the parser functions
ienc_parsers_tmp = [None for x in range(IENC_MAX)]

ienc_parsers_tmp[IENC_DP_IMM_SHIFT] =  p_dp_imm_shift
ienc_parsers_tmp[IENC_MISC] =   p_misc
ienc_parsers_tmp[IENC_MISC1] =   p_misc1
ienc_parsers_tmp[IENC_EXTRA_LOAD] =   p_extra_load_store
ienc_parsers_tmp[IENC_DP_REG_SHIFT] =   p_dp_reg_shift
ienc_parsers_tmp[IENC_MULT] =   p_mult
ienc_parsers_tmp[IENC_UNDEF] =   p_undef
ienc_parsers_tmp[IENC_MOV_IMM_STAT] =   p_mov_imm_stat
ienc_parsers_tmp[IENC_DP_IMM] =   p_dp_imm
ienc_parsers_tmp[IENC_LOAD_IMM_OFF] =   p_load_imm_off
ienc_parsers_tmp[IENC_LOAD_REG_OFF] =   p_load_reg_off
ienc_parsers_tmp[IENC_ARCH_UNDEF] =   p_arch_undef
ienc_parsers_tmp[IENC_LOAD_STORE_WORD_UBYTE] =   p_load_store_word_ubyte
ienc_parsers_tmp[IENC_MEDIA] =   p_media
ienc_parsers_tmp[IENC_LOAD_MULT] =   p_load_mult
ienc_parsers_tmp[IENC_BRANCH] =   p_branch
ienc_parsers_tmp[IENC_COPROC_RREG_XFER] = p_coproc_dbl_reg_xfer
ienc_parsers_tmp[IENC_COPROC_LOAD] =   p_coproc_load
ienc_parsers_tmp[IENC_COPROC_DP] =   p_coproc_dp
ienc_parsers_tmp[IENC_COPROC_REG_XFER] =   p_coproc_reg_xfer
ienc_parsers_tmp[IENC_SWINT] =    p_swint
ienc_parsers_tmp[IENC_UNCOND] = p_uncond

ienc_parsers = tuple(ienc_parsers_tmp)

####################################################################

# the primary table is index'd by the 3 bits following the
# conditional and are structured as follows:
# ( ENC, nexttable )
# If ENC != None, those 3 bits were enough for us to know the
# encoding type, otherwise move on to the second table.

# The secondary tables have the format:
# (mask, value, ENC).  If the opcode is masked with "mask"
# resulting in "value" we have found the instruction encoding.
# NOTE: All entries in these tables *must* be from most specific
# to least!

# Table for initial 3 bit == 0
s_0_table = (
    # Order is critical here...
    (0b00000001100100000000000000010000, 0b00000001000000000000000000000000, IENC_MISC),
    (0b00000000000000000000000000010000, 0b00000000000000000000000000000000, IENC_DP_IMM_SHIFT),
    (0b00000001100100000000000010010000, 0b00000001000000000000000000010000, IENC_MISC1),
    (0b00000001000000000000000011110000, 0b00000000000000000000000010010000, IENC_MULT),
    (0b00000001001000000000000010010000, 0b00000001001000000000000010010000, IENC_EXTRA_LOAD),
    (0b00000000000000000000000010010000, 0b00000000000000000000000010010000, IENC_EXTRA_LOAD),
    (0b00000000000000000000000010010000, 0b00000000000000000000000000010000, IENC_DP_REG_SHIFT),
    (0,0, IENC_UNDEF),   #catch-all
)

s_1_table = (
    (0b00001111101100000000000000000000, 0b00000011001000000000000000000000, IENC_MOV_IMM_STAT),
    (0b00001111111100000000000000000000, 0b00000011000000000000000000000000, IENC_DP_MOVW),
    (0b00001111111100000000000000000000, 0b00000011010000000000000000000000, IENC_DP_MOVT),
    (0b00001111101100000000000000000000, 0b00000011001000000000000000000000, IENC_DP_MSR_IMM),
    (0b00001110000000000000000000000000, 0b00000010000000000000000000000000, IENC_DP_IMM),
    (0, 0, IENC_UNDEF),
)

s_3_table = (
    (0b00000001111100000000000011110000, 0b00000001111100000000000011110000, IENC_ARCH_UNDEF),
    (0b00001110000000000000000000010000, 0b00000110000000000000000000000000, IENC_LOAD_STORE_WORD_UBYTE),
    (0b00001110000000000000000000010000, 0b00000110000000000000000000010000, IENC_MEDIA),
    (0,0, IENC_LOAD_REG_OFF),
)

s_6_table = (
    (0b00001111111000000000000000000000, 0b00001100010000000000000000000000, IENC_COPROC_RREG_XFER),
    (0b00001110000000000000000000000000, 0b00001100000000000000000000000000, IENC_COPROC_LOAD),
)

s_7_table = (
    (0b00000001000000000000000000000000, 0b00000001000000000000000000000000, IENC_SWINT),
    (0b00000001000000000000000000010000, 0b00000000000000000000000000010000, IENC_COPROC_REG_XFER),
    (0, 0, IENC_COPROC_DP),
)

# Initial 3 (non conditional) primary table
inittable = [
    (None, s_0_table),
    (None, s_1_table),
    (IENC_LOAD_IMM_OFF, None), # Load or store an immediate
    (None, s_3_table),
    (IENC_LOAD_MULT, None),
    (IENC_BRANCH, None),
    (None, s_6_table),
    (None, s_7_table),
    (IENC_UNCOND, None),
]

# FIXME for emulation...
#def s_lsl(val, shval):
    #pass

#def s_lsr(val, shval):
    #pass

# These are indexed by the 2 bit "shift" value in some DP encodings
#shift_handlers = (
    #s_lsl,
    #s_lsr,
    #s_asr,
    #s_ror,
#)

endian_names = ("le","be")

#FIXME IF_NOFALL (and other envi flags)

class ArmOpcode(envi.Opcode):
    _def_arch = envi.ARCH_ARMV7

    def __hash__(self):
        return int(hash(self.mnem) ^ (self.size << 4))

    def __len__(self):
        return int(self.size)

    def getBranches(self, emu=None):
        """
        Return a list of tuples.  Each tuple contains the target VA of the
        branch, and a possible set of flags showing what type of branch it is.

        See the BR_FOO types for all the supported envi branch flags....
        Example: for bva,bflags in op.getBranches():
        """
        ret = []

        # if we aren't a NOFALL instruction, add the fallthrough branch
        if not self.iflags & envi.IF_NOFALL:
            ret.append((self.va + self.size, envi.BR_FALL | self._def_arch))
            #print "getBranches: next...", hex(self.va), self.size

        # FIXME if this is a move to PC god help us...
        flags = 0

        if self.prefixes != COND_AL:
            flags |= envi.BR_COND

        if self.opcode in ( INS_B, INS_BX, INS_BL, INS_BLX, INS_BCC ):
            oper = self.opers[0]

            # check for location being ODD
            operval = oper.getOperValue(self)
            if operval == None:
                # probably a branch to a register.  just return.
                return ret

            if self.opcode in (INS_BLX, INS_BX):
                if operval & 3:
                    flags |= envi.ARCH_THUMB16
                else:
                    flags |= envi.ARCH_ARM

            # if we don't know that it's thumb, default to "ARCH_DEFAULT"
            else:
                flags |= self._def_arch


            #operval &= 0xfffffffe           # this has to work for both arm and thumb
            if self.iflags & envi.IF_CALL:
                flags |= envi.BR_PROC
            ret.append((operval, flags))

        return ret

    def getOperValue(self, idx, emu=None):
        oper = self.opers[idx]
        return oper.getOperValue(self, emu=emu)

    S_FLAG_MASK = IF_PSR_S | IF_PSR_S_SIL
    
    def render(self, mcanv):
        """
        Render this opcode to the specified memory canvas
        """
        mnem = self.mnem + cond_codes.get(self.prefixes)
        daib_flags = self.iflags & IF_DAIB_MASK
        if self.iflags & IF_L:
            mnem += 'l'
        elif (self.iflags & self.S_FLAG_MASK) == IF_PSR_S:
            mnem += 's'
        elif daib_flags > 0:
            idx = ((daib_flags)>>(IF_DAIB_SHFT)) 
            mnem += daib[idx]
        else:
            if self.iflags & IF_S:
                mnem += 's'
            if self.iflags & IF_D:
                mnem += 'd'
            if self.iflags & IF_B:
                mnem += 'b'
            if self.iflags & IF_H:
                mnem += 'h'
            if self.iflags & IF_T: # removed el
                mnem += 't'

            if self.iflags & IF_S32F64:
                mnem += '.s32.f64'
            elif self.iflags & IF_S32F32:
                mnem += '.s32.f32'
            elif self.iflags & IF_U32F64:
                mnem += '.u32.f64'
            elif self.iflags & IF_U32F32:
                mnem += '.u32.f32'
            elif self.iflags & IF_F64S32:
                mnem += '.f64.s32'
            elif self.iflags & IF_F64U32:
                mnem += '.f64.u32'
            elif self.iflags & IF_F32S32:
                mnem += '.f32.s32'
            elif self.iflags & IF_F32U32:
                mnem += '.f32.u32'
            elif self.iflags & IF_F3264:
                mnem += '.f32.f64'
            elif self.iflags & IF_F6432:
                mnem += '.f64.f32'
            elif self.iflags & IF_F1632:
                mnem += '.f16.f32'
            elif self.iflags & IF_F3216:
                mnem += '.f32.f16'
            elif self.iflags & IF_F32:
                mnem += '.f32'
            elif self.iflags & IF_F64:
                mnem += '.f64'
        #FIXME: Advanced SIMD modifiers (IF_V*)
        if self.iflags & IF_THUMB32:
            mnem += ".w"

        mcanv.addNameText(mnem, typename="mnemonic")
        mcanv.addText(" ")

        # Allow each of our operands to render
        imax = len(self.opers)
        lasti = imax - 1
        for i in xrange(imax):
            oper = self.opers[i]
            oper.render(mcanv, self, i)
            if i != lasti:
                mcanv.addText(",")
        #if self.iflags & IF_W:     # handled in operand.  still keeping flag to indicate this instruction writes back
        #    mcanc.addText(" !")

    def __repr__(self):
        mnem = self.mnem + cond_codes.get(self.prefixes)
        daib_flags = self.iflags & IF_DAIB_MASK
        if self.iflags & IF_L:
            mnem += 'l'
        elif (self.iflags & self.S_FLAG_MASK) == IF_PSR_S:
            mnem += 's'
        elif daib_flags > 0:
            idx = ((daib_flags)>>(IF_DAIB_SHFT)) 
            mnem += daib[idx]
        else:
            if self.iflags & IF_S:
                mnem += 's'
            if self.iflags & IF_D:
                mnem += 'd'
            if self.iflags & IF_B:
                mnem += 'b'
            if self.iflags & IF_H:
                mnem += 'h'
            if self.iflags & IF_T: #removed el
                mnem += 't'
            if self.iflags & IF_F32:
                mnem += '.f32'
            elif self.iflags & IF_F64:
                mnem += '.f64'
        if self.iflags & IF_THUMB32:
            mnem += ".w"
        
        x = []
        
        for o in self.opers:
            x.append(o.repr(self))
        #if self.iflags & IF_W:     # handled in operand.  still keeping flag to indicate this instruction writes back
        #    x[-1] += " !"      
        return mnem + " " + ", ".join(x)

class ArmOperand(envi.Operand):
    tsize = 4
    def involvesPC(self):
        return False

    def getOperAddr(self, op, emu=None):
        return None

class ArmRegOper(ArmOperand):
    ''' register operand.  see "addressing mode 1 - data processing operands - register" '''

    def __init__(self, reg, va=0, oflags=0):
        self.va = va
        self.reg = reg
        self.oflags = oflags

    def __eq__(self, oper):
        if not isinstance(oper, self.__class__):
            return False
        if self.reg != oper.reg:
            return False
        if self.oflags != oper.oflags:
            return False
        return True
    
    def involvesPC(self):
        return self.reg == 15

    def isDeref(self):
        return False

    def getOperValue(self, op, emu=None):
        if self.reg == REG_PC:
            return self.va  # FIXME: is this modified?  or do we need to att # to this?

        if emu == None:
            return None
        return emu.getRegister(self.reg)

    def setOperValue(self, op, emu=None, val=None):
        if emu == None:
            return None
        emu.setRegister(self.reg, val)

    def render(self, mcanv, op, idx):
        rname = rctx.getRegisterName(self.reg)
        mcanv.addNameText(rname, typename='registers')
        if self.oflags & OF_W:
            mcanv.addText( "!" )


    def repr(self, op):
        rname = rctx.getRegisterName(self.reg)
        if self.oflags & OF_W:
            rname += "!"
        return rname

class ArmRegShiftRegOper(ArmOperand):
    ''' register shift operand.  see "addressing mode 1 - data processing operands - * shift * by register" '''

    def __init__(self, reg, shtype, shreg):
        self.reg = reg
        self.shtype = shtype
        self.shreg = shreg

    def __eq__(self, oper):
        if not isinstance(oper, self.__class__):
            return False
        if self.reg != oper.reg:
            return False
        if self.shtype != oper.shtype:
            return False
        if self.shreg != oper.shreg:
            return False
        return True

    def involvesPC(self):
        return self.reg == 15

    def isDeref(self):
        return False

    def getOperValue(self, op, emu=None):
        if emu == None:
            return None
        return shifters[self.shtype](emu.getRegister(self.reg), emu.getRegister(self.shreg))

    def render(self, mcanv, op, idx):
        rname = arm_regs[self.reg][0]
        mcanv.addNameText(rname, typename='registers')
        mcanv.addText(', ')
        mcanv.addNameText(shift_names[self.shtype])
        mcanv.addText(' ')
        mcanv.addNameText(arm_regs[self.shreg][0], typename='registers')

    def repr(self, op):
        rname = arm_regs[self.reg][0]+","
        return " ".join([rname, shift_names[self.shtype], arm_regs[self.shreg][0]])

class ArmRegShiftImmOper(ArmOperand):
    ''' register shift immediate operand.  see "addressing mode 1 - data processing operands - * shift * by immediate" '''

    def __init__(self, reg, shtype, shimm, va):
        if shimm == 0:
            if shtype == S_ROR:
                shtype = S_RRX
            elif shtype == S_LSR or shtype == S_ASR:
                shimm = 32
        self.reg = reg
        self.shtype = shtype
        self.shimm = shimm
        self.va = va

    def __eq__(self, oper):
        if not isinstance(oper, self.__class__):
            return False
        if self.reg != oper.reg:
            return False
        if self.shtype != oper.shtype:
            return False
        if self.shimm != oper.shimm:
            return False
        return True

    def involvesPC(self):
        return self.reg == 15

    def isDeref(self):
        return False

    def getOperValue(self, op, emu=None):
        if self.reg == REG_PC:
            return shifters[self.shtype](self.va, self.shimm)

        if emu == None:
            return None
        return shifters[self.shtype](emu.getRegister(self.reg), self.shimm)

    def render(self, mcanv, op, idx):
        rname = arm_regs[self.reg][0]
        mcanv.addNameText(rname, typename='registers')
        if self.shimm != 0:
            mcanv.addText(', ')
            mcanv.addNameText(shift_names[self.shtype])
            mcanv.addText(' ')
            mcanv.addNameText('#%d' % self.shimm)
        elif self.shtype == S_RRX:
            mcanv.addText(', ')
            mcanv.addNameText(shift_names[self.shtype])

    def repr(self, op):
        rname = arm_regs[self.reg][0]
        retval = [ rname ]
        if self.shimm != 0:
            retval.append(", "+shift_names[self.shtype])
            retval.append("#%d"%self.shimm)
        elif self.shtype == S_RRX:
            retval.append(shift_names[self.shtype])
        return " ".join(retval)

class ArmImmOper(ArmOperand):
    ''' register operand.  see "addressing mode 1 - data processing operands - immediate" '''


    def __init__(self, val, shval=0, shtype=S_ROR, va=0):
        self.val = val
        self.shval = shval
        self.shtype = shtype

    def __eq__(self, oper):
        if not isinstance(oper, self.__class__):
            return False

        if self.getOperValue(None) != oper.getOperValue(None):
            return False

        return True

    def involvesPC(self):
        return False

    def isDeref(self):
        return False

    def isDiscrete(self):
        return True

    def getOperValue(self, op, emu=None):
        return shifters[self.shtype](self.val, self.shval)

    def render(self, mcanv, op, idx):
        val = self.getOperValue(op)
        mcanv.addNameText('#0x%.2x' % (val))

    def repr(self, op):
        val = self.getOperValue(op)
        return '#0x%.2x' % (val)

class ArmImmFPOper(ArmImmOper):
    def __init__(self, val, precision=0):
        self.val = val
        self.precision = precision

    def getOperValue(self, op, emu=None):
        return float(self.val)

    def render(self, mcanv, op, idx):
        val = self.getOperValue(op)
        mcanv.addNameText('#%.2f' % (val))

    def repr(self, op):
        val = self.getOperValue(op)
        return '#%.2f' % (val)


class ArmScaledOffsetOper(ArmOperand):
    ''' scaled offset operand.  see "addressing mode 2 - load and store word or unsigned byte - scaled register *" '''
    def __init__(self, base_reg, offset_reg, shtype, shval, va, pubwl=0, psize=4):
        if shval == 0:
            if shtype == S_ROR:
                shtype = S_RRX
            elif shtype == S_LSR or shtype == S_ASR:
                shval = 32
        self.base_reg = base_reg
        self.offset_reg = offset_reg
        self.shtype = shtype
        self.shval = shval
        self.pubwl = pubwl
        self.psize = psize
        self.va = va

        b = (self.pubwl >> 2) & 1
        self.tsize = (4,1)[b]
        #print "TESTME: ArmScaledOffsetOper at 0x%x" % va

    def __eq__(self, oper):
        if not isinstance(oper, self.__class__):
            return False
        if self.base_reg != oper.base_reg:
            return False
        if self.offset_reg != oper.offset_reg:
            return False
        if self.shtype != oper.shtype:
            return False
        if self.shval != oper.shval:
            return False
        if self.pubwl != oper.pubwl:
            return False
        if self.psize != oper.psize:
            return False
        return True

    def involvesPC(self):
        return self.base_reg == 15

    def isDeref(self):
        return True

    def getOperValue(self, op, emu=None):
        if emu == None:
            return None

        addr = self.getOperAddr(op, emu)
        return emu.readMemValue(addr, self.tsize)

    def setOperValue(self, op, emu=None, val=None):
        # can't survive without an emulator
        if emu == None:
            return None

        addr = self.getOperAddr(op, emu)
        emu.writeMemValue(addr, val, self.tsize)

    def getOperAddr(self, op, emu=None):
        if emu == None:
            return None

        Rn = emu.getRegister(self.base_reg)

        pom = (-1, 1)[(self.pubwl>>3)&1]
        addval = shifters[self.shtype]( emu.getRegister( self.offset_reg ), self.shval )
        # if U==0, subtract
        addval *= pom

        addr = (Rn + addval) & e_bits.u_maxes[self.psize]

        # if pre-indexed, we incremement/decrement the register before determining the OperAddr
        if (self.pubwl & 0x12 == 0x12):
            # pre-indexed...
            if emu._forrealz: emu.setRegister( self.base_reg, addr )
            return addr

        elif (self.pubwl & 0x12 == 0):
            # post-indexed... still write it but return the original value
            if emu._forrealz: emu.setRegister( self.base_reg, addr )
            return Rn

        # non-indexed...  just return the addr, update nothing
        return addr

    def render(self, mcanv, op, idx):
        pom = ('-','')[(self.pubwl>>3)&1]
        idxing = self.pubwl & 0x12
        basereg = arm_regs[self.base_reg][0]
        offreg = arm_regs[self.offset_reg][0]
        shname = shift_names[self.shtype]

        mcanv.addText('[')
        mcanv.addNameText(basereg, typename='registers')
        if (idxing&0x10) == 0:
            mcanv.addText('], ')
        else:
            mcanv.addText(', ')
        mcanv.addText(pom)
        mcanv.addNameText(offreg, typename='registers')
        mcanv.addText(' ')
        if self.shval != 0:
            mcanv.addNameText(shname)
            mcanv.addText(' ')
            mcanv.addNameText('#%d' % self.shval)
        if idxing == 0x10:
            mcanv.addText(']')
        elif idxing != 0:
            mcanv.addText(']!')

    def repr(self, op):
        pom = ('-','')[(self.pubwl>>3)&1]
        idxing = self.pubwl & 0x12
        basereg = arm_regs[self.base_reg][0]
        offreg = arm_regs[self.offset_reg][0]
        shname = shift_names[self.shtype]
        if self.shval != 0:
            shval = ", %s #%d"%(shname,self.shval)
        elif self.shtype == S_RRX:
            shval = shname
        else:
            shval = ""
        if (idxing&0x10) == 0:         # post-indexed
            tname = '[%s], %s%s %s' % (basereg, pom, offreg, shval)
        elif idxing == 0x10:
            tname = '[%s, %s%s %s]' % (basereg, pom, offreg, shval)
        else:               # pre-indexed
            tname = '[%s, %s%s %s]!' % (basereg, pom, offreg, shval)
        return tname

class ArmRegOffsetOper(ArmOperand):
    ''' register offset operand.  see "addressing mode 2 - load and store word or unsigned byte - register *" 
    dereference address mode using the combination of two register values '''
    def __init__(self, base_reg, offset_reg, va, pubwl=0, psize=4):
        self.base_reg = base_reg
        self.offset_reg = offset_reg
        self.pubwl = pubwl
        self.psize = psize

        b = (self.pubwl >> 2) & 1
        self.tsize = (4,1)[b]
        print "TESTME: ArmRegOffsetOper at 0x%x" % va

    def __eq__(self, oper):
        if not isinstance(oper, self.__class__):
            return False
        if self.base_reg != oper.base_reg:
            return False
        if self.offset_reg != oper.offset_reg:
            return False
        if self.pubwl != oper.pubwl:
            return False
        if self.psize != oper.psize:
            return False
        return True

    def involvesPC(self):
        return self.base_reg == 15

    def isDeref(self):
        return True

    def setOperValue(self, op, emu=None, val=None):
        if emu == None:
            return None

        addr = self.getOperAddr(op, emu)
        return emu.writeMemValue(addr, val, self.tsize)

    def getOperValue(self, op, emu=None):
        if emu == None:
            return None

        addr = self.getOperAddr(op, emu)
        return emu.readMemValue(addr, self.tsize)

    # FIXME: should identify whether we're in an emulator or being "analyzed".  should be forcible either way, but defaults should be to update in emulator.executeOpcode() and not in other
    def getOperAddr(self, op, emu=None):
        if emu == None:
            print "emu==None"
            return None

        pom = (-1, 1)[(self.pubwl>>3)&1]
        rn = emu.getRegister( self.base_reg )
        rm = emu.getRegister( self.offset_reg )

        addr = rn + (pom*rm) & e_bits.u_maxes[self.psize]

        # if pre-indexed, we incremement/decrement the register before determining the OperAddr
        if (self.pubwl & 0x12 == 0x12):     # pre-indexed...
            if emu._forrealz: emu.setRegister( self.base_reg, addr)
            return addr

        elif (self.pubwl & 0x12 == 0):      # post-indexed... still write it but return the original value
            if emu._forrealz: emu.setRegister( self.base_reg, addr )
            return rn

        # plain jane just return the calculated address... no updates are necessary
        return addr

    def render(self, mcanv, op, idx):
        pom = ('-','')[(self.pubwl>>3)&1]
        idxing = self.pubwl & 0x12
        basereg = rctx.getRegisterName(self.base_reg)
        offreg = rctx.getRegisterName(self.offset_reg)

        mcanv.addText('[')
        mcanv.addNameText(basereg, typename='registers')
        if (idxing&0x10) == 0:
            mcanv.addText('] ')
        else:
            mcanv.addText(', ')
        mcanv.addText(pom)
        mcanv.addNameText(offreg, typename='registers')
        if idxing == 0x10:
            mcanv.addText(']')
        elif idxing&0x10 != 0:
            mcanv.addText(']!')

    def repr(self, op):
        pom = ('-','')[(self.pubwl>>3)&1]
        idxing = self.pubwl & 0x12
        basereg = rctx.getRegisterName(self.base_reg)
        offreg = rctx.getRegisterName(self.offset_reg)
        if (idxing&0x10) == 0:         # post-indexed
            tname = '[%s], %s%s' % (basereg, pom, offreg)
        elif idxing == 0x10:  # offset addressing, not updated
            tname = '[%s, %s%s]' % (basereg, pom, offreg)
        else:               # pre-indexed
            tname = '[%s, %s%s]!' % (basereg, pom, offreg)
        return tname

class ArmImmOffsetOper(ArmOperand):
    ''' immediate offset operand.  see "addressing mode 2 - load and store word or unsigned byte - immediate *" 

    [ base_reg, offset ]

    possibly with indexing, pre/post for faster rolling through arrays and such
    if the base_reg is PC, we'll dig in and hopefully grab the data being referenced.
    '''
    def __init__(self, base_reg, offset, va, pubwl=8, psize=4):
        self.base_reg = base_reg
        self.offset = offset
        self.pubwl = pubwl
        self.psize = psize
        self.va = va

        b = (pubwl >> 2) & 1
        self.tsize = (4,1)[b]

    def __eq__(self, oper):
        if not isinstance(oper, self.__class__):
            return False
        if self.base_reg != oper.base_reg:
            return False
        if self.offset != oper.offset:
            return False
        if self.pubwl != oper.pubwl:
            return False
        if self.psize != oper.psize:
            return False
        return True

    def involvesPC(self):
        return self.base_reg == REG_PC

    def isDeref(self):
        return True

    def setOperValue(self, op, emu=None, val=None):
        # can't survive without an emulator
        if emu == None:
            return None

        addr = self.getOperAddr(op, emu)
        val &= e_bits.u_maxes[self.tsize]

        emu.writeMemValue(addr, val, self.tsize)

    def getOperValue(self, op, emu=None):
        # can't survive without an emulator
        if emu == None:
            return None

        addr = self.getOperAddr(op, emu)

        ret = emu.readMemValue(addr, self.tsize)
        return ret

    def getOperAddr(self, op, emu=None):
        # there are certain circumstances where we can survive without an emulator
        pubwl = self.pubwl >> 3
        u = pubwl & 1
        #tsize = self.tsize # to help cope with ldcl
        # if we don't have an emulator, we must be PC-based since we know it
        if self.base_reg == REG_PC:
            base = self.va
            #to handle lcdl. Override tsize to return proper address
            #if ((self.pubwl >>2) & 1) == 1:
            #    tsize =4
        elif emu == None:
            return None
        else:
            base = emu.getRegister(self.base_reg)

        if u:
<<<<<<< HEAD
            #addr = (base + self.offset) & e_bits.u_maxes[tsize]
            addr = (base + self.offset) & e_bits.u_maxes[self.psize]
        else:
            #addr = (base - self.offset) & e_bits.u_maxes[tsize]
            addr = (base - self.offset) & e_bits.u_maxes[self.psize]
=======
            addr = (base + self.offset) & e_bits.u_maxes[self.psize]
            #addr = (base + self.offset) & e_bits.u_maxes[tsize]
        else:
            addr = (base - self.offset) & e_bits.u_maxes[self.psize]
            #addr = (base - self.offset) & e_bits.u_maxes[tsize]
>>>>>>> ae6f128a

        
        if (self.pubwl & 0x12) == 0x12:    # pre-indexed
            if (emu != None) and (emu._forrealz): emu.setRegister( self.base_reg, addr)
            return addr

        elif (self.pubwl & 0x12) == 0:     # post-indexed
            if (emu != None) and (emu._forrealz): emu.setRegister( self.base_reg, addr )
            return base

        return addr

    def render(self, mcanv, op, idx):
        u = (self.pubwl>>3)&1
        idxing = self.pubwl & 0x12
        basereg = arm_regs[self.base_reg][0]
        if self.base_reg == REG_PC:

            mcanv.addText('[')

            addr = self.getOperAddr(op, mcanv.mem)    # only works without an emulator because we've already verified base_reg is PC

            if mcanv.mem.isValidPointer(addr):
                name = addrToName(mcanv, addr)
                mcanv.addVaText(name, addr)
            else:
                mcanv.addVaText('#0x%.8x' % addr, addr)
            mcanv.addText(']')

            value = self.getOperValue(op, mcanv.mem)
            if value != None:
                mcanv.addText("\t; ")
                if mcanv.mem.isValidPointer(value):
                    name = addrToName(mcanv, value)
                    mcanv.addVaText(name, value)
                else:
                    mcanv.addNameText("0x%x" % value)

            # FIXME: is there any chance of us doing indexing on PC?!?
            # ldcl literal trips this in some cases - leaving for now
            if idxing != 0x10:
                print "OMJ! indexing on the program counter!"
        else:
            pom = ('-','')[u]
            mcanv.addText('[')
            mcanv.addNameText(basereg, typename='registers')
            if self.offset == 0:
                mcanv.addText(']')
            else:
                if (idxing&0x10) == 0:
                    mcanv.addText('] ')
                else:
                    mcanv.addText(', ')

                mcanv.addNameText('#%s0x%x' % (pom,self.offset))

                if idxing == 0x10:
                    mcanv.addText(']')
                elif idxing != 0:
                    mcanv.addText(']!')

    def repr(self, op):
        u = (self.pubwl>>3)&1
        idxing = (self.pubwl) & 0x12
        basereg = arm_regs[self.base_reg][0]
        if self.base_reg == REG_PC:
            addr = self.getOperAddr(op)    # only works without an emulator because we've already verified base_reg is PC
            tname = "[#0x%x]" % addr
            # FIXME: is there any chance of us doing indexing on PC?!?
            # ldcl literal trips this in some cases - leaving for now - to check for other instances
            if idxing != 0x10:
                print "OMJ! indexing on the program counter!"
        else:
            pom = ('-','')[u]
            if self.offset != 0:
                offset = ", #%s0x%x"%(pom,self.offset)
            else:
                offset = ""
                
            if (idxing&0x10) == 0:         # post-indexed
                tname = '[%s]%s' % (basereg, offset)
            else:
                if idxing == 0x10:  # offset addressing, not updated
                    tname = '[%s%s]' % (basereg,offset)
                else:               # pre-indexed
                    tname = '[%s%s]!' % (basereg,offset)
        return tname

class ArmPcOffsetOper(ArmOperand):
    '''
    PC + imm_offset

    ArmImmOper but for Branches, not a dereference.  perhaps we can have ArmImmOper do all the things... but for now we have this.
    '''
    def __init__(self, val, va):
        self.val = val # depending on mode, this is reg/imm
        self.va = va

    def __eq__(self, oper):
        if not isinstance(oper, self.__class__):
            return False
        if self.val != oper.val:
            return False
        if self.va != oper.va:
            return False
        return True

    def involvesPC(self):
        return True

    def isDeref(self):
        return False

    def isDiscrete(self):
        return False

    def getOperValue(self, op, emu=None):
        return self.va + self.val

    def render(self, mcanv, op, idx):
        value = self.getOperValue(op)
        if mcanv.mem.isValidPointer(value):
            name = addrToName(mcanv, value)
            mcanv.addVaText(name, value)
        else:
            mcanv.addVaText('0x%.8x' % value, value)

    def repr(self, op):
        targ = self.getOperValue(op)
        tname = "0x%.8x" % targ
        return tname


psrs = ("CPSR", "SPSR", 'APSR', 'inval', 'inval', 'inval', 'inval', 'inval',)
fields = (None, 'c', 'x', 'cx', 's', 'cs', 'xs', 'cxs',  'f', 'fc', 'fx', 'fcx', 'fs', 'fcs', 'fxs', 'fcxs')

class ArmPgmStatRegOper(ArmOperand):
    def __init__(self, r, val=0, mask=0xffffffff):
        self.mask = mask
        self.val = val
        self.psr = r

    def __eq__(self, oper):
        if not isinstance(oper, self.__class__):
            return False
        if self.val != oper.val:
            return False
        if self.r != oper.r:
            return False
        return True

    def involvesPC(self):
        return False

    def isDeref(self):
        return False

    def getOperValue(self, op, emu=None):
        if emu == None:
            return None

        mode = emu.getProcMode()
        if self.psr == PSR_SPSR: # SPSR
            psr = emu.getSPSR(mode)
        else:
            psr = emu.getCPSR()

        return psr

    def setOperValue(self, op, emu=None, val=None):
        if emu == None:
            return None
        mode = emu.getProcMode()
        if self.psr == PSR_SPSR:    # SPSR
            psr = emu.getSPSR(mode)
            newpsr = psr & (~self.mask) | (val & self.mask)
            emu.setSPSR(mode, newpsr)

        #elif self.psr == PSR_APSR:    # APSR is an alias for CPSR
        #    psr = emu.getCPSR()
        #    newpsr = psr & (~self.mask) | (val & self.mask)
        #    emu.setCPSR(newpsr)

        else:           # CPSR
            psr = emu.getCPSR()
            newpsr = psr & (~self.mask) | (val & self.mask)
            emu.setCPSR(newpsr)

        return newpsr

    def render(self, mcanv, op, idx):
        field = fields[self.val]
        if field != None:
            psrstr = psrs[self.psr] + '_' + fields[self.val]
        else:
            psrstr = psrs[self.psr]

        mcanv.addNameText(psrstr, typename='registers')

    def repr(self, op):
        field = fields[self.val]
        if field != None:
            return psrs[self.psr] + '_' + fields[self.val]
        return psrs[self.psr]

    
class ArmEndianOper(ArmImmOper):
    def repr(self, op):
        return endian_names[self.val]

    def involvesPC(self):
        return False

    def isDeref(self):
        return False

    def getOperValue(self, op, emu=None):
        return self.val

class ArmRegListOper(ArmOperand):
    def __init__(self, val, oflags=0):
        self.val = val
        self.oflags = oflags

    def __eq__(self, oper):
        if not isinstance(oper, self.__class__):
            return False
        if self.val != oper.val:
            return False
        if self.oflags != oper.oflags:
            return False
        return True

    def involvesPC(self):
        return self.val & 0x80 == 0x80

    def isDeref(self):
        return False

    def render(self, mcanv, op, idx):
        mcanv.addText('{')
        for l in xrange(16):
            if self.val & 1<<l:
                mcanv.addNameText(arm_regs[l][0], typename='registers')
                mcanv.addText(', ')
        mcanv.addText('}')
        if self.oflags & OF_UM:
            mcanv.addText('^')

    def getOperValue(self, op, emu=None):
        if emu == None:
            return None
        reglist = []
        for regidx in xrange(16):
            #FIXME: check processor mode (abort, system, user, etc... use banked registers?)
            if self.val & (1<<regidx):
                reg = emu.getRegister(regidx)
                reglist.append(reg)
        return reglist

    def repr(self, op):
            s = [ "{" ]
            for l in xrange(16):
                if (self.val & (1<<l)):
                    s.append(arm_regs[l][0])
            s.append('}')
            if self.oflags & OF_UM:
                s.append('^')
            return " ".join(s)
    
class ArmExtRegListOper(ArmOperand):
    def __init__(self, firstreg, count, size):
        self.firstreg = firstreg
        self.count = count
        self.size = size    # 0 or 1, meaning 32bit or 64bit

    def __eq__(self, oper):
        if not isinstance(oper, self.__class__):
            return False
        if self.firstreg != oper.firstreg:
            return False
        if self.count != oper.count:
            return False
        if self.size != oper.size:
            return False
        return True

    def isDeref(self):
        return True

    def render(self, mcanv, op, idx):
        regbase = ("S%d", "D%d")[self.size]
        mcanv.addText('{')
        for l in xrange(self.count):
            #vreg = REGS_VECTOR_BASE_IDX + self.firstreg + l
            #mcanv.addNameText(arm_regs[l][0], typename='registers')
            vreg = self.firstreg + l
            mcanv.addNameText(regbase % vreg, typename='registers')
            mcanv.addText(', ')

        mcanv.addText('}')

    def getOperValue(self, op, emu=None):
        '''
        Returns a list of the values in the targeted Extension Registers
        '''
        if emu == None:
            return None
        reglist = []
        for regidx in xrange(self.firstreg, self.firstreg + self.count):
            reg = emu.getRegister(REGS_VECTOR_BASE_IDX + regidx)
            reglist.append(reg)
        return reglist

    def setOperValue(self, op, vals, emu=None):
        '''
        Takes a list of values and places them in the targeted Extension Registers
        '''
        if emu == None:
            return None
        
        base = REGS_VECTOR_BASE_IDX + self.firstreg
        for vidx in range(len(vals)):
            emu.setRegister(base + vidx, vals[vidx])

    def repr(self, op):
        regbase = ("S%d", "D%d")[self.size]
        s = [ "{" ]
        for l in xrange(self.count):
            vreg = self.firstreg + l
            s.append(regbase % vreg)
            s.append(', ')

        s.append('}')
        return " ".join(s)
    
aif_flags = (None, 'f','i','if','a','af','ai','aif')
class ArmPSRFlagsOper(ArmOperand):
    def __init__(self, flags):
        self.flags = flags

    def __eq__(self, oper):
        if not isinstance(oper, self.__class__):
            return False
        if self.flags != oper.flags:
            return False
        return True

    def involvesPC(self):
        return False

    def isDeref(self):
        return False

    def getOperValue(self, op, emu=None):
        if emu == None:
            return None
        raise Exception("FIXME: Implement ArmPSRFlagsOper.getOperValue() (does it want to be a bitmask? or the actual value according to the PSR?)")
        return None # FIXME

    def repr(self, op):
        return aif_flags[self.flags]

class ArmCoprocOpcodeOper(ArmOperand):
    def __init__(self, val):
        self.val = val
        
    def __eq__(self, oper):
        if not isinstance(oper, self.__class__):
            return False
        if self.val != oper.val:
            return False
        return True

    def involvesPC(self):
        return False

    def isDeref(self):
        return False

    def getOperValue(self, op, emu=None):
        return self.val

    def repr(self, op):
        return "%d"%self.val

class ArmCoprocOper(ArmOperand):
    def __init__(self, val):
        self.val = val
        
    def __eq__(self, oper):
        if not isinstance(oper, self.__class__):
            return False
        if self.val != oper.val:
            return False
        return True

    def involvesPC(self):
        return False

    def isDeref(self):
        return False

    def getOperValue(self, op, emu=None):
        return self.val

    def repr(self, op):
        return "p%d"%self.val

class ArmCoprocRegOper(ArmOperand):
    def __init__(self, val, shtype=None, shval=None):
        self.val = val # depending on mode, this is reg/imm
        self.shval = shval
        self.shtype = shtype

    def __eq__(self, oper):
        if not isinstance(oper, self.__class__):
            return False
        if self.val != oper.val:
            return False
        if self.shval != oper.shval:
            return False
        if self.shtype != oper.shtype:
            return False
        return True

    def involvesPC(self):
        return False

    def isDeref(self):
        return False

    def getOperValue(self, op, emu=None):
        if emu == None:
            return None
        raise Exception("FIXME: Implement ArmCoprocRegOper.getOperValue()")
        return None # FIXME

    def repr(self, op):
        return "c%d"%self.val

class ArmCoprocOption(ArmImmOper):
    def __init__(self, base_reg, offset, va, pubwl=8):
        self.base_reg = base_reg
        self.offset = offset
        self.pubwl = pubwl
        self.va = va
        b = (pubwl >> 2) & 1
        self.tsize = (4,1)[b]
    def setOperValue(self, op, emu=None, val=None):
            return None

    def getOperValue(self, op, emu=None):
        return self.offset

    def getOperAddr(self, op, emu=None):
        return none

    def render(self, mcanv, op, idx):
        basereg = arm_regs[self.base_reg][0]
        mcanv.addText('[')
        mcanv.addNameText(basereg, typename='registers')
        mcanv.addVaText('], {%s}' % self.offset)
        
    def repr(self, op):
        return '[%s], {%s}' % (arm_regs[self.base_reg][0],self.offset)

class ArmModeOper(ArmOperand):
    def __init__(self, mode, update=False):
        self.mode = mode
        self.update = update

    def __eq__(self, oper):
        if not isinstance(oper, self.__class__):
            return False
        if self.mode != oper.mode:
            return False
        if self.update != oper.update:
            return False
        return True

    def involvesPC(self):
        return False

    def isDeref(self):
        return False

    def getOperValue(self, op, emu=None):
        return None

    def repr(self, op):
        return proc_modes[0x10 | self.mode][PM_SNAME]

class ArmDbgHintOption(ArmOperand):
    def __init__(self, option):
        self.val = option

    def __eq__(self, oper):
        if not isinstance(oper, self.__class__):
            return False
        if self.val != oper.val:
            return False
        return True

    def involvesPC(self):
        return False

    def isDeref(self):
        return False

    def getOperValue(self, op, emu=None):
        return self.val

    def repr(self, op):
        return "#%d"%self.val


ENDIAN_LSB = 0
ENDIAN_MSB = 1

class ArmDisasm:
    fmt = None
    #This holds the current running Arm instruction version and mask
    _archVersionMask = ARCH_REVS['ARMv7A']

    def __init__(self, endian=ENDIAN_LSB, mask = 'ARMv7A'):
        self.setArchMask(mask)
        self.setEndian(endian)

    def setArchMask(self, key = 'ARMv7R'):
        ''' set arch version mask '''
        self._archVersionMask = 0
        if key in ARCH_REVS:
            self._archVersionMask = ARCH_REVS[key]

    def getArchMask(self):
        return self._archVersionMask

    def setEndian(self, endian):
        self.fmt = ("<I", ">I")[endian]

    def disasm(self, bytez, offset, va):
        """
        Parse a sequence of bytes out into an envi.Opcode instance.
        """
        opbytes = bytez[offset:offset+4]
        opval, = struct.unpack(self.fmt, opbytes)

        cond = opval >> 28
        #Get opcode, base mnem, operator list and flags
        opcode, mnem, olist, flags = self.doDecode(va, opval, bytez, offset)
        # since our flags determine how the instruction is decoded later....  
        # performance-wise this should be set as the default value instead of 0, but this is cleaner
        #flags |= envi.ARCH_ARMV7

        # Ok...  if we're a non-conditional branch, *or* we manipulate PC unconditionally,
        # lets call ourself envi.IF_NOFALL
        if cond == COND_AL:                             # FIXME: this could backfire if COND_EXTENDED...
            if opcode in (INS_B, INS_BX):
                flags |= envi.IF_NOFALL

            elif (  len(olist) and 
                    isinstance(olist[0], ArmRegOper) and
                    olist[0].involvesPC() and 
                    (opcode & 0xffff) not in no_update_Rd ):       # FIXME: only want IF_NOFALL if it *writes* to PC!
                
                showop = True
                flags |= envi.IF_NOFALL

        else:
            flags |= envi.IF_COND


        # FIXME conditionals are currently plumbed as "prefixes".  Perhaps normalize to that...
        #op = stemCell(va, opcode, mnem, cond, 4, olist, flags)
        op = ArmOpcode(va, opcode, mnem, cond, 4, olist, flags)
        return op
        
    def doDecode(self, va, opval, bytez, offset):
        '''
        Actually do the parsing.  This function uses opval for all parsing.
        '''
        cond = opval >> 28

        # Begin the table lookup sequence with the first 3 non-cond bits
        encfam = (opval >> 25) & 0x7
        #print "encode family =", encfam
        if cond == COND_EXTENDED:
            enc = IENC_UNCOND

        else:

            enc,nexttab = inittable[encfam]
            if nexttab != None: # we have to sub-parse...
                for mask,val,penc in nexttab:
                    #print "penc", penc
                    if (opval & mask) == val:
                        enc = penc
                        break

        # If we don't know the encoding by here, we never will ;)
        if enc == None:
            raise envi.InvalidInstruction(mesg="No encoding found!",
                    bytez=bytez[offset:offset+4], va=va)

        #print "ienc_parser index, routine: %d, %s" % (enc, ienc_parsers[enc])
        opcode, mnem, olist, flags = ienc_parsers[enc](opval, va+8)
        return opcode, mnem, olist, flags


if __name__ == '__main__':
    import envi.archs
    envi.archs.dismain( ArmDisasm() )<|MERGE_RESOLUTION|>--- conflicted
+++ resolved
@@ -156,38 +156,6 @@
 # Dataprocessing mnemonics
 dp_mnem = ("and","eor","sub","rsb","add","adc","sbc","rsc","tst","teq","cmp","cmn","orr","mov","bic","mvn",
         "adr")  # added
-
-#list of commands and versions supported:
-#putting full list here for now.
-#adc = v4, v5t, v6, v7
-#add = v4, v5t, v6, v7
-#adr = v4, v5t, v6, v7
-#and = v4, v5t, v6, v7
-#asr = v4, v5t, v6, v7
-#b = v4, v5t, v6, v7
-#bfc = v6t2, v7
-#bfi = v6t2, v7
-#bic = v4, v5t, v6, v7
-#bkpt = v5t, v6, v7
-#bl = v4, v5t, v6, v7
-#blx = v4, v5t, v6, v7
-#blx(2) = v5t, v6, v7
-#bx = v4T, v5t, v6, v7
-#bxj = v5tej, v6, v7
-#cdp = v4, v5t, v6, v7
-#cdp2 = v5t, v6, v7
-#clrex = v6k, v7
-#clz = v5t, v6, v7
-#cmn =  v4, v5t, v6, v7
-#cmp =  v4, v5t, v6, v7
-#dbg = v7 (nop in v6t2)
-#dmb = v7
-#dsb = v7
-#eor =  v4, v5t, v6, v7
-#isb = v7
-#ldc = v4, v5t, v6, v7
-#ldc2 = v5t, v6, v7
-
 
 # FIXME: THIS IS FUGLY but sadly it works
 dp_noRn = (13,15)
@@ -2161,19 +2129,11 @@
             base = emu.getRegister(self.base_reg)
 
         if u:
-<<<<<<< HEAD
             #addr = (base + self.offset) & e_bits.u_maxes[tsize]
             addr = (base + self.offset) & e_bits.u_maxes[self.psize]
         else:
             #addr = (base - self.offset) & e_bits.u_maxes[tsize]
             addr = (base - self.offset) & e_bits.u_maxes[self.psize]
-=======
-            addr = (base + self.offset) & e_bits.u_maxes[self.psize]
-            #addr = (base + self.offset) & e_bits.u_maxes[tsize]
-        else:
-            addr = (base - self.offset) & e_bits.u_maxes[self.psize]
-            #addr = (base - self.offset) & e_bits.u_maxes[tsize]
->>>>>>> ae6f128a
 
         
         if (self.pubwl & 0x12) == 0x12:    # pre-indexed
