--- conflicted
+++ resolved
@@ -8,11 +8,9 @@
 class DotNetModule(envi.ArchitectureModule):
     def __init__(self):
         envi.ArchitectureModule(self, 'dotnet')
-<<<<<<< HEAD
+
         self._arch_dis = e_dotnet.DotNetDisasm()
-=======
-        self._arch_dis = DotnetDisasm()
->>>>>>> e7ecf166
+
 
     def archGetRegCtx(self):
         return None
@@ -32,13 +30,8 @@
     def pointerString(self, va):
         return '0x%.8x' % va
 
-<<<<<<< HEAD
     def archParseOpcode(self, bytez, offset=0, va=0):
         return self._arch_dis.disasm(bytez, offset, va)
-=======
-    def archParseOpcode(self, bytes, offset=0, va=0):
-        return self._arch_dis.disasm(bytes, offset, va)
->>>>>>> e7ecf166
 
     def getEmulator(self):
         return e_emu.DotNetEmulator()