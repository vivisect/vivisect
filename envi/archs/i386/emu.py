--- conflicted
+++ resolved
@@ -1377,12 +1377,7 @@
         self.setFlag(EFLAGS_PF, e_bits.is_parity_byte(res))
 
     def i_pop(self, op):
-<<<<<<< HEAD
         val = self.doPop(size=op.opers[0].tsize)
-=======
-        tsize = op.opers[0].tsize
-        val = self.doPop(tsize)
->>>>>>> 0269c6e0
         self.setOperValue(op, 0, val)
 
     def i_popad(self, op):
@@ -1405,11 +1400,7 @@
         val = self.getOperValue(op, 0)
         if isinstance(op.opers[0], i386ImmOper):
             val = e_bits.sign_extend(val, self.getPointerSize(), 4)
-<<<<<<< HEAD
-        self.doPush(val, size=op.opers[0].tsize)
-=======
         self.doPush(val, tsize)
->>>>>>> 0269c6e0
 
     def i_pushad(self, op):
         tmp = self.getRegister(REG_ESP)
@@ -1564,22 +1555,13 @@
         dstSize = op.opers[0].tsize
         count = self.getOperValue(op, 1)
         tempCount = shiftMask(count, dstSize)
-<<<<<<< HEAD
         bitlen = dstSize * 8
-=======
-        dbitSize = dstSize << 3
->>>>>>> 0269c6e0
 
         if tempCount > 0: # Yeah, i know...weird. See the intel manual
             while tempCount:
                 val = self.getOperValue(op, 0)
                 tempCf = e_bits.lsb(val)
-<<<<<<< HEAD
                 self.setOperValue(op, 0, (val >> 1) + (tempCf * (2 ** (bitlen-1))))
-=======
-                newval = (val >> 1) | (tempCf << ((dbitSize)-1))
-                self.setOperValue(op, 0, newval)
->>>>>>> 0269c6e0
                 tempCount -= 1
             val = self.getOperValue(op, 0)
             self.setFlag(EFLAGS_CF, e_bits.msb(val, dstSize))
