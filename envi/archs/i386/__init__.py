--- conflicted
+++ resolved
@@ -1,14 +1,6 @@
 import envi
 
-<<<<<<< HEAD
-#TODO
-# f0 0f c7 4d 00 75 f0 5d 5b - this is NOT right in disasm
-=======
 # TODO: f0 0f c7 4d 00 75 f0 5d 5b - this is NOT right in disasm
-
-# Gank in our bundled libdisassemble
-import opcode86
->>>>>>> d94f4af2
 
 from envi.archs.i386.regs import *
 from envi.archs.i386.disasm import *
