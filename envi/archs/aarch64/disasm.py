'''
A disasm file for the AArch64 Architecture, ARMv8.
'''
import logging
logger = logging.getLogger(__name__)

from envi.archs.aarch64.const import *
from envi.archs.aarch64.regs import *
import envi
import struct
import envi.bits as e_bits

#-----------------------------data-----------------------------------------|

'''
All the various tables inittable references
'''
s_0_table = (   # undefined and unallcated
    (0b11011110110000000000000000001000, 0b10000000110000000000000000000000, IENC_SME_OUTER_PRODUCT_64_BIT),
    #(0b10000x11xxxxxxxxxxxxxxxxxx1xxxxx, 0b10000x11xxxxxxxxxxxxxxxxxx1xxxxx, UNALLOCATED.),
    #(0b1000000x0xxxxxxxxxxxxxxxxxxxxxxx, 0b1000000x0xxxxxxxxxxxxxxxxxxxxxxx, UNALLOCATED.),
    (0b11111110110000000000000000001100, 0b10000000100000000000000000000000, IENC_SME_FP_OUTER_PRODUCT_32_BIT),
    # (0b1000000010xxxxxxxxxxxxxxxxxxx1xx, 0b1000000010xxxxxxxxxxxxxxxxxxx1xx, UNALLOCATED.),
    (0b11111111110000000000000000001100, 0b10000000100000000000000000001000, IENC_SME2_BINARY_OUTER_PRODUCT_32_BIT),
    #(0b1000000110xxxxxxxxxxxxxxxxxx01xx, 0b1000000110xxxxxxxxxxxxxxxxxx01xx, UNALLOCATED.),
    (0b11111110110000000000000000000100, 0b10100000100000000000000000000000, IENC_SME_INTEGER_OUTER_PRODUCT_32_BIT),
    #(0b1010000x10xxxxxxxxxxxxxxxxxxx1xx, 0b1010000x10xxxxxxxxxxxxxxxxxxx1xx, UNALLOCATED.),
    (0b11111111100000000000000000000000, 0b10100000000000000000000000000000, IENC_SME2_MULTI_VECTOR_MEMORY_CONTIGUOUS),
    (0b11111111100000000000000000000000, 0b10100001000000000000000000000000, IENC_SME2_MULTI_VECTOR_MEMORY_STRIDED),
    (0b11111111001110100000000000010000, 0b11000000000000000000000000000000, IENC_SME_MOVE_INTO_ARRAY),
    #(0b11000000xx000x0xxxxxxxxxxxx1xxxx, 0b11000000xx000x0xxxxxxxxxxxx1xxxx, UNALLOCATED.),
    (0b11111111001110100000000000000000, 0b11000000000000100000000000000000, IENC_SME_MOVE_FROM_ARRAY),
    (0b11111111001110000000000000001000, 0b11000000000100000000000000000000, IENC_SME_ADD_VECTOR_TO_ARRAY),
    #(0b11000000xx010xxxxxxxxxxxxxxx1xxx, 0b11000000xx010xxxxxxxxxxxxxxx1xxx, UNALLOCATED.),
    #(0b11000000xx011xxxxxxxxxxxxxxxxxxx, 0b11000000xx011xxxxxxxxxxxxxxxxxxx, UNALLOCATED.),
    #(0b11000000xx1xxxxxxxxxxxxxxxxxxxxx, 0b11000000xx1xxxxxxxxxxxxxxxxxxxxx, UNALLOCATED.),
    (0b11111111111111000000000000000000, 0b11000000000010000000000000000000,    IENC_SME_ZERO),
    #(0b11000000000011xxxxxxxxxxxxxxxxxx, 0b11000000000011xxxxxxxxxxxxxxxxxx, UNALLOCATED.),
    (0b11111111111111000000000000000000, 0b11000000010010000000000000000000,    IENC_SME2_ZERO_LOOKUP_TABLE),
    (0b11111111111111000000000000000000, 0b11000000010011000000000000000000,    IENC_SME2_MOVE_LOOKUP_TABLE),
    (0b11111111101110000000000000000000, 0b11000000100010000000000000000000,    IENC_SME2_E0PAND_LOOKUP_TABLE_CONTIGUOUS),
    (0b11111111001100000000000000000000, 0b11000001000000000000000000000000,    IENC_SME2_MULTI_VECTOR_INDE0ED_ONE_REGISTER),
    (0b11111111001100001000000000000000, 0b11000001000100000000000000000000,    IENC_SME2_MULTI_VECTOR_INDE0ED_TWO_REGISTERS),
    (0b11111111001100001000000000000000, 0b11000001000100001000000000000000,    IENC_SME2_MULTI_VECTOR_INDE0ED_FOUR_REGISTERS),
    (0b11111111001000001110000000000000, 0b11000001001000001000000000000000,    IENC_SME2_MULTI_VECTOR_SVE_SELECT),
    (0b11111111001000001110000000000000, 0b11000001001000001100000000000000,    IENC_SME2_MULTI_VECTOR_SVE_CONSTRUCTIVE_BINARY),
    (0b11111111001000001111110000000000, 0b11000001001000001110000000000000,    IENC_SME2_MULTI_VECTOR_SVE_CONSTRUCTIVE_UNARY),
    #(0b11000001xx1xxxxx111001xxxxxxxxxx, 0b11000001xx1xxxxx111001xxxxxxxxxx, UNALLOCATED.),
    #(0b11000001xx1xxxxx11101xxxxxxxxxxx, 0b11000001xx1xxxxx11101xxxxxxxxxxx, UNALLOCATED.),
    (0b11111111001000011111100000000000, 0b11000001001000001011000000000000,    IENC_SME2_MULTI_VECTOR_MULTIPLE_VECTORS_SVE_DESTRUCTIVE_TWO_REGISTERS),
    (0b11111111001000011111100000000000, 0b11000001001000001011100000000000,    IENC_SME2_MULTI_VECTOR_MULTIPLE_VECTORS_SVE_DESTRUCTIVE_FOUR_REGISTERS),
    (0b11111111001100001111100000000000, 0b11000001001000001010000000000000,    IENC_SME2_MULTI_VECTOR_MULTIPLE_AND_SINGLE_SVE_DESTRUCTIVE_TWO_REGISTERS),
    (0b11111111001100001111100000000000, 0b11000001001000001010100000000000,    IENC_SME2_MULTI_VECTOR_MULTIPLE_AND_SINGLE_SVE_DESTRUCTIVE_FOUR_REGISTERS),
    #(0b11000001xx10xxx01111xxxxxxxxxxxx, 0b11000001xx10xxx01111xxxxxxxxxxxx, Unallocated.),
    #(0b11000001xx10xxx11x11xxxxxxxxxxxx, 0b11000001xx10xxx11x11xxxxxxxxxxxx, Unallocated.),
    #(0b11000001xx11xxxx1111xxxxxxxxxxxx, 0b11000001xx11xxxx1111xxxxxxxxxxxx, Unallocated.),
    #(0b11000001xx11xxx01010xxxxxxxxxxxx, 0b11000001xx11xxx01010xxxxxxxxxxxx, Unallocated.),
    #(0b11000001xx11xxx1101xxxxxxxxxxxxx, 0b11000001xx11xxx1101xxxxxxxxxxxxx, Unallocated.),
    (0B11111111101000001000000000000000, 0B11000001001000000000000000000000,    IENC_SME2_MULTI_VECTOR_MULTIPLE_AND_SINGLE_ARRAY_VECTORS),
    (0B11111111101000011000000000000000, 0B11000001101000000000000000000000,    IENC_SME2_MULTI_VECTOR_MULTIPLE_ARRAY_VECTORS_TWO_REGISTERS),
    (0B11111111101000011000000000000000, 0B11000001101000010000000000000000,    IENC_SME2_MULTI_VECTOR_MULTIPLE_ARRAY_VECTORS_FOUR_REGISTERS),
    (0B11111110000000000000000000000000, 0B11100000000000000000000000000000,    IENC_SME_MEMORY),
    (0b10011110000000000000000000000000, 0b00000000000000000000000000000000, IENC_RESERVED),
    (0,0,IENC_UNDEF),#catch-all
)

s_2_table = (   # loads and stores
    (0b11111111001000000100000000000000, 0b0000010_000000000010000_0000000000, IENC_SVE_INT_MULTADD_PRED),
    (0b11111111001000001110000000000000, 0b0000010_000000000000000_0000000000, IENC_SVE_INT_MULTADD_PRED),
    (0b11111111001000001110000000000000, 0b0000010_000000000001000_0000000000, IENC_SVE_INT_BINARITH_PRED),
    (0b11111111001000001110000000000000, 0b0000010_000000000100000_0000000000, IENC_SVE_INT_REDUCTION),
    (0b11111111001000001110000000000000, 0b0000010_000000000101000_0000000000, IENC_SVE_BIT_SHIFT_PRED),
    (0b11111111001000001110000000000000, 0b0000010_000100000000000_0000000000, IENC_SVE_INT_ADDSUB_VEC_UNPRED),
    (0b11111111001000001110000000000000, 0b0000010_000100000001000_0000000000, IENC_SVE_BIT_LOG_UNPRED),
    (0b11111111001000001111000000000000, 0b0000010_000100000010000_0000000000, IENC_SVE_INDEX_GEN),
    (0b11111111001000001111000000000000, 0b0000010_000100000010100_0000000000, IENC_SVE_STACK_ALLOC),
    (0b11111111001000001110000000000000, 0b0000010_000100000000000_0000000000, IENC_SVE2_INT_MULT_UNPRED),
    (0b11111111001000001110000000000000, 0b0000010_000100000000000_0000000000, IENC_SVE_BIT_SHIFT_UNPRED),
    (0b11111111001000001111000000000000, 0b0000010_000100000000000_0000000000, IENC_SVE_ADDR_GEN),
    (0b11111111001000001111000000000000, 0b0000010_000100000000000_0000000000, IENC_SVE_INT_MISC_UNPRED),
    (0b11111111001000001100000000000000, 0b0000010_000100000000000_0000000000, IENC_SVE_ELEMENT_COUNT),
    (0b11111111001100000000000000000000, 0b0000010_000000000000000_0000000000, IENC_SVE_BIT_IMM),
    (0b11111111001100001110000000000000, 0b0000010_000000000000000_0000000000, IENC_SVE_INT_WIDE_IMM_UNPRED),
    (0b11111111001000001110000000000000, 0b0000010_000000000000000_0000000000, IENC_SVE_DUP_INDEXED),
    (0b11111111001000001110000000000000, 0b0000010_000000000000000_0000000000, IENC_SVE_UNALLOC),
    (0b11111111001000001110000000000000, 0b0000010_000000000000000_0000000000, IENC_SVE_TABLE_LOOKUP_THREE),
    (0b11111111001000001110000000000000, 0b0000010_000000000000000_0000000000, IENC_TBL_ENC),
    (0b11111111001000001110000000000000, 0b0000010_000000000000000_0000000000, IENC_SVE_PERMUTE_VEC_UNPRED),
    (0b11111111001000001110000000000000, 0b0000010_000000000000000_0000000000, IENC_SVE_PERMUTE_PRED),
    (0b11111111001000001110000000000000, 0b0000010_000000000000000_0000000000, IENC_SVE_PERMUTE_VEC_ELEMENTS),
    (0b11111111001000001110000000000000, 0b0000010_000000000000000_0000000000, IENC_SVE_PERMUTE_VEC_PRED),
    (0b11111111001000001110000000000000, 0b0000010_000000000000000_0000000000, IENC_SEL_VECTORS),
    (0b11111111001000001110000000000000, 0b0000010_000000000000000_0000000000, IENC_SVE_PERMUTE_VEC_EXTRACT),
    (0b11111111001000001110000000000000, 0b0000010_000000000000000_0000000000, IENC_SVE_PERMUTE_VEC_SEGMENTS),
    (0b11111111001000001110000000000000, 0b0010010_000000000000000_0000000000, IENC_SVE_INT_COMPARE_VEC),
    (0b11111111001000001110000000000000, 0b0010010_000000000000000_0000000000, IENC_SVE_INT_COMPARE_UNSIGNED_IMM),
    (0b11111111001000001110000000000000, 0b0010010_000000000000000_0000000000, IENC_SVE_INT_COMPARE_SIGNED_IMM),
    (0b11111111001000001110000000000000, 0b0010010_000000000000000_0000000000, IENC_SVE_PRED_LOGICAL_OPS),
    (0b11111111001000001110000000000000, 0b0010010_000000000000000_0000000000, IENC_SVE_PROP_BREAK),
    (0b11111111001000001110000000000000, 0b0010010_000000000000000_0000000000, IENC_SVE_PART_BREAK),
    (0b11111111001000001110000000000000, 0b0010010_000000000000000_0000000000, IENC_SVE_PRED_MISC),
    (0b11111111001000001110000000000000, 0b0010010_000000000000000_0000000000, IENC_SVE_INT_COMPARE_SCALARS),
    (0b11111111001000001110000000000000, 0b0010010_000000000000000_0000000000, IENC_SVE_BROAD_PRED_ELEMENT),
    (0b11111111001000001110000000000000, 0b0010010_000000000000000_0000000000, IENC_SVE_SCALAR_INT_COMPARE_PRED_CTR),
    (0b11111111001000001110000000000000, 0b0010010_000000000000000_0000000000, IENC_SVE_PRED_COUNT),
    (0b11111111001000001110000000000000, 0b0010010_000000000000000_0000000000, IENC_SVE_INC_DEC_PRED_CNT),
    (0b11111111001000001110000000000000, 0b0010010_000000000000000_0000000000, IENC_SVE_WRITE_FFR),
    (0b11111111001000001110000000000000, 0b0100010_000000000000000_0000000000, IENC_SVE_INT_MULTADD_UNPRED),
    (0b11111111001000001110000000000000, 0b0100010_000000000000000_0000000000, IENC_SVE2_INT_UNPRED),
    (0b11111111001000001110000000000000, 0b0100010_000000000000000_0000000000, IENC_SVE_INT_CLAMP),
    (0b11111111001000001110000000000000, 0b0100010_000000000000000_0000000000, IENC_SVE_MULT_INDEXED),
    (0b11111111001000001110000000000000, 0b0100010_000000000000000_0000000000, IENC_SVE_INT_TWO_WAY_DOT_PROD),
    (0b11111111001000001110000000000000, 0b0100010_000000000000000_0000000000, IENC_SVE_INT_TWO_WAY_DOT_PROD_INDEXED),
    (0b11111111001000001110000000000000, 0b0100010_000000000000000_0000000000, IENC_SVE2_WIDEN_INT_ARITH),
    (0b11111111001000001110000000000000, 0b0100010_000000000000000_0000000000, IENC_SVE_MISC),
    (0b11111111001000001110000000000000, 0b0100010_000000000000000_0000000000, IENC_SVE2_ACCUM),
    (0b11111111001000001110000000000000, 0b0100010_000000000000000_0000000000, IENC_SVE2_NARROWING),
    (0b11111111001000001110000000000000, 0b0100010_000000000000000_0000000000, IENC_SVE2_CHAR_MATCH),
    (0b11111111001000001110000000000000, 0b0100010_000000000000000_0000000000, IENC_SVE2_HIST_COMP_SEG),
    (0b11111111001000001110000000000000, 0b0100010_000000000000000_0000000000, IENC_HISTCNT),
    (0b11111111001000001110000000000000, 0b0100010_000000000000000_0000000000, IENC_SVE2_CRYPTO_EXT),
    (0b11111111001000001110000000000000, 0b0110010_000000000000000_0000000000, IENC_FCMLA_VEC),
    (0b11111111001000001110000000000000, 0b0110010_000000000000000_0000000000, IENC_FCADD),
    (0b11111111001000001110000000000000, 0b0110010_000000000000000_0000000000, IENC_SVE_FLOAT_CVT_PREC_ODD_ELEMENTS),
    (0b11111111001000001110000000000000, 0b0110010_000000000000000_0000000000, IENC_SVE2_FLOAT_PAIR_OPS),
    (0b11111111001000001110000000000000, 0b0110010_000000000000000_0000000000, IENC_SVE_FLOAT_MULTADD_INDEXED),
    (0b11111111001000001110000000000000, 0b0110010_000000000000000_0000000000, IENC_SVE_FLOAT_COMPLEX_MULTADD_INDEXED),
    (0b11111111001000001110000000000000, 0b0110010_000000000000000_0000000000, IENC_SVE_FLOAT_MULT_INDEXED),
    (0b11111111001000001110000000000000, 0b0110010_000000000000000_0000000000, IENC_FCLAMP),
    (0b11111111001000001110000000000000, 0b0110010_000000000000000_0000000000, IENC_SVE_FLOAT_WIDENING_MULTADD_INDEXED),
    (0b11111111001000001110000000000000, 0b0110010_000000000000000_0000000000, IENC_SVE_FLOAT_WIDENING_MULTADD),
    (0b11111111001000001110000000000000, 0b0110010_000000000000000_0000000000, IENC_SVE_FLOAT_MATRIX_MULT_ACC),
    (0b11111111001000001110000000000000, 0b0110010_000000000000000_0000000000, IENC_SVE_FLOAT_COMPARE_VECTORS),
    (0b11111111001000001110000000000000, 0b0110010_000000000000000_0000000000, IENC_SVE_FLOAT_ARITH_UNPRED),
    (0b11111111001000001110000000000000, 0b0110010_000000000000000_0000000000, IENC_SVE_FLOAT_ARITH_PRED),
    (0b11111111001000001110000000000000, 0b0110010_000000000000000_0000000000, IENC_SVE_FLOAT_UNARY_PRED),
    (0b11111111001000001110000000000000, 0b0110010_000000000000000_0000000000, IENC_SVE_FLOAT_RECURSE_REDUCTION),
    (0b11111111001000001110000000000000, 0b0110010_000000000000000_0000000000, IENC_SVE_FLOAT_UNARY_UNPRED),
    (0b11111111001000001110000000000000, 0b0110010_000000000000000_0000000000, IENC_SVE_FLOAT_COMPARE_ZERO),
    (0b11111111001000001110000000000000, 0b0110010_000000000000000_0000000000, IENC_SVE_FLOAT_ACC_REDUCTION),
    (0b11111111001000001110000000000000, 0b0110010_000000000000000_0000000000, IENC_SVE_FLOAT_MULTADD),
    (0b11111110000000000000000000000000, 0b1000010_000000000000000_0000000000, IENC_SVE_MEM_32GATHER_UNSIZED_CONTIG),
    (0b11111110000000000000000000000000, 0b1010010_000000000000000_0000000000, IENC_SVE_MEM_CONTIG_LOAD),
    (0b11111110000000000000000000000000, 0b1100010_000000000000000_0000000000, IENC_SVE_MEM_64GATHER),
    (0b11111110000000000000000000000000, 0b1110010_000000000000000_0000000000, IENC_SVE_MEM_CONTIG_STORE_UNSIZED_CONTIG),
    (0b11111110000000000000000000000000, 0b1110010_000000000000000_0000000000, IENC_SVE_MEM_NONTEMP_QUAD_SCATTER_STORE),
    (0b11111110000000000000000000000000, 0b1110010_000000000000000_0000000000, IENC_SVE_MEM_NONTEMP_MULTIREG_CONTIG_STORE),
    (0b11111110000000000000000000000000, 0b1110010_000000000000000_0000000000, IENC_SVE_MEM_SCATTER_OPT_SIGN_EXT),
    (0b11111110000000000000000000000000, 0b1110010_000000000000000_0000000000, IENC_SVE_MEM_SCATTER),
    (0b11111110000000000000000000000000, 0b1110010_000000000000000_0000000000, IENC_SVE_MEM_CONTIG_STORE_IMM_OFF),
    (0,0,IENC_UNDEF),#catch-all
)

s_4_table = (   # loads and stores
    (0b00111111000000000000000000000000, 0b00001000000000000000000000000000, IENC_LS_EXCL),
    (0b00111111100000000000000000000000, 0b00101000000000000000000000000000, IENC_LS_NAPAIR_OFFSET),
    (0b00111111100000000000000000000000, 0b00101000100000000000000000000000, IENC_LS_REGPAIR_POSTI),
    (0b00111111100000000000000000000000, 0b00101001000000000000000000000000, IENC_LS_REGPAIR_OFFSET),
    (0b00111111100000000000000000000000, 0b00101001100000000000000000000000, IENC_LS_REGPAIR_PREI),
    (0,0,IENC_UNDEF),#catch-all
)

s_5_table = (   # data processing - registers
    (0b00011111000000000000000000000000, 0b00001010000000000000000000000000, IENC_LOG_SHFT_REG),
    (0b00011111001000000000000000000000, 0b00001011000000000000000000000000, IENC_ADDSUB_SHFT_REG),
    (0b00011111001000000000000000000000, 0b00001011001000000000000000000000, IENC_ADDSUB_EXT_REG),
    (0,0, IENC_UNDEF),#catch-all
)

s_6_table = (   # loads and stores
    (0b10111111101111110000000000000000, 0b00001100000000000000000000000000, IENC_SIMD_LS_MULTISTRUCT),
    (0b10111111101000000000000000000000, 0b00001100100000000000000000000000, IENC_SIMD_LS_MULTISTRUCT_POSTI),
    (0b10111111100111110000000000000000, 0b00001100000000000000000000000000, IENC_SIMD_LS_ONESTRUCT),
    (0b10111111100000000000000000000000, 0b00001100000000000000000000000000, IENC_SIMD_LS_ONESTRUCT_POSTI),
    (0b00111111100000000000000000000000, 0b00101100000000000000000000000000, IENC_LS_NAPAIR_OFFSET),
    (0b00111111100000000000000000000000, 0b00101100100000000000000000000000, IENC_LS_REGPAIR_POSTI),
    (0b00111111100000000000000000000000, 0b00101101000000000000000000000000, IENC_LS_REGPAIR_OFFSET),
    (0b00111111100000000000000000000000, 0b00101101100000000000000000000000, IENC_LS_REGPAIR_PREI),
    (0,0,IENC_UNDEF), #catch-all
)

s_8_table = (   # data processing - immediates
    (0b00011111000000000000000000000000, 0b00010000000000000000000000000000, IENC_PC_ADDR),
    (0b00011111000000000000000000000000, 0b00010001000000000000000000000000, IENC_ADDSUB_IMM),
    (0b00011111100000000000000000000000, 0b00010000000000000000000000000000, IENC_LOG_IMM),
    (0b00011111100000000000000000000000, 0b00010000100000000000000000000000, IENC_MOV_WIDE_IMM),
    (0,0,IENC_UNDEF), #catch-all
)

s_9_table = (   # data processing - immediates
    (0b00011111100000000000000000000000, 0b00010010000000000000000000000000, IENC_LOG_IMM),
    (0b00011111100000000000000000000000, 0b00010010100000000000000000000000, IENC_MOV_WIDE_IMM),
    (0b00011111100000000000000000000000, 0b00010011000000000000000000000000, IENC_BITFIELD),
    (0b00011111100000000000000000000000, 0b00010011100000000000000000000000, IENC_EXTRACT),
    (0b11111111110000000000000000000000, 0b11010011000000000000000000000000, IENC_SYS),
    (0,0,IENC_UNDEF),#catch-all
)

s_a_table = (   # branches, exception generating and system instructions
    (0b01111110000000000000000000000000, 0b00110100000000000000000000000000, IENC_CMP_BRANCH_IMM),
    (0b01111110000000000000000000000000, 0b00010100000000000000000000000000, IENC_BRANCH_UNCOND_IMM),
    (0b11111110000000000000000000000000, 0b01010100000000000000000000000000, IENC_BRANCH_COND_IMM),
    (0b11111111000000000000000000000000, 0b11010100000000000000000000000000, IENC_EXCP_GEN),
    (0b11111111110000000000000000000000, 0b11010101000000000000000000000000, IENC_SYS),
    (0,0,IENC_UNDEF),#catch-all
)

s_b_table = (   # branches, exception generating and system instructions
    (0b01111110000000000000000000000000, 0b00110110000000000000000000000000, IENC_TEST_BRANCH_IMM),
    (0b11111110000000000000000000000000, 0b11010110000000000000000000000000, IENC_BRANCH_UNCOND_REG),
    (0b01111110000000000000000000000000, 0b00010110000000000000000000000000, IENC_BRANCH_UNCOND_IMM),
    (0,0,IENC_UNDEF),#catch-all
)

s_ce_table = (  # loads and stores
    (0b00111011000000000000000000000000, 0b00011000000000000000000000000000, IENC_LOAD_REG_LIT),
    (0b00111011000000000000000000000000, 0b00111001000000000000000000000000, IENC_LS_REG_US_IMM),
    (0b00111011001000000000110000000000, 0b00111000000000000000000000000000, IENC_LS_REG_UNSC_IMM),
    (0b00111011001000000000110000000000, 0b00111000000000000000010000000000, IENC_LS_REG_IMM_POSTI),
    (0b00111011001000000000110000000000, 0b00111000000000000000100000000000, IENC_LS_REG_UNPRIV),
    (0b00111011001000000000110000000000, 0b00111000000000000000110000000000, IENC_LS_REG_IMM_PREI),
    (0b00111011001000000000110000000000, 0b00111000001000000000100000000000, IENC_LS_REG_OFFSET),
    (0b00111011011000001111110000000000, 0b00111000011000000110000000000000, IENC_LS_ATOMIC_MEM),
    (0,0,IENC_UNDEF),#catch-all
)

s_d_table = (   # data processing - registers
    (0b00011111111000000000000000000000, 0b00011010000000000000000000000000, IENC_ADDSUB_CARRY),
    #(0b00011111111000001111110000000000, 0b00011010000000000000000000000000, IENC_ADDSUB_CARRY),
    #(0b00011111111000000111110000000000, 0b00011010000000000000100000000000, IENC_ROR_FLAGS),
    #(0b00011111111000000011110000000000, 0b00011010000000000001000000000000, IENC_EVAL_FLAGS),
    (0b00011111111000000000100000000000, 0b00011010010000000000000000000000, IENC_COND_CMP_REG),
    (0b00011111111000000000100000000000, 0b00011010010000000000100000000000, IENC_COND_CMP_IMM),
    (0b00011111111000000000000000000000, 0b00011010100000000000000000000000, IENC_COND_SEL),
    (0b00011111000000000000000000000000, 0b00011011000000000000000000000000, IENC_DATA_PROC_3),
    (0b01011111111000000000000000000000, 0b00011010110000000000000000000000, IENC_DATA_PROC_2),
    (0b01011111111000000000000000000000, 0b01011010110000000000000000000000, IENC_DATA_PROC_1),
    (0,0,IENC_UNDEF),#catch-all
)

#Init table to help us find encfam. Either returns an enc, or a mask-val table with an enc
inittable = (
    ( None, s_0_table ), #0 - reserved
    ( IENC_UNDEF, None ), #1
    ( None, s_2_table ), #2 - future home of SVE decoding
    ( IENC_UNDEF, None ), #3
    ( None, s_4_table ), #4
    ( None, s_5_table ), #5
    ( None, s_6_table ), #6
    (IENC_DATA_SIMD, None), #7
    ( None, s_8_table ), #8
    ( None, s_9_table ), #9
    ( None, s_a_table ), #a
    ( None, s_b_table ), #b
    ( None, s_ce_table ), #c
    ( None, s_d_table ), #d
    ( None, s_ce_table ), #e
    (IENC_DATA_SIMD, None), #f
)

#--------------------instruction parsing functions----------------------------|

def p_udf(opval, va):
    if opval & 0xffff0000 == 0:
        udfval = opval & 0xffff
        return INS_UDF, 'udf', (A64ImmOper(udfval, alwayshex=True),), envi.IF_NOFALL, 0
   
    p_undef(opval, va)


def p_pc_addr(opval, va):
    '''
    Get the A64Opcode parameters for a PC release address instruction
    '''
    op = opval >> 31
    rd = opval & 0x1f
    immhi = opval >> 3 & 0x1FFFFC
    immlo = opval >> 29 & 0x3

    #Both instructions share the mnemonic 'adr', but if op == 1
    #then mnemonic becomes 'adrp'
    mnem, opcode = (('adr', INS_ADR), ('adrp', INS_ADRP))[op]
    iflags = 0

    base = va
    imm = (immhi | immlo)

    if op:
        imm <<= 12
        base &= 0xfffff000

        imm = e_bits.sign_extend(imm, 4, 8)

    else:
        imm = e_bits.bsign_extend(imm, 21, 64)


    olist = (
        A64RegOper(rd, va=va, size=8),
        A64ImmOper(base + imm, size=8),
    )


    return opcode, mnem, olist, iflags, 0

def p_addsub_imm(opval, va):
    '''
    Get the A64Opcode parameters for an Add/Subtract (immediate) instruction
    '''
    iflags = 0
    sf = opval >> 31 & 0x1
    op = opval >> 30 & 0x1
    s = opval >> 29 & 0x1
    shift = opval >> 22 & 0x3
    rn = opval >> 5 & 0x1f
    rd = opval & 0x1f
    imm = opval >> 10 & 0xfff

    #all mnemonics are either add or sub, depending on op's value
    if op == 0b0:
        mnem = 'add'
        opcode = INS_ADD
    else:
        mnem = 'sub'
        opcode = INS_SUB


    #if the value of s is 1, then the iflags should be set to PSR_S, becoming adds or subs
    if s == 0b0:
        iflags = 0
    else:
        iflags |= IF_PSR_S

    #if shift's value is 01, set shift amount to 12. else, shift is either
        #explicitly assigned to 0 (shift = 00) or defaults to 0 (shift = 1x)
    if shift == 0b01:
        shiftX = 12
    else:
        shiftX = 0

    # Check for cmp opcode 
    if rd == 0x1f and s == 0b1:
        # this is a cmp immediate
        if op == 1:
            mnem = 'cmp'
            opcode = INS_CMP 
        else:
            mnem = 'cmn'
            opcode = INS_CMN

        # Resets iflags to remove a previous S flag, which is incorrect for this mnem 
        iflags = 0

        # Setting size based on sf
        # Must be done here, before rd is changed
        if sf == 0b1: 
            size = 8
        else: 
            size = 4

        if opval >> 22 & 0x1:
            olist = (
            A64RegOper(rn, va=va, size=size),
            A64ImmOper(imm, 12, S_LSL, va=va),
            )

        else:
            olist = (
            A64RegOper(rn, va=va, size=size),
            A64ImmOper(imm),
            )
        
        return opcode, mnem, olist, iflags, 0


    #sf determines whether the register size corresponds to the 32 or 64-bit variant
    if sf == 0b0:
        size = 4
        rd += meta_reg_bases[size]
        rn += meta_reg_bases[size]
    else:
        size = 8

    if imm == shift == 0 and (rd == 0b11111 or rn == 0b11111):
        # this is a mov alias with SP
        mnem = 'mov'
        opcode = INS_MOV

        olist = (
            A64RegOper(rd, va=va, size=size),
            A64RegOper(rn, va=va, size=size),
        )

        return opcode, mnem, olist, iflags, 0
        
    olist = (
        A64RegOper(rd, va=va, size=size),
        A64RegOper(rn, va=va, size=size),
        A64ImmOper(imm, shiftX, S_LSL, va),
    )        
    return opcode, mnem, olist, iflags, 0
    
def p_log_imm(opval, va):
    '''
    Get the A64Opcode parameters for a logical (immediate) instruction
    '''
    iflags = 0
    sf = opval >> 31
    opc = opval >> 29 & 0x3
    n = opval >> 22 & 0b1
    immr = opval >> 16 & 0x3f
    imms = (opval >> 10 & 0x3f)
    rn = opval >> 5 & 0x1f
    rd = opval & 0x1f

    #sf and n determine whether the register size corresponds to the 32 or 64-bit variant
    if sf == 0b0 and n == 0b0:
        size = 4

    elif sf == 0b1:
        size = 8

    else:
        return p_undef(opval, va)

    # Bitmask immediate processing to calculate encoded imm value 

    # Case where all of imms is number of 1s to add 
    if n == 1:                 
        bitcount = imms + 1     # value starts at 1
        immsize = 64            # Number of bits in encoded value

    # Case to find both size and value in imms
    else:     
        # Find first zero in imms to determine end of size prefix
        zeroind = 5                  
        for i in range(5):     
            if ((imms >> 5 - i) & 0b1) == 0b0:
                zeroind = i
                break        
        
        if zeroind == 5:    # If last position is first zero, invalid encoding (no space for number of 1s)            
            raise ValueError("Invalid imms value detected!")
        
        immsize = 1 << (5 - zeroind)    # Calculates size (bits) based on the index of first zero

        # Building size prefix mask
        mask = 0                        
        for i in range(5 - zeroind):
            mask |= 1 << i

        bitcount = (imms & mask) + 1    # Determine number of 1s in the encoded value

    # Building imm value from encoded number of 1s
    binval = 0 
    for i in range(bitcount):       
        binval |= 1 << i
    
    # Determining number of times binval would fit into 64 total bits
    repcount = 64 // immsize        
    imm = 0
 
    # Repeating binval in imm until imm is 64 bits long
    for i in range(repcount):
        imm |= binval << (immsize * i)

    imm = sh_ror(imm, immr, 8)  # ROR based on immr value

    # Reducing imm back down to correct size using size mask
    mask = 0                   
    for i in range(size << 3):
        mask |= 1 << i

    imm &= mask   # Takes only the appropriate number of bits from imm

    #depending on whether opc is equal to 0, 1, 2, or 3, mnem is set to and, orr, eor, or ands
    if opc == 0b00:
        mnem = 'and'
        opcode = INS_AND

    elif opc == 0b01:
        mnem = 'orr'
        opcode = INS_ORR

        if rn == 0b11111:
            # Check for mov alias case            
            if not moveWidePreferred(sf, n, imms, immr):
                mnem = 'mov'
                opcode = INS_MOV

                olist = (
                A64RegOper(rd, va, size=size),
                A64ImmOper(imm, 0, S_ROR, va=va, size=size),
                )    

                return opcode, mnem, olist, iflags, 0

    elif opc == 0b10:
        mnem = 'eor'
        opcode = INS_EOR
        
    else:
        if rd == 0x1f:  # the ZR
            # alias
            mnem = 'tst'
            opcode = INS_TST
            olist = (
                A64RegOper(rn, va, size=size),
                A64ImmOper(imm, 0, S_LSL, va, size),
            )
            return opcode, mnem, olist, 0, 0

        mnem = 'and'
        opcode = INS_AND
        iflags = IF_PSR_S

    olist = (
        A64RegOper(rd, va, size=size),
        A64RegOper(rn, va, size=size),
        A64ImmOper(imm, 0, S_ROR, va, size),
    )
    
    return opcode, mnem, olist, iflags, 0

mov_w_flags = (IF_N, 0, IF_Z, IF_K)


def p_mov_wide_imm(opval, va):
    '''
    Get the A64Opcode parameters for a Move Wide (immediate) instruction
    '''
    iflags = 0
    sf = opval >> 31
    opc = (opval >> 29) & 0x3
    hw = (opval >> 21) & 0x3
    imm16 = (opval >> 5) & 0xffff
    rd = opval & 0x1f

    if opc == 1:
        return p_undef(opval, va)


    #sf determines whether the register size corresponds to the 32 or 64-bit variant
    if sf == 0b0:
        size = 4
    else:
        size = 8

    imm = imm16 << (16*hw)
    olist = (
        A64RegOper(rd, va, size=size),
        A64ImmOper(imm, size=size, va=va),
    )

    #all instrs share the mnem 'mov', but have one of three potential flags set
    #based on opc (00 -> IF_N, 01 -> undefined, 10 -> IF_Z, 11 -> IF_K)
    mnem = 'mov'
    opcode = INS_MOV
    iflags = mov_w_flags[opc]

    #if opc != 0b10:
        #mnem += movSuffixes[opc]   # Now done in base oper class
        #iflags = mov_w_flags[opc]    # MOVZ expected outputs are broken

    return opcode, mnem, olist, iflags, 0


def p_bitfield(opval, va):
    '''
    Get the parameters for an A64Opcode for a bitfield instruction
    '''
    sf = opval >> 31
    opc = opval >> 29 & 0x3
    n = opval >> 22 & 0b1 
    immr = opval >> 16 & 0x3f
    imms = opval >> 10 & 0x3f
    rn = opval >> 5 & 0x1f
    rd = opval & 0x1f
    #all instrs share mnem 'bfm', but have different 
    mnem = 'bfm'
    opcode = INS_BFM
    iflags = (IFP_S, 0, IFP_U, None)[opc]
    #if iflags is none, the instruction is undefined. Otherwise, determine variant
    #based on sf and n and assign olist
    if iflags != None:
        if sf == 0b0 and n == 0b0:
            size = 4
            rd += meta_reg_bases[size]
            rn += meta_reg_bases[size]
        elif sf == 0b1 and n == 0b1:
            size = 8
        else:
            return p_undef(opval, va)

        # Alias checking
        if opc == 00 and iflags == IFP_S and ((size == 4 and imms == 0b011111) or (size == 8 and imms == 0b111111)):
            iflags = 0
            mnem = 'asr'
            opcode = INS_ASR

            olist = (
                A64RegOper(rd, va, size=size),
                A64RegOper(rn, va, size=size),
                A64ImmOper(immr, va=va),
                )

        elif opc == 0b10 and iflags == IFP_U and imms + 1 == immr and ((size == 4 and imms != 0b011111) or (size == 8 and imms != 111111)):
            iflags = 0
            mnem = 'lsl'
            opcode = INS_LSL

            if size == 4:
                olist = (
                    A64RegOper(rd, va, size=size),
                    A64RegOper(rn, va, size=size),
                    A64ImmOper((immr * -1) % 32, va=va),
                )

            else:
                olist = (
                    A64RegOper(rd, va, size=size),
                    A64RegOper(rn, va, size=size),
                    A64ImmOper((immr * -1) % 64, va=va),
                )

        elif opc == 0b10 and iflags == IFP_U and ((size == 4 and imms == 0b011111) or (size == 8 and imms == 0b111111)):
            iflags = 0
            mnem = 'lsr'
            opcode = INS_LSR

            olist = (
                    A64RegOper(rd, va, size=size),
                    A64RegOper(rn, va, size=size),
                    A64ImmOper(immr, va=va),
                )

        elif imms < immr:
            
            if iflags != 0:
                mnem = 'bfiz'
            else:
                mnem = 'bfi'

            opcode = (INS_SBFIZ, INS_BFI, INS_UBFIZ, None)[opc]

            if size == 4:                
                olist = (
                    A64RegOper(rd, va, size=size),
                    A64RegOper(rn, va, size=size),
                    A64ImmOper((immr * -1) % 32, va=va),
                    A64ImmOper(imms + 1, va=va),
                )
            else:
                olist = (
                    A64RegOper(rd, va, size=size),
                    A64RegOper(rn, va, size=size),
                    A64ImmOper((immr * -1) % 64, va=va),
                    A64ImmOper(imms + 1, va=va),
                )
        
        elif opc == 0 and immr == 0b000000 and imms == 0b000111:
            mnem = 'xtb'

            opcode = (INS_SXTB, None, INS_UXTB, None)[opc]

            if sf == 0 and n == 0:
                olist = (
                    A64RegOper(rd, va, size=size),
                    A64RegOper(rn, va, size=size),
                )

            elif sf == 1 and n == 1:
                olist = (
                    A64RegOper(rd, va, size=size),
                    A64RegOper(rn, va, size=4),
                )

        elif opc == 0 and immr == 0b000000 and imms == 0b001111:
            mnem = 'xth'

            opcode = (INS_SXTH, None, INS_UXTH, None)[opc]

            if sf == 0 and n == 0:
                olist = (
                    A64RegOper(rd, va, size=size),
                    A64RegOper(rn, va, size=size),
                )

            elif sf == 1 and n == 1:
                olist = (
                    A64RegOper(rd, va, size=size),
                    A64RegOper(rn, va, size=4),
                )

        elif opc == 0 and immr == 0b000000 and imms == 0b011111:
            mnem = 'xtw'

            opcode = (INS_SXTW, None, INS_UXTW, None)[opc]

            olist = (
                A64RegOper(rd, va, size=8),
                A64RegOper(rn, va, size=4),
            )
        
        else:
            if opc == 0b01:
                mnem = 'bfxil'
            else:
                mnem = 'bfx'

            opcode = (INS_SBFX, INS_BFXIL, INS_UBFX, None)[opc]

            olist = (
                A64RegOper(rd, va, size=size),
                A64RegOper(rn, va, size=size),
                A64ImmOper(immr, va=va),
                A64ImmOper(imms - immr + 1, va=va),
            )

    else:
        return p_undef(opval, va)

    return opcode, mnem, olist, iflags, 0




def p_extract(opval, va):
    '''
    Get the parameters for an A64Opcode for a extract instruction
    '''
    sf = opval >> 31
    n = opval >> 22 & 0x1
    rm = opval >> 16 & 0x1f
    imms = opval >> 10 & 0x3f
    rn = opval >> 5 & 0x1f
    rd = opval & 0x1f

    #both instrs have mnem 'extr'. the if-else just determines 32 or 64-bit variant
    
    mnem = 'extr'
    opcode = INS_EXTR
    if sf == 0b0 and n == 0b0 and imms >> 5 == 0b0:
        size = 4
        rd += meta_reg_bases[size]
        rm += meta_reg_bases[size]
        rn += meta_reg_bases[size]
    elif sf == 0b1 and n == 0b1:
        size = 8    
    else:
        return p_undef(opval, va)

    # ROR (imm) alias case
    if rn == rm:
        mnem = 'ror'
        olist = (
            A64RegOper(rd, va, size=size),
            A64RegOper(rm, va, size=size),
            A64ImmOper(imms, 0, S_LSL, va),
        )

    else:
        olist = (
            A64RegOper(rd, va, size=size),
            A64RegOper(rn, va, size=size),
            A64RegOper(rm, va, size=size),
            A64ImmOper(imms, 0, S_LSL, va),
        )
    return opcode, mnem, olist, 0, 0

def p_branch_uncond_imm(opval, va):
    '''
    Get the parameters for an A64Opcode for a Branch Unconditional (immediate) instruction
    '''
    op = opval >> 31
    imm26 = (opval & 0x3ffffff) << 2
    imm = e_bits.bsign_extend(imm26, 28, 64)    # Value may be negative - identify at oper level

    #determines mnemonic
    if op == 0:
        mnem = 'b'
        opcode = INS_B
        iflags = envi.IF_BRANCH|envi.IF_NOFALL
    else:
        mnem = 'bl'
        opcode = INS_BL
        iflags = envi.IF_CALL
        
    olist = (
        A64BranchOper(imm, va=va),
    )

    return opcode, mnem, olist, iflags, 0

def p_cmp_branch_imm(opval, va):
    '''
    Get the parameters for an A64Opcode for a Compare Branch (immediate) instruction
    '''
    sf = opval >> 31
    op = opval >> 24 & 0x1
    rt = opval & 0x1f
    imm19 = opval >> 3 & 0x1ffffc
    imm19 = e_bits.bsign_extend(imm19, 21, 64)
    imm19 = e_bits.signed(imm19, 8)
    iflags = envi.IF_BRANCH | envi.IF_COND

    # ZR Check on RT
    if rt == 31:
        rt = (REG_WZR, REG_XZR)[sf]

    #mnem is determined based on op, variant is determined based on sf
    if op == 0:
        mnem = 'cbz'
        opcode = INS_CBZ
    else:
        mnem = 'cbnz'
        opcode = INS_CBNZ

    if sf == 0b0:
        size = 4
        rt += meta_reg_bases[size]
    else:
        size = 8

    olist = (
        A64RegOper(rt, va, size=size),
        A64BranchOper(imm19, va),
    )

    return opcode, mnem, olist, iflags, 0

def p_test_branch_imm(opval, va):
    '''
    Test branch (immediate) instruction
    '''
    b5 = opval >> 31 & 0x1
    op = opval >> 24 & 0x1
    b40 = opval >> 19 & 0x1f
    imm14 = opval >> 5 & 0x3fff
    rt = opval & 0x1f
    iflags = envi.IF_COND | envi.IF_BRANCH

    #mnem is determined based on op, size is based on b5
    if op == 0b0:
        mnem = 'tbz'
        opcode = INS_TBZ
    else:
        mnem = 'tbnz'
        opcode = INS_TBNZ
    if b5 == 0b0:
        size = 4
        rt += meta_reg_bases[size]
    else:
        size = 8
    if imm14 >> 13 & 0x1:   # Sign extension into 64 bits, handles negative values
        imm14 = imm14 | 0xffffffffffffc000
    olist = (
        A64RegOper(rt, va, size=size), 
        A64ImmOper((b5 << 5) + b40, va=va), # Passes in decimal value
        A64ImmOper((imm14*4) + va, va=va), # Passes in decimal value
    )

    

    return opcode, mnem, olist, iflags, 0

def p_branch_cond_imm(opval, va):
    '''
    Conditional branch (immediate) instruction
    '''
<<<<<<< HEAD
    iflag = envi.IF_COND | envi.IF_BRANCH
    imm19 = (opval >> 5 & 0x7ffff)
=======
    iflags = envi.IF_COND | envi.IF_BRANCH
    imm19 = (opval >> 5 & 0x7ffff)    
>>>>>>> 3994ea86
    cond = opval & 0xf
    mnem, opcode = b_cond_table[cond]

    imm19 = e_bits.bsign_extend(imm19 << 2, 21, 64)   # Multipy by 4 and sign extend to 64 bits
    label = va + imm19

    olist = (
        A64ImmOper(label, va=va, size=8),
    )
    return opcode, mnem, olist, iflags, 0

def p_excp_gen(opval, va):
    '''
    Exception generation instruction
    '''
    opc = opval >> 21 & 0x7
    imm16 = opval >> 5 & 0xffff
    op2 = opval >> 2 & 0x7
    ll = opval & 0x3

    olist = (
        A64ImmOper(imm16, 0, S_LSL, va),
    )
    if op2 != 0b000:
        return p_undef(opval, va)

    #parses mnem. Basically just making it slightly more efficient through
    #a treeish structure
    if opc == 0b000:
        if ll == 0b01:
            mnem = 'svc'
            opcode = INS_SVC
        elif ll == 0b10:
            mnem = 'hvc'
            opcode = INS_HVC
        elif ll == 0b11:
            mnem = 'smc'
            opcode = INS_SMC
        else:
            return p_undef(opval, va)
    elif opc == 0b001:
        mnem = 'brk'
        opcode = INS_BRK
    elif opc == 0b010:
        mnem = 'hlt'
        opcode = INS_HLT
    elif opc == 0x101:
        if ll == 0b01:
            mnem = 'dcps1'
            opcode = INS_DCPS1
        elif ll == 0b10:
            mnem = 'dcps2'
            opcode = INS_DCPS2
        elif ll == 0b11:
            mnem = 'dcps3'
            opcode = INS_DCPS3
        else:
            return p_undef(opval, va)
    else:
        return p_undef(opval, va)
    
    return (opcode, mnem, olist, 0, 0)

def p_sme(opval, va):
    '''
    Returns parameters for an A64Opcode for SME instructions
    '''
    op0 = opval >> 29 & 0x3
    op1 = opval >> 10 & 0x7fff
    op2 = opval >> 2 & 0x7

    crn = opval >> 12 & 0xf
    crm = opval >> 8 & 0xf
    rt = opval & 0x1f
    raise envi.InvalidInstruction(mesg="No encoding found! (unimplemented) (SME)",
            bytez=struct.pack("<I", opval), va=va)
    return opcode, mnem, olist, iflags, 0

def p_sys(opval, va):
    '''
    Returns parameters for an A64Opcode for a system instruction
    '''
    l = opval >> 21 & 0x1
    op0 = opval >> 19 & 0x3
    op1 = opval >> 16 & 0x7
    crn = opval >> 12 & 0xf
    crm = opval >> 8 & 0xf
    op2 = opval >> 5 & 0x7
    rt = opval & 0x1f
    relevant = opval & 0x3fffff

    #this is legitimately ugly as sin. hopefully can come back and fix, though
    #since it has 6 relevant decode fields, it won't be that improvable
    ## FIXME:  clean up LinuxKernel-based unittests, then revisit this if not filled in.

    if relevant & 0b111000_11110000_00011111 == 0b000000_01000000_00011111:
        opcode = INS_MSR
        mnem = 'msr'

        # pstate is determined from op1:op2
        # FIXME : Logic assumes all Exts are implemented and security checks are passed

        olist = (
            A64PSTATEfieldOper(op1, op2, crm),
            A64ImmOper(crm, va=va),
        )
        iflags = 0
        
    elif relevant & 0b111111_11110000_00011111 == 0b000011_00100000_00011111:
        iflags = 0
        if crm == 0:
            if op2 == 0:
                opcode = INS_NOP
                mnem = 'nop'
                olist = tuple()
            elif op2 == 1:
                opcode = INS_YIELD
                mnem = 'yield'
                olist = tuple()

            elif op2 == 2:
                opcode = INS_WFE
                mnem = 'wfe'
                olist = tuple()

            elif op2 == 3:
                opcode = INS_WFI
                mnem = 'wfi'
                olist = tuple()

            elif op2 == 4:
                opcode = INS_SEV
                mnem = 'sev'
                olist = tuple()

            elif op2 == 5:
                opcode = INS_SEVL
                mnem = 'sevl'
                olist = tuple()

            elif op2 == 6:
                opcode = INS_DGH
                mnem = 'dgh'
                olist = tuple()

            elif op2 == 7:
                # xpacd, xpaci, xpaclri
                opcode = INS_XPACLRI
                mnem = 'xpaclri'
                olist = tuple()

        else:
            if crm == 0b0010 and op2 == 0b100:
                opcode = INS_CSDB
                mnem = 'csdb'
                olist = ()

            elif crm == 0b0010 and op2 == 0b001:
                opcode = INS_PSB
                mnem = 'psb'
                olist = (
                    A64NameOper(opcode),
                )

            else:
                opcode = INS_HINT
                mnem = 'hint'
                olist = (
                    A64ImmOper(crm << 3 | op2, 0, S_LSL, va),
                )
        
    elif relevant & 0b111111_11110000_11111111 == 0b000011_00110000_01011111:
        opcode = INS_CLREX
        mnem = 'clrex'
        olist = (
            A64ImmOper(crm, 0, S_LSL, va),
        )
        iflags = 0
        
    elif relevant & 0b1111111111000011111111 == 0b00000110011000010011111:
        opcode = INS_DSB
        mnem = 'dsb'
        olist = (
            # A64BarrierOptionOper(crm), # Either/or, may implement later
            A64NameOper(opcode, val=crm),
        )
        iflags = 0

    elif relevant & 0b1111111111000011111111 == 0b00000110011000010111111:
        opcode = INS_DMB
        mnem = 'dmb'
        olist = (
            #A64BarrierOptionOper(crm),
            A64NameOper(opcode, val=crm),
        )
        iflags = 0

    elif relevant & 0b1111111111000011111111 == 0b00000110011000011011111:
        opcode = INS_ISB
        mnem = 'isb'
        olist = (
            # Omittable option for oper
            #A64NameOper(opcode, val=crm),   # Should always be sy, all others are reserved
        )
        iflags = 0

    elif (l + op0) == 0x001:
        opcode = INS_SYS
        mnem = 'sys'
        if crn == 0b0111 or crn == 0b1000:
            # sysop_concat = op1:crn:crm:op2
            sysop_concat = (op1 << 11) | (crn << 7) | (crm << 3) | op2

            # TODO - Update this for dictionary processing ?
            for bits, mnemonic, ocode in sys_op_table:
                if sysop_concat == bits:
                    mnem = mnemonic
                    opcode = ocode
                    break
        
            # Modify olist based on opcode
            if opcode == INS_AT:
                olist = (       # AT <at_op>, <Xt>                    
                    A64NameOper(opcode, ((op1 << 4) | ((crm & 0b1) << 3) | op2)),
                    A64RegOper(rt, va, size=8)
                )

            elif opcode == INS_DC:
                olist = (       # DC <dc_op>, <Xt>
                    A64NameOper(opcode, ((op1 << 7) | (crm << 3) | op2)),
                    A64RegOper(rt, va, size=8)
                )

            elif opcode == INS_IC:
                olist = (       # IC <ic_op>{, <Xt>}
                    A64NameOper(opcode, ((op1 << 7) | (crm << 3) | op2)),
                    A64RegOper(rt, va, size=8), #optional operand
                )

                # Hide reg oper if it is default value
                if rt == 0b11111:   
                    olist = olist[:1]

            elif opcode == INS_TLBI:
                olist = (       # TLBI <tlbi_op>{, <Xt>}
                    A64NameOper(opcode, ((op1 << 11) | (crn << 7) | (crm << 3) | op2)),
                    A64RegOper(rt, va, size=8), #optional operand
                )

                # Hide reg oper if it is default value
                if rt == 0b11111:   
                    olist = olist[:1]

            else:
                olist = (       # Old default case
                    A64ImmOper(op1, 0, S_LSL, va),
                    A64NameOper(opcode, crn),
                    A64NameOper(opcode, crm),
                    A64ImmOper(op2, 0, S_LSL, va),
                    A64RegOper(rt, va, size=8), #optional operand
                )

                # Hide reg oper if it is default value
                if rt == 0b11111:   
                    olist = olist[:1]

        iflags = 0

    elif (l + op0) & 0b110 == 0b010:
        opcode = INS_MSR
        mnem = 'msr'
        
        # Check for ZR instead of SP
        if rt == 31:
            rt = REG_XZR

        olist = (
            A64SysRegOper(op0, op1, crn, crm, op2),
            A64RegOper(rt, va, size=8),
        )

        if l == 0b1:
            mnem = 'mrs'
            opcode = INS_MRS
            olist = (           # Flipped olist   
                A64RegOper(rt, va, size=8),
                A64SysRegOper(op0, op1, crn, crm, op2),
            )

        iflags = 0

    elif (l + op0) & 0b111 == 0b101:
        opcode = INS_SYS
        mnem = 'sys'
        olist = (
            A64RegOper(rt, va, size=8),
            A64ImmOper(op1, 0, S_LSL, va),
            A64NameOper(crn),
            A64NameOper(crm),
            A64ImmOper(op2, 0, S_LSL, va),
        )
        iflags = IF_L

    elif ((l << 2) | op0) & 0b110 == 0b110:   
        opcode = INS_MRS
        mnem = 'mrs'
        olist = (            
            A64RegOper(rt, va, size=8), 
            A64SysRegOper(op0, op1, crn, crm, op2)
        )
        iflags = 0

    elif op2 == 0b111 and crm == 0:
        opcode = INS_SB
        mnem = 'sb'
        olist = ()
        iflags = 0

    else:
        return p_undef(opval, va)
    
    return opcode, mnem, olist, iflags, 0

def p_branch_uncond_reg(opval, va):
    '''
    Return A64Opcode parameters for an Unconditional Branch (register) instruction
    '''
    opc = opval >> 21 & 0xf
    op2 = opval >> 16 & 0x1f
    op3 = opval >> 10 & 0x3f
    rn = opval >> 5 & 0x1f
    op4 = opval & 0x1f
    #all the defined instructions share ops 2, 3, and 4 being 11111, 000000, and 00000
    if op2 == 0b11111 and op3 == 0b000000 and op4 == 0b00000:
        #the first 3 instructions share this olist. The last 2 have an empty olist,
        #redefined when their mnemonics are determined
        olist = (
            A64RegOper(rn, va, size=8),
        )
        #determine opcode/mnemonic
        if opc == 0b0000:
            opcode = INS_BR
            mnem = 'br'
            iflags = envi.IF_BRANCH | envi.IF_NOFALL

        elif opc == 0b0001:
            opcode = INS_BLR
            mnem = 'blr'
            iflags = envi.IF_CALL

        elif opc == 0b0010:
            opcode = INS_RET
            mnem = 'ret'
            if rn != 30:
                olist = (A64RegOper(rn, va),)
            else:
                olist = ()

            iflags = envi.IF_RET | envi.IF_NOFALL

        elif opc == 0b0100 and rn == 0b11111:
            opcode = INS_ERET
            mnem = 'eret'
            olist = () #empty olist
            iflags = envi.IF_RET | envi.IF_NOFALL

        elif opc == 0b0101 and rn == 0b11111:
            opcode = INS_DRPS
            mnem = 'drps'
            olist = () #empty olist
            iflags = envi.IF_NOFALL
        else:
            return p_undef(opval, va)          
    else:
        return p_undef(opval, va)

    return opcode, mnem, olist, iflags, 0   

def p_ls_excl(opval, va):
    '''
    Load/store exclusive instruction
    '''
    iflags = 0
    size = opval >> 30 & 0x3
    o2 = opval >> 23 & 0x1
    l = opval >> 22 & 0x1
    o1 = opval >> 21 & 0x1
    rs = opval >> 16 & 0x1f
    o0 = opval >> 15 & 0x1
    rt2 = opval >> 10 & 0x1f
    rn = opval >> 5 & 0x1f
    rt = opval & 0x1f

    # FIXME: sort this out to reduce string concat and clarify INS_* values

    #all mnemonics are some variation on 'st' or 'ld'
    #if l is 0, mnemonic is 'st' and it's possible the IF_L iflags could be assigned
    #otherwise, mnemonic is 'ld' and it's possible the IF_A iflags could be assigned
    if l == 0b0:
        mnem = 'st'
        opcode = INS_ST
        optional_iflags = IF_L
    else:
        mnem = 'ld'
        opcode = INS_LD
        optional_iflags = IF_A
    #all instructions with o0 equal to 1 have the optional iflags added to the mnem
    if o0 == 0b1:
        iflags |= optional_iflags
    #all instructions with o2 equal to 0 have an X added to the mnem
    if o2 == 0b0:
        iflags |= IF_X
    #all instructions with o1 equal to 0 have an R added to the mnem
    #otherwise, p is added to the mnem
    if o1 == 0b0:
        iflags |= IF_R
    else:
        iflags |= IF_P

    #all instructions with size equal to 0 have a B added to the mnem,
    #otherwise, all instructions with size equal to 1 have a H added to mnem
    #otherwise, nothing
    if size == 0b00:
        iflags |= IF_B
    elif size == 0b01:
        iflags |= IF_H
    
    if size == 0b00 or size == 0b01: #instructions with IF_B or IF_H set
        if o2 == 0b0: #instructions with IF_X set
            if l == 0b0:
                olist = (
                    A64RegOper(rs, va, size=4),
                    A64RegOper(rt, va, size=4),
                    A64RegImmOffOper(rn, 0, 8, va=va)
                )
            else: #L == 1
                olist = (
                    A64RegOper(rt, va, size=4),
                    A64RegImmOffOper(rn, 0, 8, va=va)
                )
        else: #o2 == 1, or instructions without IF_X set
            olist = (
                A64RegOper(rt, va, size=4),
                A64RegImmOffOper(rn, 0, 8, va=va)
            )
    else:  #size == 10 or 11, or instructions without IF_B or IF_H set
        #determines 32 or 64-bit variant
        if size == 0b10:
            regsize = 4
        else:
            regsize = 8
        if o2 == 0b0: #IF_X set
            if l == 0b0:
                if o1 == 0b0: #IF_R set
                    olist = (
                        A64RegOper(rs, va, size=4),
                        A64RegOper(rt, va, size=regsize),
                        A64RegImmOffOper(rn, 0, tsize=8, va=va)
                    )                        
                else: #IF_R not set
                    olist = (
                        A64RegOper(rs, va, size=4),
                        A64RegOper(rt, va, size=regsize),
                        A64RegOper(rt2, va, size=regsize),
                        A64RegImmOffOper(rn, 0, 8, va=va)
                    )                     
            else: #L == 1
                if o1 == 0b0: #IF_R set
                    olist = (
                        A64RegOper(rt, va, size=regsize),
                        A64RegImmOffOper(rn, 0, 8, va=va)
                    ) 
                else: #o1 == 1x0110 IF_R not set
                    olist = (
                        A64RegOper(rt, va, size=regsize),
                        A64RegOper(rt2, va, size=regsize),                
                        A64RegImmOffOper(rn, 0, 8, va=va)
                    )                                       
        else: #o2 == 1 #IF_X not set
            olist = (
                A64RegOper(rt, va, size=regsize),
                A64RegImmOffOper(rn, 0, 8, va=va)
            )

    return opcode, mnem, olist, iflags, 0

def p_load_reg_lit(opval, va):
    '''
    Load register (literal) instruction
    '''
    iflags = 0
    opc = opval >> 30 & 0x3
    v = opval >> 26 & 0x1       # 1 for SIMD&FP regs  
    imm19 = opval >> 5 & 0x7ffff
    rt = opval & 0x1f
    #all instructions but prfm have mnemonic 'ldr'
    opcode = INS_LDR
    mnem = 'ldr'

    #determine if the instruction is actually an 'ldr' and if so, which variant
    if opc == 0b00: #32-bit variants of normal and SIMD versions
        if v == 1:
            olist = (
                A64RegOper(rt + REGS_VECTOR_BASE_IDX, va, size=4),
                A64ImmOper(imm19*0b100 + va, 0, S_LSL, va),
            )
        else:
            olist = (
                A64RegOper(rt, va, size=4),
                A64ImmOper(imm19*0b100 + va, 0, S_LSL, va),
            )

    elif opc == 0b01: #64-bit variants of normal and SIMD versions
        if v == 1:
            olist = (
                A64RegOper(rt + REGS_VECTOR_BASE_IDX, va, size=8),
                A64ImmOper(imm19*0b100 + va, 0, S_LSL, va),
            )
        else:
            olist = (
                A64RegOper(rt, va, size=8),
                A64ImmOper(imm19*0b100 + va, 0, S_LSL, va),
            )

    elif opc == 0b10: #128-bit SIMD variant, and the unique 'ldrsw'
        if v == 0b0:
            iflags = IF_SW
            regsize = 8

            olist = (
                A64RegOper(rt + REGS_VECTOR_BASE_IDX, va, size=regsize),
                A64ImmOper(imm19*0b100 + va, 0, S_LSL, va),
            )

        else:
            regsize = 16

            olist = (
                A64RegOper(rt, va, size=regsize),
                A64ImmOper(imm19*0b100 + va, 0, S_LSL, va),
            )

    else: #prfm and undefined instruction
        if v == 0b0:
            mnem = 'prfm'
            opcode = INS_PRFM
            olist = (
                A64PreFetchOper(rt>>3, (rt>>1)&3, rt&1),
                A64ImmOper(imm19*0b100 + va, 0, S_LSL, va),
            )

        else:
            return p_undef(opval, va)

    return opcode, mnem, olist, iflags, 0


def p_ls_napair_offset(opval, va):
    '''
    Load/store no-allocate pair (offset)
    '''
    opc = opval >> 30 & 0x3
    v = opval >> 26 & 0x1
    l = opval >> 22 & 0x1
    imm7 = opval >> 15 & 0x7f
    rt2 = opval >> 10 & 0x1f
    rn = opval >> 5 & 0x1f
    rt = opval & 0x1f

    if l == 0b0:
        mnem = 'stnp'
        opcode = INS_STNP
    else:
        mnem = 'ldnp'
        opcode = INS_LDNP

    # SIMD processing
    if v == 0b1:
        if opc == 0b00:
            regsize = 4
            imm = imm7*0b100
            imm = e_bits.bsigned(imm, 9)
        elif opc == 0b01:
            regsize = 8
            imm = imm7*0b1000
            imm = e_bits.bsigned(imm, 10)
        elif opc == 0b10:
            regsize = 16
            imm = imm7*0b10000
            imm = e_bits.bsigned(imm, 11)
        else:
            return p_undef(opval, va)
        
        olist = (
            A64RegOper(rt + REGS_VECTOR_BASE_IDX, va, size=regsize),
            A64RegOper(rt2 + REGS_VECTOR_BASE_IDX, va, size=regsize),
            A64RegImmOffOper(rn, imm, 8, S_LSL, va)
        )
            
    else:
        if opc == 0b00:
            regsize = 4
            imm = imm7*0b100

            # Processing for negative imm values
            imm -= int((imm << 1) & 2 << 8)

            olist = (
            A64RegOper(rt, va, size=regsize),
            A64RegOper(rt2, va, size=regsize),
            A64RegImmOffOper(rn, imm, regsize, S_LSL, va)
        )
        elif opc == 0b10:
            regsize = 8
            imm = imm7*0b1000

            # Processing for negative imm values
            imm -= int((imm << 1) & 2 << 9)

            olist = (
            A64RegOper(rt, va, size=regsize),
            A64RegOper(rt2, va, size=regsize),
            A64RegImmOffOper(rn, imm, regsize, S_LSL, va)
        )

        else:
            return p_undef(opval, va)
        
    return opcode, mnem, olist, 0, 0


def p_ls_regpair(opval, va):
    '''
    Load/store register pair (pre-indexed, post-indexed or offset)
    '''
    opc = opval >> 30 & 0x3
    v = opval >> 26 & 0x1   # vector?  SIMD/FP
    l = opval >> 22 & 0x1
    imm7 = opval >> 15 & 0x7f
    rt2 = opval >> 10 & 0x1f
    rn = opval >> 5 & 0x1f
    rt = opval & 0x1f
    mode = opval >> 23 & 0x3

    vl = (v << 1) + l

    if opc == 0b00:
        #32-bit variant ls_regpair, could be SIMD
        mnem, opcode = ls_regpair_table[vl]
        imm = e_bits.bsigned(imm7 << 2, 9)
        
        if v == 0:
            if rt == 31:
                rt = REG_WZR
            if rt2 == 31:
                rt2 = REG_WZR

            olist = (
                A64RegOper(rt, va, size=4),     
                A64RegOper(rt2, va, size=4),     
                A64RegImmOffOper(rn, imm, tsize=8, mode=mode, va=va),
            )

        else:
            # [LDP|STP] <St1>, <St2>, [<Xn|SP>], #<imm>
            olist = (
                A64RegOper(rt + REGS_VECTOR_BASE_IDX, va, size=4),     
                A64RegOper(rt2 + REGS_VECTOR_BASE_IDX, va, size=4),     
                A64RegImmOffOper(rn, imm, tsize=8, mode=mode, va=va),
            )
    elif opc == 0b01:
        # ldpsw and SIMD/FP
        if vl == 0b00:
            mnem = 'stgp'
            opcode = INS_STGP
            imm = e_bits.bsigned(imm7 << 4, 63) # Will this properly handle signed values?

        elif vl == 0b01:
            mnem = 'ldpsw'
            opcode = INS_LDPSW
            imm = e_bits.bsigned(imm7 << 2, 9)
        else:
            # 64-bit?
            mnem, opcode = ls_regpair_table[vl]
            imm = e_bits.bsigned(imm7 << 3, 10)

        if v == 0:
            if rt == 31:
                rt = REG_WZR
            if rt2 == 31:
                rt2 = REG_WZR

            olist = (
                A64RegOper(rt, va, size=8),
                A64RegOper(rt2,va, size=8),
                A64RegImmOffOper(rn, imm, tsize=8, mode=mode, va=va),
            )   

        else:
            # STP <Dt1>, <Dt2>, [<Xn|SP>], #<imm>
            olist = (
                A64RegOper(rt + REGS_VECTOR_BASE_IDX, va, size=8),
                A64RegOper(rt2 + REGS_VECTOR_BASE_IDX,va, size=8),
                A64RegImmOffOper(rn, imm, tsize=8, mode=mode, va=va),
            )   

    elif opc == 0b10:
        # 64-bit variant ls_regpair, could be SIMD
        mnem, opcode = ls_regpair_table[l]
        if v == 0b0:
            regsize = 8
            imm = e_bits.bsigned(imm7 << 3, 10)

            if rt == 31:
                rt = REG_XZR
            if rt2 == 31:
                rt2 = REG_XZR

            olist = (
                A64RegOper(rt, va, size=regsize),
                A64RegOper(rt2, va, size=regsize),
                A64RegImmOffOper(rn, imm, tsize=8, mode=mode, va=va),
            )

        else:
            regsize = 16
            imm = e_bits.bsigned(imm7 << 4, 11)

            # STP <Qt1>, <Qt2>, [<Xn|SP>], #<imm>
            olist = (
                A64RegOper(rt + REGS_VECTOR_BASE_IDX, va, size=regsize),
                A64RegOper(rt2 + REGS_VECTOR_BASE_IDX, va, size=regsize),
                A64RegImmOffOper(rn, imm, tsize=8, mode=mode, va=va),
            )

        
    else:
        return p_undef(opval, va)
    
    return opcode, mnem, olist, 0, 0


ls_regpair_table = (
    ('stp', INS_STP),
    ('ldp', INS_LDP),
    ('stp', INS_STP),
    ('ldp', INS_LDP),    
)


def p_ls_reg_unsc_imm(opval, va):
    '''
    Load/store register (unscaled immediate)
    '''
    iflags = 0
    size = opval >> 30 & 0x3
    v = opval >> 26 & 0x1
    opc = opval >> 22 & 0x3
    imm9 = opval >> 12 & 0x1ff
    rn = opval >> 5 & 0x1f
    rt = opval & 0x1f
    regsize = 8 

    # Processing negative imm9 values
    imm9 = imm9 - int((imm9 << 1) & 2**9)

    if opc == 0b00 or opc == 0b01:
        if opc == 0b01:
            opcode = INS_LDUR
            mnem = 'ldur'
        else:
            opcode = INS_STUR
            mnem = 'stur'
        if v == 0b0:
            if size != 0b11:
                regsize = 4
                if size == 0b00:
                    iflags |= IF_B
                elif size == 0b01:
                    iflags |= IF_H
            
            if rt == 31:
                if regsize <= 4:
                    rt = REG_WZR
                    regsize = 4
                else:
                    rt = REG_XZR

            olist = (
                A64RegOper(rt, va, size=regsize),
                #A64RegOper(rn, va, size=8),
                #A64ImmOper(imm9, va=va),
                A64RegImmOffOper(rn, imm9, size, va=va)
            )
        else:
            if size == 0b01:
                regsize = 16
            elif size == 0b10:
                regsize = 4

            if rt == 31:
                if regsize <= 4:
                    rt = REG_WZR
                    regsize = 4
                else:
                    rt = REG_XZR

            olist = (
                A64RegOper(rt, va, size=regsize),
                #A64RegOper(rn, va, size=8),
                #A64ImmOper(imm9, va=va),
                A64RegImmOffOper(rn, imm9, size, va=va)
            )
    else:
        if v == 0b1:
            if opc == 0b10:
                opcode = INS_STUR
                mnem = 'stur'
            else:
                opcode = INS_LDUR
                mnem = 'ldur'

            if rt == 31:
                if regsize <= 4:
                    rt = REG_WZR
                    regsize = 4
                else:
                    rt = REG_XZR

            olist = (
                A64RegOper(rt, va, size=regsize),
                #A64RegOper(rn, va, size=8),
                #A64ImmOper(imm9, va=va),
                A64RegImmOffOper(rn, imm9, size, va=va)
            )
        else:
            if size == 0b11:
                mnem = 'prfum'
                opcode = INS_PRFUM
                olist = (
                    A64PreFetchOper(rt>>3, (rt>>1)&3, rt&1),
                    #A64RegOper(rn, va, size=8),
                    #A64ImmOper(imm9, va=va),
                    A64RegImmOffOper(rn, imm9, tsize=8, va=va)
                )
            else:
                if opc != 0b10:
                    regsize = 4

                if rt == 31:
                    if regsize <= 4:
                        rt = REG_WZR
                        regsize = 4
                    else:
                        rt = REG_XZR

                olist = (
                    A64RegOper(rt, va, size=regsize),
                    #A64RegOper(rn, va, size=8),
                    #A64ImmOper(imm9, va=va),
                    A64RegImmOffOper(rn, imm9, tsize=8, va=va)
                )
                mnem = 'ldur'
                opcode = INS_LDUR
                iflags |= IF_S
                if size == 0b00:
                    iflags |= IF_B
                elif size == 0b01:
                    iflags |= IF_H
                elif size == 0b10:
                    iflags |= IF_W

    return opcode, mnem, olist, iflags, 0

def p_ls_reg_unpriv(opval, va):
    '''
    Load/store register (unprivileged)
    '''
    iflags = 0
    size = opval >> 30 & 0x3
    v = opval >> 26 & 0x1
    opc = opval >> 22 & 0x3
    imm9 = opval >> 12 & 0x1ff
    rn = opval >> 5 & 0x1f
    rt = opval & 0x1f
    if v == 0b0:
        if opc == 0b00:
            mnem = 'sttr'
            opcode = INS_STTR
        else:
            mnem = 'ldtr'
            opcode = INS_LDTR
            if opc == 0b10 or opc == 0b11:
                iflags |= IF_S
                if size == 10:
                    iflags |= IF_W
        if size == 0b00:
            iflags |= IF_B
        elif size == 0b01:
            iflags |= IF_H
        if size != 0b11 and opc != 0b10:
            regsize = 4
        else:
            regsize = 8
        olist = (
            A64RegOper(rt, va, size=regsize),
            A64RegImmOffOper(rn, imm9, va=va, tsize=8),
        )
    else:
        return p_undef(opval, va)
        
    return (opcode, mnem, olist, iflags, 0)        
            
def p_ls_reg_imm(opval, va):
    '''
    Load/store register (immediate post and pre-indexed)
    '''
    iflags = 0
    size = opval >> 30 & 0x3
    v = opval >> 26 & 0x1
    opc = opval >> 22 & 0x3
    imm9 = opval >> 12 & 0x1ff 
    rn = opval >> 5 & 0x1f
    rt = opval & 0x1f
    isoff = opval >> 24 & 1
    immreq = opval >> 11 & 1
    if isoff:
        mode = LDST_MODE_OFFSET 
    else:
        mode = opval >> 10 & 0x3

    # Negative values check
    imm9 = imm9 - int((imm9 << 1) & 2**9)
    imm9 = e_bits.bsign_extend(imm9, 9, 64)

    if v == 0b0:
        if opc == 0b00:
            mnem = 'str'
            opcode = INS_STR
        else:
            mnem = 'ldr'
            opcode = INS_LDR

        if opc == 0b10 or opc == 0b11:
            iflags |= IF_S
            if size == 0b10:
                iflags |= IF_W

        if size == 0b00:
            iflags |= IF_B
            regsize = 1     ### DOES THIS BREAK THINGS?



        elif size == 0b01:
            iflags |= IF_H
            regsize = 2

        if opc == 0b10 or size == 0b11:
            regsize = 8

        else:
            regsize = 4
        #print("va=%x: v=0, mnem=%r, iflags=0x%x, regsize=%d, size=%d, mode=0x%x" % (va, mnem, iflags, regsize, size, mode))

    else:
        if opc in (0b00, 0b10):
            mnem = 'str'
            opcode = INS_STR
        else:
            mnem = 'ldr'
            opcode = INS_LDR

        if size == 0b00:
            if opc == 0b00 or opc == 0b01:
                regsize = 8
            else:
                regsize = 16

        elif size == 0b01:
            regsize = 16

        elif size == 0b10:
            regsize = 4

        else:
            regsize = 8
        #print("va=%x: v=1, mnem=%r, iflags=0x%x, regsize=%d, size=%d, mode=0x%x" % (va, mnem, iflags, regsize, size, mode))


    if rt == 31:
        if regsize <= 4:
            rt = REG_WZR
            regsize = 4
        else:
            rt = REG_XZR
            regsize = 8

    olist = (
        A64RegOper(rt, va, size=regsize),
        A64RegImmOffOper(rn, imm9, tsize=8, mode=mode, va=va), # mode?
    )

    return opcode, mnem, olist, iflags, 0



def p_ls_reg_offset(opval, va):
    '''
    Load/store register (register offset)
    '''
    iflags = 0
    size = opval >> 30 & 0x3
    v = opval >> 26 & 0x1
    opc = opval >> 22 & 0x3
    rm = opval >> 16 & 0x1f
    option = opval >> 13 & 0x7
    s = opval >> 12 & 0x1
    rn = opval >> 5 & 0x1f
    rt = opval & 0x1f

    if option & 0b1 == 0:
        indsize = 4
    else:
        indsize = 8

    if v == 0b0:
        if opc == 0b00:
            mnem = 'str'
            opcode = INS_STR
        else:
            if size == 0b11 and opc == 0b10:
                mnem =  'prfm'
                opcode = INS_PRFM

                if option & 0b1 == 0b1:
                    regsize = 8
                elif option & 0b1 == 0b0:
                    regsize = 4
                else:
                    return p_undef(opval)

                indShift = (0, 3)[s]
                
                olist = (
                    A64PreFetchOper(rt>>3, (rt>>1)&3, rt&1),
<<<<<<< HEAD
                    #A64RegOper(rn, va, size=8),
                    #A64RegOper(rm, va, size=regsize),
                    A64RegRegOffOper(rn, rm, regsize, extendtype=option, extendamount=indShift, va=va)
=======
                    A64RegRegOffOper(rn, rm, va=va, tsize=8),
                    #FIXME extend
                    #FIXME amount
>>>>>>> 3994ea86
                )
                return opcode, mnem, olist, 0, 0
            else:
                mnem = 'ldr'
                opcode = INS_LDR
        if opc == 0b10 or opc == 0b11:
            iflags |= IF_S
            if size == 0b10:
                iflags |= IF_W
        if size == 0b00:
            iflags |= IF_B
        elif size == 0b01:
            iflags |= IF_H
        if opc == 0b10 or size == 0b11:
            regsize = 8
        else:
            regsize = 4
        if rt == 31:
            if regsize == 4: 
                rt = REG_WZR
            else:
                rt = REG_XZR

        forceshow = False 
        if s == 1 and (size >> 1 > 0):
            if size == 0b11:
                indShift = 3
            else:
                indShift = 2                
        elif s == 1 and size == 0:
            indShift = 0
            if opc == 1: 
                forceshow = True    # Forces display of a 0 shift amount within ldrb instrs
        elif s == 1:
            indShift = 1
        else:
            indShift = 0
        
        olist = (
            A64RegOper(rt, va, size=regsize),
            A64RegRegOffOper(rn, rm, indsize, va=va, extendtype=option, extendamount=indShift, forceZeroDisplay=forceshow)
        )
        
    else:
        if opc == 0b10 or opc == 0b00:
            mnem = 'str'
            opcode = INS_STR
        else:
            mnem = 'ldr'
            opcode = INS_LDR
        if size == 0b00:
            if opc == 0b00 or opc == 0b01:
                regsize = 8
            else:
                regsize = 16
        elif size == 0b01:
            regsize = 16
        elif size == 0b10:
            regsize = 4
        else:
            regsize = 8
        olist = (
            A64RegOper(rt, va, size=regsize),
            A64RegOper(rn, va, size=8),
            #FIXME rm, extend, amount
        )

    return opcode, mnem, olist, iflags, 0

def p_ls_reg_us_imm(opval, va):
    '''
    Load/store register (unsigned immediate)
    '''
    iflags = 0
    size = opval >> 30 & 0x3
    v = opval >> 26 & 0x1
    opc = opval >> 22 & 0x3
    imm12 = opval >> 10 & 0xfff
    rn = opval >> 5 & 0x1f
    rt = opval & 0x1f
    tsize = 8

    isoff = opval >> 24 & 1
    if isoff:
        mode = LDST_MODE_OFFSET 
    else:
        mode = opval >> 10 & 0x3

    if v == 0b0:
        if opc == 0b00:
            mnem = 'str'
            opcode = INS_STR            

        else:
            if size == 0b11 and opc == 0b10:
                mnem =  'prfm'
                opcode = INS_PRFM
                olist = (
                    A64PreFetchOper(rt>>3, (rt>>1)&3, rt&1),
                    A64RegImmOffOper(rn, imm12 << 3, tsize=8, va=va)
                )
                return opcode, mnem, olist, 0, 0

            else:
                mnem = 'ldr'
                opcode = INS_LDR

        if opc == 0b10 or opc == 0b11:
            iflags |= IF_S
            if size == 0b10:
                iflags |= IF_W
                tsize = 4
        if size == 0b00:
            iflags |= IF_B
            tsize = 1
        elif size == 0b01:
            iflags |= IF_H
            tsize = 2

        if opc == 0b10 or size == 0b11:
            regsize = 8
        else:
            regsize = 4

        # Seting rt explicitly to ZR instead of SP
        if rt == 31:        
            if regsize <= 4:
                rt = REG_WZR
                regsize = 4
            else:
                rt = REG_XZR
                regsize = 8

        #print("va=%x: v=0, mnem=%r, iflags=0x%x, regsize=%d, size=%d, mode=0x%x" % (va, mnem, iflags, regsize, size, mode))
        olist = (
            A64RegOper(rt, va, size=regsize),
            A64RegImmOffOper(rn, imm12 << size, tsize=tsize, mode=mode, va=va),
        )
        
    else:
        if opc & 1:
            mnem = 'ldr'
            opcode = INS_LDR
        else:
            mnem = 'str'
            opcode = INS_STR

        if size == 0b00:
            if opc == 0b00 or opc == 0b01:
                regsize = 8
                imm = imm12
            else:
                regsize = 16
                imm = imm12 << 4

        elif size == 0b01:
            regsize = 16
            imm = imm12 << 1

        elif size == 0b10:
            regsize = 4
            imm = imm12 << 2

        else:
            regsize = 8
            imm = imm12 << 3

        #print("imm=%x   imm12=%x" % (imm, imm12))
        #print("va=%x: v=1, mnem=%r, iflags=0x%x, regsize=%d, size=%d, mode=0x%x" % (va, mnem, iflags, regsize, size, mode))
        olist = (
            A64RegOper(rt, va, size=regsize),
            A64RegImmOffOper(rn, imm, tsize=tsize, mode=mode, va=va),
        )

    return opcode, mnem, olist, iflags, 0

def p_ls_atomic_mem(opval, va):
    '''
    Atomic Memory or Compare and Swap operations
    '''
    size = opval >> 30 & 0b11
    v = opval >> 26 & 0b1
    a = opval >> 23 & 0b1
    r = opval >> 22 & 0b1
    rs = opval >> 16 & 0b11111
    o3 = opval >> 15 & 0b1
    opc = opval >> 12 & 0b111
    rn = opval >> 5 & 0b11111
    rt = opval & 0b11111
    cmpswp = opval >> 28 & 0b11

    #             31 30    26       23      22       15     14 13 12 
    tabInd = size << 7 | v << 6 | a << 5 | r << 4 | o3 << 3 | opc
    
    regsize = (4, 4, 4, 8)[size]
    
    if rt == 0b11111 and a == 0:          # ST aliases
        mnem, opcode = ls_atomic_mem_alias_table.get(tabInd, ['undefined', 0])

        if opcode != 0:         # Only return if value was found in table
            olist = (
                A64RegOper(rs, va, size=regsize),            
                A64RegImmOffOper(rn, 0),
            )
            return (opcode, mnem, olist, 0, 0)

        else:
            return p_undef(opval, va)

    if cmpswp == 0b00:
        mnem, opcode = ls_comp_swap_table.get(tabInd, ['undefined', 0])
    else:
        mnem, opcode = ls_atomic_mem_table.get(tabInd, ['undefined', 0])

    if opcode != 0:             # Only return if value was found in table
        olist = (
            A64RegOper(rs, va, size=regsize),
            A64RegOper(rt, va, size=regsize),
            A64RegImmOffOper(rn, 0, va=va),
        )
        return (opcode, mnem, olist, 0, 0)

    return p_undef(opval, va)

def p_simd_ls_multistruct(opval, va):
    '''
    AdvSIMD Load/store multiple structures
    '''
    q = opval >> 30 & 0x1
    l = opval >> 22 & 0x1
    opc = opval >> 12 & 0xf
    size = opval >> 10 & 0x3
    rn = opval >> 5 & 0x1f
    rt = opval & 0x1f
    sizeq = size + q

    if opc == 0b0000 or opc == 0b0010:
        if l == 0b0:
            if opc == 0b0000:
                mnem = 'st4'
                opcode = INS_ST4
                version = 0
            else:
                mnem = 'st1'
                opcode = INS_ST1
                version = 1
        else:
            if opc == 0b0000:
                mnem = 'ld4'
                opcode = INS_LD4
                version = 0
            else:
                mnem = 'ld1'
                opcode = INS_LD1
                version = 1
        if opc & 0b0010 == 0b0000:
            olist = (
                A64RegOper(rt, va, oflags=t_table[sizeq]),
                A64RegOper((rt+1)%32, va, oflags=t_table[sizeq]),
                A64RegOper((rt+2)%32, va, oflags=t_table[sizeq]),
                A64RegOper((rt+3)%32, va, oflags=t_table[sizeq]),
                A64RegOper(rn, va, size=8),
            )
        else:
            olist = (
                A64RegOper(rt, va, oflags=unreserved_t_table[sizeq]),
                A64RegOper((rt+1)%32, va, oflags=unreserved_t_table[sizeq]),
                A64RegOper((rt+2)%32, va, oflags=unreserved_t_table[sizeq]),
                A64RegOper((rt+3)%32, va, oflags=unreserved_t_table[sizeq]),
                A64RegOper(rn, va, size=8),
            )
    elif opc == 0b0100 or opc == 0b0110:
        if l == 0b0:
            if opc == 0b0100:
                mnem = 'st3'
                opcode = INS_ST3
                version = 0
            else:
                mnem = 'st1'
                opcode = INS_ST1
                version = 1
        else:
            if opc == 0b0100:
                mnem = 'ld3'
                opcode = INS_LD3
                version = 0
            else:
                mnem = 'ld1'
                opcode = INS_LD1
                version = 1
        if opc & 0b0010 == 0b0000:
            olist = (
                A64RegOper(rt, va, oflags=t_table[sizeq]),
                A64RegOper((rt+1)%32, va, oflags=t_table[sizeq]),
                A64RegOper((rt+2)%32, va, oflags=t_table[sizeq]),
                A64RegOper(rn, va, size=8),
            )
        else:
            olist = (
                A64RegOper(rt, va, oflags=unreserved_t_table[sizeq]),
                A64RegOper((rt+1)%32, va, oflags=unreserved_t_table[sizeq]),
                A64RegOper((rt+2)%32, va, oflags=unreserved_t_table[sizeq]),
                A64RegOper(rn, va, size=8),
            )
    elif opc == 0b0111:
        if l == 0b0:
            mnem = 'st1'
            opcode = INS_ST1
            version =  1
        else:
            mnem = 'ld1'
            opcode = INS_LD1
            version = 1
        olist = (
            A64RegOper(rt, va, oflags=t_table[sizeq]),
            A64RegOper(rn, va, size=8),
        )

    elif opc == 0b1000 or opc == 0b1010:
        if l == 0b0:
            if opc == 0b1000:
                mnem = 'st2'
                opcode = INS_ST2
                version = 0
            else:
                mnem = 'st1'
                opcode = INS_ST1
                version = 1
        else:
            if opc == 0b1000:
                mnem = 'ld2'
                opcode = INS_LD2
                version = 0
            else:
                mnem = 'ld1'
                opcode = INS_LD1
                version = 1
        if opc & 0b0010 == 0b0000:
            olist = (
                A64RegOper(rt, va, oflags=t_table[sizeq]),
                A64RegOper((rt+1)%32, va, oflags=t_table[sizeq]),
                A64RegOper(rn, va, size=8),
            )
        else:
            olist = (
                A64RegOper(rt, va, oflags=unreserved_t_table[sizeq]),
                A64RegOper((rt+1)%32, va, oflags=unreserved_t_table[sizeq]),
                A64RegOper(rn, va, size=8),
            )
    else:
        return p_undef(opval, va)
        
    return (opcode, mnem, olist, 0, 0)

def p_simd_ls_multistruct_posti(opval, va):
    '''
    AdvSIMD load/store multiple structures (post-indexed)
    '''
    iflags = 0
    #FIXME olists
    q = opval >> 30 & 0x1
    l = opval >> 22 & 0x1
    rm = opval >> 16 & 0x1f
    opc = opval >> 12 & 0xf
    size = opval >> 10 & 0x3
    rn = opval >> 5 & 0x1f
    rt = opval & 0x1f
    if opc & 0b0010 == 0b0010:
        if l == 0b0:
            mnem = 'st1'
            opcode = INS_ST1
        else:
            mnem = 'ld1'
            opcode = INS_LD1
    if l == 0b0:
        if opc == 0b0000:
            mnem = 'st4'
            opcode = INS_ST4
        elif opc == 0b0100:
            mnem = 'st3'
            opcode = INS_ST3
        elif opc == 0b1000:
            mnem = 'st2'
            opcode = INS_ST2
    else:
        if opc == 0b0000:
            mnem = 'ld4'
            opcode = INS_LD4
        elif opc == 0b0100:
            mnem = 'ld3'
            opcode = INS_LD3
        elif opc == 0b1000:
            mnem = 'ld2'
            opcode = INS_LD2
    if opc & 0b0000 == 0b0010:
        t = unreserved_t_table[size+q]
    else:
        t = t_table[size+q]
    if rm != 0b11111:
        if opc == 0b0000 or opc == 0b0010:
            olist = (
                A64RegOper(rt, va, oflags=t),
                A64RegOper((rt+1)%32, va, oflags=t),
                A64RegOper((rt+2)%32, va, oflags=t),
                A64RegOper((rt+3)%32, va, oflags=t),
                A64RegOper(rn, va, size=8),
                A64RegOper(rm, va, size=8), #FIXME excluding XZR
            )
        elif opc == 0b0100 or opc == 0b0110:
            olist = (
                A64RegOper(rt, va, oflags=t),
                A64RegOper((rt+1)%32, va, oflags=t),
                A64RegOper((rt+2)%32, va, oflags=t),
                A64RegOper(rn, va, size=8),
                A64RegOper(rm, va, size=8), #FIXME excluding XZR
            )
        elif opc == 0b0111:
            olist = (
                A64RegOper(rt, va, oflags=t),
                A64RegOper(rn, va, size=8),
                A64RegOper(rm, va, size=8), #FIXME excluding XZR
            )
        elif opc == 0b1000 or opc == 0b1010:
            olist = (
                A64RegOper(rt, va, oflags=t),
                A64RegOper((rt+1)%32, va, oflags=t),
                A64RegOper(rn, va, size=8),
                A64RegOper(rm, va, size=8), #FIXME excluding XZR
            )
        else:
            return p_undef(opval, va)
    else:
        if opc == 0b0000 or opc == 0b0010:
            olist = (
                A64RegOper(rt, va, oflags=t),
                A64RegOper((rt+1)%32, va, oflags=t),
                A64RegOper((rt+2)%32, va, oflags=t),
                A64RegOper((rt+3)%32, va, oflags=t),
                A64RegOper(rn, va, size=8),
                A64ImmOper((0x32, 0x64)[q], va=va), #FIXME probably wrong
            )
        elif opc == 0b0100 or opc == 0b0110:
            olist = (
                A64RegOper(rt, va, oflags=t),
                A64RegOper((rt+1)%32, va, oflags=t),
                A64RegOper((rt+2)%32, va, oflags=t),
                A64RegOper(rn, va, size=8),
                A64ImmOper((0x24, 0x48)[q], va=va), #FIXME probably wrong
            )
        elif opc == 0b0111:
            olist = (
                A64RegOper(rt, va, oflags=t),
                A64RegOper(rn, va, size=8),
                A64ImmOper((0x16, 0x32)[q], va=va), #FIXME probably wrong
            )
        elif opc == 0b1000 or opc == 0b1010:
            olist = (
                A64RegOper(rt, va, oflags=t),
                A64RegOper((rt+1)%32, va, oflags=t),
                A64RegOper(rn, va, size=8),
                A64ImmOper((0x8, 0x16)[q], va=va), #FIXME probably wrong
            )
        else:
            return p_undef(opval, va)

    return opcode, mnem, olist, 0, 0

t_table = (
    IFS_8B,
    IFS_16B,
    IFS_4H,
    IFS_8H,
    IFS_2S,
    IFS_4S,
    'RESERVED',
    IFS_2D,
)

def p_simd_ls_onestruct(opval, va):
    '''
    AdvSIMD load/store one structure
    '''
    q = opval >> 30 & 0x1
    l = opval >> 22 & 0x1
    r = opval >> 21 & 0x1
    opc = opval >> 13 & 0x7
    s = opval >> 12 & 0x1
    size = opval >> 10 & 0x3
    rn = opval >> 5 & 0x1f
    rt = opval & 0x1f
    if l == 0b0:
        if r == 0b0:
            if opc & 0b001 == 0b000:
                mnem = 'st1'
                opcode = INS_ST1
                if opc == 0b000:
                    simdOper = 8
                    index = q + s + size
                elif opc == 0b010:
                    simdOper = 16
                    index = q + s + (opval >> 10 & 0x1)
                elif opc == 0b100:
                    if size == 0b00:
                        simdOper = 4
                        index = q + s
                    elif size == 0b01:
                        simdOper = 8
                        index = q
                olist = (
                    A64RegOper(rt, va, size=simdOper),
                    A64ImmOper(index, va=va),
                    A64RegOper(rn, va, size=8),
                )
            else:
                mnem = 'st3'
                opcode = INS_ST3
                if opc == 0b000:
                    simdOper = 8
                    index = q + s + size
                elif opc == 0b010:
                    simdOper = 16
                    index = q + s + (opval >> 10 & 0x1)
                elif opc == 0b100:
                    if size == 0b00:
                        simdOper = 4
                        index = q + s
                    elif size == 0b01:
                        simdOper = 8
                        index = q
                olist = (
                    A64RegOper(rt, va, size=simdOper),
                    A64RegOper((rt + 1) % 32, va, size=simdOper),
                    A64RegOper((rt + 2) % 32, va, size=simdOper),
                    A64ImmOper(index, va=va),
                    A64RegOper(rn, va, size=8),
                )
        else:
            if opc & 0b001 == 0b000:
                mnem = 'st2'
                opcode = INS_ST2
                if opc == 0b000:
                    simdOper = 8
                    index = q + s + size
                elif opc == 0b010:
                    simdOper = 16
                    index = q + s + (opval >> 10 & 0x1)
                elif opc == 0b100:
                    if size == 0b00:
                        simdOper = 4
                        index = q + s
                    elif size == 0b01:
                        simdOper = 8
                        index = q
                olist = (
                    A64RegOper(rt, va, size=simdOper),
                    A64RegOper((rt + 1) % 32, va, size=simdOper),
                    A64ImmOper(index, va=va),
                    A64RegOper(rn, va, size=8),
                )
            else:
                mnem = 'st4'
                opcode = INS_ST4
                if opc == 0b000:
                    simdOper = 8
                    index = q + s + size
                elif opc == 0b010:
                    simdOper = 16
                    index = q + s + (opval >> 10 & 0x1)
                elif opc == 0b100:
                    if size == 0b00:
                        simdOper = 4
                        index = q + s
                    elif size == 0b01:
                        simdOper = 8
                        index = q
                olist = (
                    A64RegOper(rt, va, size=simdOper),
                    A64RegOper((rt + 1) % 32, va, size=simdOper),
                    A64RegOper((rt + 2) % 32, va, size=simdOper),
                    A64RegOper((rt + 3) % 32, va, size=simdOper),
                    A64ImmOper(index, va=va),
                    A64RegOper(rn, va, size=8),
                )
    else:
        if r == 0b0:
            if opc & 0b001 == 0b000:
                mnem = 'ld1'
                opcode = INS_LD1
                if opc != 0b110:
                    if opc == 0b000:
                        simdOper = 8
                        index = q + s + size
                    elif opc == 0b010:
                        simdOper = 16
                        index = q + s + (opval >> 10 & 0x1)
                    elif opc == 0b100:
                        if size == 0b00:
                            simdOper = 4
                            index = q + s
                        elif size == 0b01:
                            simdOper = 8
                            index = q
                    olist = (
                        A64RegOper(rt, va, size=simdOper),
                        A64ImmOper(index, va=va),
                        A64RegOper(rn, va, size=8),
                    )
                else:
                    iflags |= IF_R
                    olist = (
                        A64RegOper(rt, va, size=unreserved_t_table[size+q]),
                        A64RegOper(rn, va, size=8),
                    )
            else:
                mnem = 'ld3'
                opcode = INS_LD3
                if opc != 0b111:
                    if opc == 0b000:
                        simdOper = 8
                        index = q + s + size
                    elif opc == 0b010:
                        simdOper = 16
                        index = q + s + (opval >> 10 & 0x1)
                    elif opc == 0b100:
                        if size == 0b00:
                            simdOper = 4
                            index = q + s
                        elif size == 0b01:
                            simdOper = 8
                            index = q
                    olist = (
                        A64RegOper(rt, va, size=simdOper),
                        A64RegOper((rt + 1) % 32, va, size=simdOper),
                        A64RegOper((rt + 2) % 32, va, size=simdOper),
                        A64ImmOper(index, va=va),
                        A64RegOper(rn, va, size=8),
                    )
                else:
                    iflags |= IF_R
                    simdOper = unreserved_t_table[size+q]
                    olist = (
                        A64RegOper(rt, va, size=simdOper),
                        A64RegOper((rt+1) % 32, va, size=simdOper),
                        A64RegOper((rt+2) % 32, va, size=simdOper),
                        A64RegOper(rn, va, size=8),
                    )
                    
        else:
            if opc & 0b001 == 0b000:
                mnem = 'ld2'
                opcode = INS_LD2
                if opc != 0b110:
                    if opc == 0b000:
                        simdOper = 8
                        index = q + s + size
                    elif opc == 0b010:
                        simdOper = 16
                        index = q + s + (opval >> 10 & 0x1)
                    elif opc == 0b100:
                        if size == 0b00:
                            simdOper = 4
                            index = q + s
                        elif size == 0b01:
                            simdOper = 8
                            index = q
                    olist = (
                        A64RegOper(rt, va, size=simdOper),
                        A64RegOper((rt + 1) % 32, va, size=simdOper),
                        A64ImmOper(index, va=va),
                        A64RegOper(rn, va, size=8),
                    )
                else:
                    iflags |= IF_R
                    simdOper = onestruct_t_table[size+q]
                    olist = (
                        A64RegOper(rt, va, size=simdOper),
                        A64RegOper((rt+1) % 32, va, size=simdOper),
                        A64RegOper(rn, va, size=8),
                    )
            else:
                mnem = 'ld4'
                opcode = INS_LD4
                if opc != 0b111:
                    if opc == 0b000:
                        simdOper = 8
                        index = q + s + size
                    elif opc == 0b010:
                        simdOper = 16
                        index = q + s + (opval >> 10 & 0x1)
                    elif opc == 0b100:
                        if size == 0b00:
                            simdOper = 4
                            index = q + s
                        elif size == 0b01:
                            simdOper = 8
                            index = q
                    olist = (
                        A64RegOper(rt, va, size=simdOper),
                        A64RegOper((rt + 1) % 32, va, size=simdOper),
                        A64RegOper((rt + 2) % 32, va, size=simdOper),
                        A64RegOper((rt + 3) % 32, va, size=simdOper),
                        A64ImmOper(index, va=va),
                        A64RegOper(rn, va, size=8),
                    )
                else:
                    iflags |= IF_R
                    simdOper = unreserved_t_table[size+q]
                    olist = (
                        A64RegOper(rt, va, size=simdOper),
                        A64RegOper((rt+1) % 32, va, size=simdOper),
                        A64RegOper((rt+2) % 32, va, size=simdOper),
                        A64RegOper((rt+3) % 32, va, size=simdOper),
                        A64RegOper(rn, va, size=8),
                    )
                    
    return opcode, mnem, olist, iflags, 0
    

def p_simd_ls_onestruct_posti(opval, va):
    '''
    AdvSIMD load/store one structure (post-indexed)
    '''
    iflags = 0
    q = opval >> 30 & 0x1
    l = opval >> 22 & 0x1
    r = opval >> 21 & 0x1
    rm = opval >> 16 & 0x1f
    opc = opval >> 13 & 0x7
    s = opval >> 12 & 0x1
    size = opval >> 10 & 0x3
    rn = opval >> 5 & 0x1f
    rt = opval & 0x1f

    if opc == 0b000:
        imm = q+s+size
        regsize = 8
    elif opc == 0b010:
        imm = q+s+(size & 0b01)
        regsize = 16
    elif opc == 0b100:
        if size == 0b00:
            imm = q+s
            regsize = 4
        elif size == 0b01:
            imm = q
            regsize = 8

    if r == 0b0:
        if opc & 0b001 == 0b000:
            if l == 0b0:
                mnem = 'st1'
                opcode = INS_ST1
            else:
                mnem = 'ld1'
                opcode = INS_LD1
            if opc == 0b110:
                if l == 0b0:
                    return p_undef(opval, va)
                else:
                    iflags |= IF_R
                    if rm != 0b11111:
                        olist = (
                            A64RegOper(rt, va, size=unreserved_t_table[size+q]),
                            A64RegOper(rn, va, size=8),
                            A64RegOper(rm, va, size=8), #FIXME excluding XZR?
                        )
                    else:
                        olist = (
                            A64RegOper(rt, va, size=unreserved_t_table[size+q]),
                            A64RegOper(rn, va, size=8),
                            ('#1', '#2', '#4', '#8')[size] #FIXME
                        )

                return opcode, mnem, olist, iflags, 0
            if rm != 0b11111:
                olist = (
                    A64RegOper(rt, va, size=regsize),
                    A64ImmOper(imm, va=va),
                    A64RegOper(rn, va, size=8),
                    A64RegOper(rm, va, size=8), #FIXME excluding XZR?
                )
            else:
                if opc == 0b000:
                    var = '#1'
                elif opc == 0b010:
                    var = '#2'
                elif opc == 0b100:
                    if size == 0b00:
                        var = '#4'
                    elif size == 0b01:
                        var = '#8'
                olist = (
                    A64RegOper(rt, va, size=regsize),
                    A64ImmOper(q, va=va),
                    A64RegOper(rn, va, size=8),
                    var #FIXME
                )
        else:
            if l == 0b0:
                opcode = INS_ST3
                mnem = 'st3'
            else:
                opcode = INS_LD3
                mnem = 'ld3'
            if opc == 0b111:
                if l == 0b0:
                    return p_undef(opval, va)
                else:
                    iflags |= IF_R
                    if rm != 0b11111:
                        olist = (
                            A64RegOper(rt, va, size=unreserved_t_table[size+q]),
                            A64RegOper((rt+1) % 32, va, size=unreserved_t_table[size+q]),
                            A64RegOper((rt+2) % 32, va, size=unreserved_t_table[size+q]),
                            A64RegOper(rn, va, size=8),
                            A64RegOper(rm, va, size=8), #FIXME excluding XZR?
                        )
                    else:
                        olist = (
                            A64RegOper(rt, va, size=unreserved_t_table[size+q]),
                            A64RegOper((rt+1) % 32, va, size=unreserved_t_table[size+q]),
                            A64RegOper((rt+2) % 32, va, size=unreserved_t_table[size+q]),
                            A64RegOper(rn, va, size=8),
                            ('#3', '#6', '#12', '#24')[size] #FIXME
                        )

                return opcode, mnem, olist, iflags, 0    
            if rm != 0b11111:
                olist = (
                    A64RegOper(rt, va, size=regsize),
                    A64RegOper((rt+1) % 32, va, size=regsize),
                    A64RegOper((rt+2) % 32, va, size=regsize),
                    A64ImmOper(imm, va=va),
                    A64RegOper(rn, va, size=8),
                    A64RegOper(rm, va, size=8), #FIXME excluding XZR?
                )
            else:
                if opc == 0b001:
                    var = '#3'
                elif opc == 0b011:
                    var = '#6'
                elif opc == 0b101:
                    if size == 0b00:
                        var = '#12'
                    elif size == 0b01:
                        var = '#24'
                olist = (
                    A64RegOper(rt, va, size=regsize),
                    A64RegOper((rt+1) % 32, va, size=regsize),
                    A64RegOper((rt+2) % 32, va, size=regsize),
                    A64ImmOper(q, va=va),
                    A64RegOper(rn, va, size=8),
                    var #FIXME
                )
    else:
        if opc & 0b001 == 0b000:
            if l == 0b0:
                mnem = 'st2'
                opcode = INS_ST2
            else:
                mnem = 'ld2'
                opcode = INS_LD2
            if opc == 0b110:
                if l == 0b0:
                    return p_undef(opval, va)
                else:
                    iflags |= IF_R
                    if rm != 0b11111:
                        olist = (
                            A64RegOper(rt, va, size=unreserved_t_table[size+q]),
                            A64RegOper((rt+1) % 32, va, size=unreserved_t_table[size+q]),
                            A64RegOper(rn, va, size=8),
                            A64RegOper(rm, va, size=8), #FIXME excluding XZR?
                        )
                    else:
                        olist = (
                            A64RegOper(rt, va, size=unreserved_t_table[size+q]),
                            A64RegOper((rt+1) % 32, va, size=unreserved_t_table[size+q]),
                            A64RegOper(rn, va, size=8),
                            ('#2', '#4', '#8','#16')[size] #FIXME
                        )
            if rm != 0b11111:
                olist = (
                    A64RegOper(rt, va, size=regsize),
                    A64RegOper((rt+1) % 32, va, size=regsize),
                    A64ImmOper(imm, va=va),
                    A64RegOper(rn, va, size=8),
                    A64RegOper(rm, va, size=8), #FIXME excluding XZR?
                )
            else:
                if opc == 0b000:
                    var = '#2'
                elif opc == 0b010:
                    var = '#4'
                elif opc == 0b100:
                    if size == 0b00:
                        var = '#8'
                    elif size == 0b01:
                        var = '#16'
                olist = (
                    A64RegOper(rt, va, size=regsize),
                    A64RegOper((rt+1) % 32, va, size=regsize),
                    A64ImmOper(q, va=va),
                    A64RegOper(rn, va, size=8),
                    var #FIXME
                )
        else:
            if l == 0b0:
                opcode = INS_ST4
                mnem = 'st4'
            else:
                opcode = INS_LD4
                mnem = 'ld4'
            if opc == 0b111:
                if opcode == INS_ST4:
                    return p_undef(opval, va)
                else:   
                    iflags |= IF_R
                    if rm != 0b11111:
                        olist = (
                            A64RegOper(rt, va, size=unreserved_t_table[size+q]),
                            A64RegOper((rt+1) % 32, va, size=unreserved_t_table[size+q]),
                            A64RegOper((rt+2) % 32, va, size=unreserved_t_table[size+q]),
                            A64RegOper((rt+3) % 32, va, size=unreserved_t_table[size+q]),
                            A64RegOper(rn, va, size=8),
                            A64RegOper(rm, va, size=8), #FIXME excluding XZR?
                        )
                    else:
                        olist = (
                            A64RegOper(rt, va, size=unreserved_t_table[size+q]),
                            A64RegOper((rt+1) % 32, va, size=unreserved_t_table[size+q]),
                            A64RegOper((rt+2) % 32, va, size=unreserved_t_table[size+q]),
                            A64RegOper((rt+3) % 32, va, size=unreserved_t_table[size+q]),
                            A64RegOper(rn, va, size=8),
                            ('#4', '#8', '#16', '#32')[size] #FIXME
                        )

                    return opcode, mnem, olist, iflags, 0
        if rm != 0b11111:
            olist = (
                A64RegOper(rt, va, size=regsize),
                A64RegOper((rt+1) % 32, va, size=regsize),
                A64RegOper((rt+2) % 32, va, size=regsize),
                A64RegOper((rt+3) % 32, va, size=regsize),
                A64ImmOper(imm, va=va),
                A64RegOper(rn, va, size=8),
                A64RegOper(rm, va, size=8), #FIXME excluding XZR?
            )
        else:
            if opc == 0b000:
                var = '#4'
            elif opc == 0b010:
                var = '#8'
            elif opc == 0b100:
                if size == 0b00:
                    var = '#16'
                elif size == 0b01:
                    var = '#32'
            olist = (
                A64RegOper(rt, va, size=regsize),
                A64RegOper((rt+1) % 32, va, size=regsize),
                A64RegOper((rt+2) % 32, va, size=regsize),
                A64RegOper((rt+3) % 32, va, size=regsize),
                A64ImmOper(imm, va=va),
                A64RegOper(rn, va, size=8),
                var #FIXME
            )
                        
    return opcode, mnem, olist, iflags, 0

unreserved_t_table = (
    IFS_8B,
    IFS_16B,
    IFS_4H,
    IFS_8H,
    IFS_2S,
    IFS_4S,
    IFS_1D,
    IFS_2D,
)

def p_log_shft_reg(opval, va):
    '''
    Logical (shifted register)
    '''
    iflags = 0
    sf = opval >> 31 & 0x1
    opc = opval >> 29 & 0x3
    shift = opval >> 22 & 0x3
    n = opval >> 21 & 0x1

    rm = opval >> 16 & 0x1f
    imm6 = opval >> 10 & 0x3f
    rn = opval >> 5 & 0x1f
    rd = opval & 0x1f

    size = (4, 8)[sf]
    zr_regs = (REG_WZR, REG_XZR)

    if rm == 0x1f:
        rm = zr_regs[sf]
    
    if opc == 0b00 or opc == 0b11:
        if n == 0b0:
            mnem = 'and'
            opcode = INS_AND

            if rd == 0b11111:
                mnem = 'tst'
                opcode = INS_TST

        else:
            mnem = 'bic'
            opcode = INS_BIC
        if opc == 0b11:
            iflags |= IF_PSR_S

    elif opc == 0b01:
        # mov alias:
        if shift == n == imm6 == 0 and rn == 0x1f:
            mnem = 'mov'
            opcode = INS_MOV
            olist = (
                A64RegOper(rd, va, size=size),
                A64RegOper(rm, va, size=size),
            )
            return opcode, mnem, olist, iflags, 0

        mnem = 'or'            #FIXME!!!!!  this should be a table, not dividing orr/orn/etc with flags...  this is not a bad idea, and i give them full credit for creativity, but let's simplify this a bit.
        opcode = INS_OR
        if n == 0b0:
            iflags |= IF_R
        else:
            iflags |= IF_N

    else:
        mnem = 'eo'
        opcode = INS_EO
        if n == 0b0:
            iflags |= IF_R
        else:
            iflags |= IF_N

    olist = (
        A64RegWithZROper(rd, va, size=size),
        A64RegWithZROper(rn, va, size=size),
        A64ShiftOper(rm, shift, imm6, size)
    )

    if opcode == INS_TST:
        # Removes S flag
        iflags &= ~IF_PSR_S

        olist = (
            A64RegWithZROper(rn, va, size=size),
            A64ShiftOper(rm, shift, imm6, size)
        )

    # MVN alias case
    if rn == 0b11111 and opcode == INS_OR and iflags & IF_N == IF_N:
        mnem = 'mv'

        olist = (
            A64RegWithZROper(rd, va, size=size),
            A64ShiftOper(rm, shift, imm6, size)
    )

    return opcode, mnem, olist, iflags, 0

def p_addsub_shft_reg(opval, va):
    '''
    Add/sub (shifted register)
    '''
    iflags = 0
    sf = opval >> 31 & 0x1
    op = opval >> 30 & 0x1
    s = opval >> 29 & 0x1
    op1 = opval >> 28 & 0x1
    op2 = opval >> 21 & 0xf
    shift = opval >> 22 & 0x3

    rm = opval >> 16 & 0x1f
    imm6 = opval >> 10 & 0x3f
    rn = opval >> 5 & 0x1f
    rd = opval & 0x1f

    if op ==  0b0:
        mnem = 'add'
        opcode = INS_ADD
    else:
        mnem = 'sub'
        opcode = INS_SUB

        if rn == 0b11111:
            mnem = 'neg'
            opcode = INS_NEG

    if s == 0b1:
        iflags |= IF_PSR_S
        opcode += 1
        
    if shift == 0b00:
        shtype = S_LSL
    elif shift == 0b01:
        shtype = S_LSR
    elif shift == 0b10:
        shtype = S_ASR
    else:
        #FIXME
        shtype = 0

    # Checking for ZR register in rm
    if rm == 31:
        rm = (REG_WZR, REG_XZR)[sf]

    if rd == 0b11111 and s == 0b1:
        if op == 1:
            mnem = 'cmp'
            opcode = INS_CMP 
        else:
            mnem = 'cmn'
            opcode = INS_CMN

        iflags = 0

        # Checking for ZR register in rn
        if rn == 0b11111:
            rn = (REG_WZR, REG_XZR)[sf]

        if sf == 0b0:
            olist = (
            A64RegOper(rn, va, size=4),
            A64ShiftOper(rm, shtype, imm6, regsize=4),
        )
        else:
            olist = (
            A64RegOper(rn, va, size=8),
            A64ShiftOper(rm, shtype, imm6, regsize=8),
        )
        
    elif sf == 0b0:

        if op == 1 and rn == 0b11111:
            olist = (
                A64RegOper(rd, va, size=4),
                A64ShiftOper(rm, shtype, imm6, regsize=4),
            )

        else:
            olist = (
                A64RegOper(rd, va, size=4),
                A64RegOper(rn, va, size=4),
                A64ShiftOper(rm, shtype, imm6, regsize=4),
            )
    else:
        if op == 1 and rn == 0b11111:
            olist = (
                A64RegOper(rd, va, size=8),
                A64ShiftOper(rm, shtype, imm6, regsize=8),
            )

        else:
            olist = (
                A64RegOper(rd, va, size=8),
                A64RegOper(rn, va, size=8),
                A64ShiftOper(rm, shtype, imm6, regsize=8),
            )
    return opcode, mnem, olist, iflags, 0

def p_addsub_ext_reg(opval, va):
    '''
    Add/sub (extended register)
    '''
    iflags = 0
    sf = opval >> 31 & 0x1
    op = opval >> 30 & 0x1
    s = opval >> 29 & 0x1
    opt = opval >> 22 & 0x3
    rm = opval >> 16 & 0x1f
    extoper = opval >> 13 & 0x7
    imm3 = opval >> 10 & 0x7
    rn = opval >> 5 & 0x1f
    rd = opval & 0x1f
    size = 4<<sf
    
    opcount = 3
    if op ==  0b0:
        mnem = 'add'
        opcode = INS_ADD
    else:
<<<<<<< HEAD
        if rd == REG_SP and s == 0b1:
=======
        if rd == REG_SP and not rn == REG_SP:
>>>>>>> 3994ea86
            mnem = 'cmp'
            opcode = INS_CMP
            opcount = 2
        else:
            mnem = 'sub'
            opcode = INS_SUB

    if s == 0b1 and opcount == 3:    # not used with aliases
        iflags |= IF_PSR_S

    if extoper & 0b011 == 0b011:
        sizeRM = 8
    else:
        sizeRM = 4

<<<<<<< HEAD
    if (rn == 0b11111 or (rd == 0b11111 and opcode != INS_CMP)):
=======
    if rn ==  0b11111:
>>>>>>> 3994ea86
        if sizeRM == 4 and extoper == 0b010:
            extoper = EXT_LSL
        elif sizeRM == 8 and extoper == 0b011:
            extoper = EXT_LSL

    if opcount == 3:
        olist = (
            A64RegOper(rd, va, size=size),
            A64RegOper(rn, va, size=size),
            A64RegExtOper(rm, sizeRM, extoper, imm3, va=va),
        )
    elif opcount == 2:
        olist = (
            A64RegOper(rn, va, size=size),
            A64RegExtOper(rm, sizeRM, extoper, imm3, va=va),
        )

    return opcode, mnem, olist, iflags, 0

        
def p_addsub_carry(opval, va):
    '''
    Add/sub (with carry)
    '''
    iflags = 0
    sf = opval >> 31 & 0x1
    op = opval >> 30 & 0x1
    s = opval >> 29 & 0x1
    rm = opval >> 16 & 0x1f
    opcode2 = opval >> 10 & 0x3f
    rn = opval >> 5 & 0x1f
    rd = opval & 0x1f

    # ZR Register source check
    if rd == 31:
        rd = (REG_WZR, REG_XZR)[sf]
    
    if rm == 31:
        rm = (REG_WZR, REG_XZR)[sf]

    if opcode2 == 0b000000:
        if op ==  0b0:
            mnem = 'adc'
            opcode = INS_ADC
        else:
            mnem = 'sbc'
            opcode = INS_SBC
        if s == 0b1:
            iflags |= IF_PSR_S

        # Check for NGC alias
        if rn == 31:
            mnem = 'ngc'

            if sf == 0b0:
                olist = (
                A64RegOper(rd, va, size=4),
                A64RegOper(rm, va, size=4),
            )
            else:
                olist = (
                A64RegOper(rd, va, size=8),
                A64RegOper(rm, va, size=8),
            )

        elif sf == 0b0:
            olist = (
                A64RegOper(rd, va, size=4),
                A64RegOper(rn, va, size=4),
                A64RegOper(rm, va, size=4),
            )
        else:
            olist = (
                A64RegOper(rd, va, size=8),
                A64RegOper(rn, va, size=8),
                A64RegOper(rm, va, size=8),
            )
    else:
        return p_undef(opval, va)

        
    return opcode, mnem, olist, iflags, 0

def p_cond_cmp_imm(opval, va):
    '''
    Conditional compare (immediate)
    '''
    iflags = 0
    sf = opval >> 31 & 0x1
    op = opval >> 30 & 0x1
    s = opval >> 29 & 0x1
    imm5 = opval >> 16 & 0x1f
    cond = opval >> 12 & 0xf
    o2 = opval >> 10 & 0x1
    rn = opval >> 5 & 0x1f
    o3 = opval >> 4 & 0x1
    nzcv = opval & 0xf
    
    mnem = 'ccm'
    opcode = INS_CCM
    if op == 0b0:
        iflags |= IF_N
    else:
        iflags |= IF_P

    if sf == 0b0:
        olist = (
            A64RegOper(rn, va, size=4),
            A64ImmOper(imm5, va=va),
            A64nzcvOper(nzcv),
            A64CondOper(cond),
        )
    else:
        olist = (
            A64RegOper(rn, va, size=8),
            A64ImmOper(imm5, va=va),
            A64nzcvOper(nzcv),
            A64CondOper(cond),
        )

    return opcode, mnem, olist, iflags, 0

def p_cond_cmp_reg(opval, va):
    '''
    Conditional compare (register)
    '''
    iflags = 0
    sf = opval >> 31 & 0x1
    op = opval >> 30 & 0x1
    s = opval >> 29 & 0x1
    rm = opval >> 16 & 0x1f
    cond = opval >> 12 & 0xf
    o2 = opval >> 10 & 0x1
    rn = opval >> 5 & 0x1f
    o3 = opval >> 4 & 0x1
    nzcv = opval & 0xf
    
    mnem = 'ccm'
    opcode = INS_CCM
    if op == 0b0:
        iflags |= IF_N
    else:
        iflags |= IF_P

    # Check for ZR register
    if rm == 31:
        rm = (REG_WZR, REG_XZR)[sf]

    if sf == 0b0:
        olist = (
            A64RegOper(rn, va, size=4),
            A64RegOper(rm, va, size=4),
            A64nzcvOper(nzcv),
            A64CondOper(cond),
        )
    else:
        olist = (
            A64RegOper(rn, va, size=8),
            A64RegOper(rm, va, size=8),
            A64nzcvOper(nzcv),
            A64CondOper(cond),
        )
    return opcode, mnem, olist, iflags, 0


def condinvert(cond):
    return inv_cond_table[cond]

def p_cond_sel(opval, va):
    '''
    Conditional select
    '''
    iflags = 0

    sf = (opval >> 31) & 1
    op = (opval >> 30) & 1
    op2 = (opval >> 10) & 0b11
    rd = opval & 0x1f
    rn = (opval >> 5) & 0x1f
    rm = (opval >> 16) & 0x1f
    cond = (opval >> 12) & 0xf

    size = 4 << sf  #(4 if sf==0, 8 if sf==1)
    opcount = 4

    # sort out which variant of CS instruction we are, and the correct set of operands
    if op == 0b0:
        if op2 == 0b00:
            opcode = INS_CSEL
            mnem = 'csel'
        elif op2 == 0b01:
            if rm == rn == 0x1f:    # alias for CSINC
                opcode = INS_CSET
                mnem = 'cset'
                cond = condinvert(cond)
                opcount = 2
            elif rm == rn:
                opcode = INS_CINC
                mnem = 'cinc'
                cond = condinvert(cond)
                opcount = 3
            else:
                opcode = INS_CSINC
                mnem = 'csinc'
        else:
            return p_undef(opval, va)

    else:
        if op2 == 0b00:
            if rm == rn == 0x1f:    # alias
                opcode = INS_CSETM
                mnem = 'csetm'
                cond = condinvert(cond)
                opcount = 2
            else:
                if rm == rn:
                    cond = condinvert(cond)
                    opcode = INS_CINV
                    mnem = 'cinv'
                    opcount = 3
                else:
                    opcode = INS_CSINV
                    mnem = 'csinv'

        elif op2 == 0b01:
            if rm == rn:    # alias
                cond = condinvert(cond)
                opcode = INS_CNEG
                mnem = 'cneg'
                opcount = 3
            else:
                opcode = INS_CSNEG
                mnem = 'csneg'
        else:
            return p_undef(opval, va)

    # build the operand list
    if opcount == 2:
        olist = (
            A64RegOper(rd, va, size=size),
            A64CondOper(cond),
        )

    elif opcount == 3:
        olist = (
            A64RegOper(rd, va, size=size),
            A64RegWithZROper(rn, va, size=size),
            A64CondOper(cond),
        )

    else:
        olist = (
            A64RegOper(rd, va, size=size),
            A64RegWithZROper(rn, va, size=size),
            A64RegWithZROper(rm, va, size=size),
            A64CondOper(cond),
        )

    return opcode, mnem, olist, iflags, 0
        
        
    

def p_data_proc_3(opval, va):
    '''
    Data processing (3 source)
    '''
    sf = opval >> 31 & 0x1
    op54 = opval >> 29 & 0x3
    op31 = opval >> 21 & 0x7
    rm = opval >> 16 & 0x1f
    o0 = opval >> 15 & 0x1
    ra = opval >> 10 & 0x1f
    rn = opval >> 5 & 0x1f
    rd = opval & 0x1f

    size = (4, 8)[sf]

    if op31 == 0b000:

        olist = (
            A64RegOper(rd, va, size = size),
            A64RegOper(rn, va, size = size),
            A64RegOper(rm, va, size = size),
            A64RegOper(ra, va, size = size),
        )

        if o0 == 0b0:
            opcode = INS_MADD
            mnem = 'madd'

            if ra == 0b11111:
                mnem = 'mul'
                opcode = INS_MUL

                olist = olist[:-1]  # Removes RA reg oper from olist

        else:
            opcode = INS_MSUB
            mnem = 'msub'

            # mneg alias check
            if ra == 0b11111:
                opcode = INS_MNEG
                mnem = 'mneg'

                olist = olist[:-1]  # Removes RA reg oper from olist

    else:
        if op31 & 0b011 == 0b001:
            olist = (
                A64RegOper(rd, va, size=8),
                A64RegOper(rn, va, size=4),
                A64RegOper(rm, va, size=4),
                A64RegOper(ra, va, size=8),
            )
            if op31 == 0b001:
                if o0 == 0b0:
                    mnem = 'smaddl'
                    opcode = INS_SMADDL

                    if ra == 0b11111:
                        mnem = 'smull'
                        opcode = INS_SMULL
                        olist = olist[:-1]  # Removes RA reg oper from olist

                else:
                    mnem = 'smsubl'
                    opcode = INS_SMSUBL

                    if ra == 0b11111:
                        mnem = 'smnegl'
                        opcode = INS_SMNEGL
                        olist = olist[:-1]  # Removes RA reg oper from olist

            elif op31 == 0b101:
                if o0 == 0b0:
                    mnem = 'umaddl'
                    opcode = INS_UMADDL

                    if ra == 0b11111:
                        mnem = 'umull'
                        opcode = INS_UMULL
                        olist = olist[:-1]  # Removes RA reg oper from olist

                else:
                    mnem = 'umsubl'
                    opcode = INS_UMSUBL
        elif op31 & 0b011 == 0b010:
            olist = (
                A64RegOper(rd, va, size=8),
                A64RegOper(rn, va, size=8),
                A64RegOper(rm, va, size=8),
            )
            if op31 == 0b010:
                mnem = 'smulh'
                opcode = INS_SMULH
            else:
                mnem = 'umulh'
                opcode = INS_UMULH
        else:
            return p_undef(opval, va)
    return opcode, mnem, olist, 0, 0
            
def p_data_proc_2(opval, va):
    '''
    Data processing (2 source)
    '''
    iflags = 0
    sf = opval >> 31 & 0x1
    s = opval >> 29 & 0x1
    rm = opval >> 16 & 0x1f
    opc = opval >> 10 & 0x3f
    rn = opval >> 5 & 0x1f
    rd = opval & 0x1f

    if opc >> 4 & 0b1 == 0b0:
        if opc >> 3 & 0b1 == 0b0:
            if opc & 0b1 == 0b0:
                opcode = INS_UDIV
                mnem = 'udiv'
            else:
                opcode = INS_SDIV
                mnem = 'sdiv'
        else:
            if opc >> 1 & 0b1 == 0b0:
                if opc & 0b1 == 0b0:
                    opcode = INS_LSLV
                    mnem = 'lsl'
                else:
                    opcode = INS_LSRV
                    mnem = 'lsr'
            else:
                if opc & 0b1 == 0b0:
                    opcode = INS_ASRV
                    mnem = 'asr'
                else:
                    opcode = INS_RORV
                    mnem = 'rorv'
    if opc >> 2 & 0x1 == 0b1:
        iflags |= IF_C

    if sf == 0b0:
        #FIXME register shift encoded in rm
        olist = (
            A64RegOper(rd, va, size=4),
            A64RegOper(rn, va, size=4),
            A64RegOper(rm, va, size=4),
        )
        if opc >> 4 & 0b1 != 0b0:
            opcode = INS_CRC32
            mnem = 'crc32'
            if opc & 0x3 == 0b00:
                iflags |= IF_B
            elif opc & 0x3 == 0b01:
                iflags |= IF_H
            elif opc & 0x3 == 0b10:
                iflags |= IF_W
    else:
        if opc >> 4 & 0b1 == 0b0:
            olist = (
                A64RegOper(rd, va, size=8),
                A64RegOper(rn, va, size=8),
                A64RegOper(rm, va, size=8),
            )
        else:
            olist = (
                A64RegOper(rd, va, size=4),
                A64RegOper(rn, va, size=4),
                A64RegOper(rm, va, size=8),
            )
            opcode = INS_CRC32
            mnem = 'crc32'
            iflags |= IF_X

    return opcode, mnem, olist, iflags, 0

def p_data_proc_1(opval, va):
    '''
    Data processing (1 source)
    '''
    iflags = 0
    sf = opval >> 31 & 0x1
    s = opval >> 29 & 0x1
    opcode2 = opval >> 16 & 0x1f
    opc = opval >> 10 & 0x3f
    rn = opval >> 5 & 0x1f
    rd = opval & 0x1f

    if sf == 0b0:
        if opc & 0b111000 == 0b000000:
            opcode, mnem, iflags = data_proc_1_table_a[opc]
            if opcode != IENC_UNDEF:
                olist = (
                    A64RegOper(rd, va, size=4),
                    A64RegOper(rn, va, size=4),
                )
            else:
                olist = (
                    A64ImmOper(opval),
                )
        else:
            return p_undef(opval, va)
    else:
        if opc & 0b111000 == 0b000000:
            opcode, mnem, iflags = data_proc_1_table_b[opc]
            if opcode != IENC_UNDEF:
                olist = (
                    A64RegOper(rd, va, size=8),
                    A64RegOper(rn, va, size=8),
                )
            else:
                olist = (
                    A64ImmOper(opval),
                )
        else:
            return p_undef(opval, va)
    return opcode, mnem, olist, iflags, 0


data_proc_1_table_a = (
    (INS_RBIT, 'rbit', 0),
    (INS_REV, 'rev', IF_16),
    (INS_REV, 'rev', 0),
    (IENC_UNDEF, 'undefined instruction', 0),
    (INS_CL, 'cl', IF_Z),
    (INS_CL, 'cl', IF_S),
    (IENC_UNDEF, 'undefined instruction', 0),
    (IENC_UNDEF, 'undefined instruction', 0),   
)

data_proc_1_table_b = (
    (INS_RBIT, 'rbit', 0),
    (INS_REV, 'rev', IF_16),
    (INS_REV, 'rev', IF_32),
    (INS_REV, 'rev', 0),
    (INS_CL, 'cl', IF_Z),
    (INS_CL, 'cl', IF_S),
    (IENC_UNDEF, 'undefined instruction', 0),
    (IENC_UNDEF, 'undefined instruction', 0),   
)

datasimdtable = (   # FIXME: Fascinating.... 
    (0x5f200000, 0x1e000000, IENC_FP_FP_CONV), #p_fp_fp_conv
    (0x5f200c00, 0x1e200400, IENC_FP_COND_COMPARE), #p_fp_cond_compare
    (0x5f200c00, 0x1e200800, IENC_FP_DP2), #p_fp_dp2
    (0x5f200c00, 0x1e200c00, IENC_FP_COND_SELECT), #p_fp_cond_select
    (0x5f201c00, 0x1e201000, IENC_FP_IMMEDIATE), #p_fp_immediate
    (0x5f203c00, 0x1e202000, IENC_FP_COMPARE), #p_fp_compare
    (0x5f207c00, 0x1e204000, IENC_FP_DP1), #p_fp_dp1
    (0x5f20fc00, 0x1e200000, IENC_FP_INT_CONV), #p_fp_int_conv
    (0x5f000000, 0x1f000000, IENC_FP_DP3), #p_fp_dp3
    (0x9f200400, 0x0e200400, IENC_SIMD_THREE_SAME), #p_simd_three_same
    (0x9f200c00, 0x0e200000, IENC_SIMD_THREE_DIFF), #p_simd_three_diff
    (0x9f3e0c00, 0x0e200800, IENC_SIMD_TWOREG_MISC), #p_simd_tworeg_misc
    (0x9f3e0c00, 0x0e300800, IENC_SIMD_ACROSS_LANES), #p_simd_across_lanes
    (0x9fe08400, 0x0e000400, IENC_SIMD_COPY), #p_simd_copy
    (0x9f000400, 0x0f000000, IENC_SIMD_VECTOR_IE), #p_simd_vector_ie
    (0x9f800400, 0x0f000400, IENC_SIMD_MOD_SHIFT_IMM), #p_simd_mod_shift_imm
    (0xbf208c00, 0x0e000000, IENC_SIMD_TBL_TBX), #p_simd_tbl_tbx
    (0xbf208c00, 0x0e000800, IENC_SIMD_ZIP_UZP_TRN), #p_simd_zip_uzp_trn
    (0xbf208400, 0x2e000000, IENC_SIMD_EXT), #p_simd_ext
    (0xdf200400, 0x5e200400, IENC_SIMD_SCALAR_THREE_SAME), #p_simd_scalar_three_same
    (0xdf200c00, 0x5e200000, IENC_SIMD_SCALAR_THREE_DIFF), #p_simd_scalar_three_diff
    (0xdf3e0c00, 0x5e200800, IENC_SIMD_SCALAR_TWOREG_MISC), #p_simd_scalar_tworeg_misc
    (0xdf3e0c00, 0x5e300800, IENC_SIMD_SCALAR_PAIRWISE), #p_simd_scalar_pairwise
    (0xdfe08400, 0x5e300800, IENC_SIMD_SCALAR_COPY), #p_simd_scalar_copy
    (0xdf000400, 0x5f000000, IENC_SIMD_SCALAR_IE), #p_simd_scalar_ie
    (0xdf800400, 0x5f000400, IENC_SIMD_SCALAR_SHIFT_IMM), #p_simd_scalar_shift_imm
    (0xff3e0c00, 0x4e280800, IENC_CRPYTO_AES), #p_crypto_aes
    (0xff208c00, 0x5e000000, IENC_CRYPTO_THREE_SHA), #p_crypto_three_sha
    (0xff3e0c00, 0x5e280800, IENC_CRYPTO_TWO_SHA), #p_crypto_two_sha
)
def p_data_simd(opval, va):
    enc = None
    for mask,val,penc in datasimdtable:
        if (opval & mask) == val:
            enc = penc
            break

    if enc is None:
        raise envi.InvalidInstruction(mesg="No encoding found! (SIMD)",
                bytez=struct.pack("<I", opval), va=va)

            
    opcode, mnem, olist, flags, simdflags = ienc_parsers[enc](opval, va)
    return opcode, mnem, olist, flags, simdflags

def p_fp_fp_conv(opval, va):
    '''
    Floating-point<->fixed-point conversions
    '''
    sf = opval >> 31
    s = opval >> 29 & 0x1
    typ = opval >> 22 & 0x3
    mode = opval >> 19 & 0x3
    opcode = opval >> 16 & 0x7
    scale = opval >> 10 & 0x3f
    rn = opval >> 5 & 0x1f
    rd = opval & 0x1f
    relevant = s + mode + opcode
    #First get the mnem and opcode
    if relevant == 0b00000010:
        mnem = 'scvtf'
        opcode = INS_SCVTF
    elif relevant == 0b00000011:
        mnem = 'ucvtf'
        opcode = INS_UCVTF
    elif relevant == 0b00011000:
        mnem = 'fcvtzs'
        opcode = INS_FCVTZS
    elif relevant == 0b00011001:
        mnem = 'fcvtzu'
        opcode = INS_FCVTZU
    else:
        return p_undef(opval, va)

    if sf == 0 and typ == 0b00:
        olist = (
            A64RegOper(rd, va, size=4),
            A64RegOper(rn, va, size=4),
            A64ImmOper(64-scale),
        )
    elif sf == 0 and typ == 0b01:
        olist = (
            A64RegOper(rd, va, size=8),
            A64RegOper(rn, va, size=4),
            A64ImmOper(64-scale),
        )
    elif sf == 1 and typ == 0b00:
        olist = (
            A64RegOper(rd, va, size=4),
            A64RegOper(rn, va, size=8),
            A64ImmOper(64-scale),
        )
    elif sf == 1 and typ == 0b01:
        olist = (
            A64RegOper(rd, va, size=8),
            A64RegOper(rn, va, size=8),
            A64ImmOper(64-scale),
        )
    else:
        return p_undef(opval, va)
    return opcode, mnem, olist, 0, 0

def p_fp_cond_compare(opval, va):
    '''
    Floating-point conditional compare
    '''
    iflags = 0
    m = opval >> 31 & 0x1
    s = opval >> 29 & 0x1
    typ = opval >> 22 & 0x3
    rm = opval >> 16 & 0x1f
    cond = opval >> 12 & 0xf
    rn = opval >> 5 & 0x1f
    op = opval >> 4 & 0x1
    nzcv = opval & 0xf
    mnem = 'fccmp'
    opcode = INS_FCCMP
    if m == 0 and s == 0 and op == 0:
        iflags |= 0
    elif m == 0 and s == 0 and op == 1:
        iflags |= IF_E
    else:
        return p_undef(opval, va)
    if typ == 0b00:
        olist = (
            A64RegOper(rn, va, size=32),
            A64RegOper(rm, va, size=32),
            A64nzcvOper(nzcv),
            A64CondOper(cond),
        )
    elif typ == 0b01:
        olist = (
            A64RegOper(rn, va, size=64),
            A64RegOper(rm, va, size=64),
            A64nzcvOper(nzcv),
            A64CondOper(cond),
        )
    else:
        return p_undef(opval, va)

    return opcode, mnem, olist, iflags, 0

fp_dp2_table = (
    (INS_FMUL, 'fmul'),
    (INS_FDIV, 'fdiv'),
    (INS_FADD, 'fadd'),
    (INS_FSUB, 'fsub'),
    (INS_FMAX, 'fmax'),
    (INS_FMIN, 'fmin'),
    (INS_FMAXNM, 'fmaxnm'),
    (INS_FMINNM, 'fminnm'),
    (INS_FNMUL, 'fnmul'),
    (0, 0),
)
def p_fp_dp2(opval, va):
    '''
    Floating-point data processing (2 source)
    '''
    m = opval >> 31
    s = opval >> 29 & 0x1
    typ = opval >> 22 & 0x3
    rm = opval >> 16 & 0x1f
    opc = opval >> 12 & 0xf
    rn = opval >> 5 & 0x1f
    rd = opval & 0x1f
    if m + s == 0:
        opcode, mnem = fp_dp2_table[opc]
        if typ == 0b00:
            olist = (
                A64RegOper(rd, va, size=4),
                A64RegOper(rn, va, size=4),
                A64RegOper(rm, va, size=4),
            )
        elif typ == 0b01:
            olist = (
                A64RegOper(rd, va, size=8),
                A64RegOper(rn, va, size=8),
                A64RegOper(rm, va, size=8),
            )
        else:
            return p_undef(opval, va)
    else:
        return p_undef(opval, va)
    return opcode, mnem, olist, 0, 0

def p_fp_cond_select(opval, va):
    '''
    Floating-point conditional select
    '''
    m = opval >> 31
    s = opval >> 29 & 0x1
    typ = opval >> 22 & 0x3
    rm = opval >> 16 & 0x1f
    cond = opval >> 12 & 0xf
    rn = opval >> 5 & 0x1f
    rd = opval & 0x1f
    mnem = 'fcsel'
    opcode = INS_FCSEL
    if m == 0 and s == 0:
        if typ == 0b00:
            olist = (
                A64RegOper(rd, va, size=4),
                A64RegOper(rn, va, size=4),
                A64RegOper(rm, va, size=4),
                #cond
            )
        elif typ == 0b01:
            olist = (
                A64RegOper(rd, va, size=8),
                A64RegOper(rn, va, size=8),
                A64RegOper(rm, va, size=8),
                #cond
            )
        else:
            return p_undef(opval, va)
    else:
        return p_undef(opval, va)
    return opcode, mnem, olist, 0, 0

def p_fp_immediate(opval, va):
    '''
    Floating-point immediate
    '''
    m = opval >> 31
    s = opval >> 29 & 0x1
    typ = opval >> 22 & 0x3
    o1 = opval >> 21 & 0x1
    rm = opval >> 16 & 0x1f
    o0 = opval >> 15 & 0x1
    ra = opval >> 10 & 0x1f
    rn = opval >> 5 & 0x1f
    rd = opval & 0x1f
    if o0 == 0:
        if o1 == 0:
            mnem = 'fmadd'
            opcode = INS_FMADD
        else:
            mnem = 'fnmadd'
            opcode = INS_FNMADD
    else:
        if o1 == 0:
            mnem = 'fmsub'
            opcode = INS_FMSUB
        else:
            mnem = 'fnmsub'
            opcode = INS_FNMSUB
    if m == 0 and s == 0:
        if typ == 0b00:
            olist = (
                A64RegOper(rd, va, size=4),
                A64RegOper(rn, va, size=4),
                A64RegOper(rm, va, size=4),
                A64RegOper(ra, va, size=4),
            )
        elif typ == 0b01:
            olist = (
                A64RegOper(rd, va, size=8),
                A64RegOper(rn, va, size=8),
                A64RegOper(rm, va, size=8),
                A64RegOper(ra, va, size=8),
            )
        else:
            return p_undef(opval, va)
    else:
        return p_undef(opval, va)
    
    return opcode, mnem, olist, 0, 0

def p_fp_compare(opval, va):
    '''
    Floating-point compare
    '''
    m = opval >> 31
    s = opval >> 29 & 0x1
    typ = opval >> 22 & 0x3
    rm = opval >> 16 & 0x1f
    op = opval >> 14 & 0x3
    rn = opval >> 5 & 0x1f
    opcode2 = opval & 0x1f
    mnem = 'fcmp'
    opcode = INS_FCMP
    if m == 0 and s == 0 and op == 0b00:
        if typ == 0b00:
            if opcode2 == 0b00000 or opcode2 == 0b10000:
                olist = (
                    A64RegOper(rn, va, size=4),
                    A64RegOper(rm, va, size=4),
                )
            elif opcode2 == 0b01000 or opcode2 == 0b11000:
                olist = (
                    A64RegOper(rn, va, size=4),
                    A64ImmOper(0, va=va),
                )
            else:
                return p_undef(opval, va)
        elif typ == 0b01:
            if opcode2 == 0b00000 or opcode2 == 0b10000:
                olist = (
                    A64RegOper(rn, va, size=8),
                    A64RegOper(rm, va, size=8),
                )
            elif opcode2 == 0b01000 or opcode2 == 0b11000:
                olist = (
                    A64RegOper(rn, va, size=8),
                    A64ImmOper(0, va=va),
                )
            else:
                return p_undef(opval, va)
        else:
            return p_undef(opval, va)
    else:
        return p_undef(opval, va)
    if opcode2 >> 4 == 1:
        iflags |= IF_E
    return opcode, mnem, olist, iflags, 0

fp_dp1_table = (
    ('fmov', INS_FMOV, 0),
    ('fabs', INS_FABS, 0),
    ('fneg', INS_FNEG, 0),
    ('fsqrt', INS_FSQRT, 0),
    (0, 0, 0), #Missing instr
    ('fcvt', INS_FCVT, 0),
    (0, 0, 0), #Missing instr
    ('fcvt', INS_FCVT, 0),
    ('frint', INS_FRINT, IF_N),
    ('frint', INS_FRINT, IF_P),
    ('frint', INS_FRINT, IF_M),
    ('frint', INS_FRINT, IF_Z),
    ('frint', INS_FRINT, IF_A),
    ('frint', INS_FRINT, IF_X),
    (0, 0, 0), #Missing instr
    ('frint', INS_FRINT, IF_I),
    (0, 0, 0), #Catch-all
)
def p_fp_dp1(opval, va):
    '''
    Floating-point data processing (1 source)
    '''
    m = opval >> 31
    s = opval >> 29 & 0x1
    typ = opval >> 22 & 0x3
    opc = opval >> 15 & 0x3f
    rn = opval >> 5 & 0x1f
    rd = opval & 0x1f
    mnem, opcode, iflags = fp_dp1_table[opc]
    if mnem == 0:
        return p_undef(opval, va)
    elif m == 0 and s == 0:
        if typ == 0b00:
            if opc == 0b000101:
                olist = (
                    A64RegOper(rd, va, size=8),
                    A64RegOper(rn, va, size=4),
                )
            elif opc == 0b000111:
                olist = (
                    #16 Register (rd)
                    A64RegOper(rn, va, size=4),
                )
            else:
                olist = (
                    A64RegOper(rd, va, size=4),
                    A64RegOper(rn, va, size=4),
                )
        elif typ == 0b01:
            if opc == 0b000100:
                olist = (
                    A64RegOper(rd, va, size=4),
                    A64RegOper(rn, va, size=8),
                )
            elif opc == 0b000111:
                olist = (
                    #16 Register (rd)
                    A64RegOper(rn, va, size=8),
                )
            else:
                olist = (
                    A64RegOper(rd, va, size=8),
                    A64RegOper(rn, va, size=8),
                )
        elif typ == 0b11:
            if opc == 0b000100:
                olist = (
                    A64RegOper(rd, va, size=4),
                    A64RegOper(rn, va, size=2),
                )
            elif opc == 0b000111:
                olist = (
                    A64RegOper(rd, va, size=8),
                    A64RegOper(rn, va, size=2),
                )
            else:
                return p_undef(opval, va)
        else:
            return p_undef(opval, va)
    else:
        return p_undef(opval, va)

    return opcode, mnem, olist, iflags, 0

def p_fp_int_conv(opval, va):
    '''
    Floating-point<->integer conversions
    '''
    iflags = 0
    sf = opval >> 31
    s = opval >> 29 & 0x1
    typ = opval >> 22 & 0x3
    rmode = opval >> 19 & 0x3
    opc = opval >> 16 & 0x7
    rn = opval >> 5 & 0x1f
    rd = opval & 0x1f
    if opc >> 1 & 0x1 == 0:
        mnem = 'fcvt'
        opcode = INS_FCVT
        if rmode == 0b00:
            if opc >> 2 & 0x1 == 0:
                iflags |= IF_N
            else:
                iflags |= IF_A
        elif rmode == 0b01:
            iflags |= IF_P
        elif rmode == 0b10:
            iflags |= IF_M
        else:
            iflags |= IF_Z
        if opc >> 0 & 0x1 == 0:
            iflags |= IF_S
        else:
            iflags |= IF_U
        
        if sf == 0 and typ == 0b00:
            olist = (
                A64RegOper(rd, va, size=4),
                A64RegOper(rn, va, size=4),
            )
        elif sf == 0 and typ == 0b01:
            olist = (
                A64RegOper(rd, va, size=4),
                A64RegOper(rn, va, size=8),
            )
        elif sf == 1 and typ == 0b00:
            olist = (
                A64RegOper(rd, va, size=8),
                A64RegOper(rn, va, size=4),
            )
        elif sf == 1 and typ == 0b01:
            olist = (
                A64RegOper(rd, va, size=8),
                A64RegOper(rn, va, size=8),
            )
        else:
            return p_undef(opval, va)
    else:
        if opc >> 2 & 0x1 == 0:
            if opc >> 0 & 0x1 == 0:
                mnem = 'scvtf'
                opcode = INS_SCVTF
                iflags = 0
            else:
                mnem = 'ucvtf'
                opcode = INS_UCVTF
                iflags = 0
            if sf == 0 and typ == 0b00:
                olist = (
                    A64RegOper(rd, va, size=4),
                    A64RegOper(rn, va, size=4),
                )
            elif sf == 0 and typ == 0b01:
                olist = (
                    A64RegOper(rd, va, size=8),
                    A64RegOper(rn, va, size=4),
                )
            elif sf == 1 and typ == 0b00:
                olist = (
                    A64RegOper(rd, va, size=4),
                    A64RegOper(rn, va, size=8),
                )
            elif sf == 1 and typ == 0b01:
                olist = (
                    A64RegOper(rd, va, size=8),
                    A64RegOper(rn, va, size=8),
                )
        else:
            mnem = 'fmov'
            opcode = INS_FMOV
            iflags = 0
            if sf == 0 and typ == 0b00 and rmode == 0b00 and opc & 0x1 == 1:
                olist = (
                    A64RegOper(rd, va, size=4),
                    A64RegOper(rd, va, size=4),
                )
            elif sf == 0 and typ == 0b00 and rmode == 0b00 and opc & 0x1 == 0:
                olist = (
                    A64RegOper(rd, va, size=4),
                    A64RegOper(rd, va, size=4),
                )
            elif sf == 1 and typ == 0b01 and rmode == 0b00 and opc & 0x1 == 1:
                olist = (
                    A64RegOper(rd, va, size=8),
                    A64RegOper(rn, va, size=8),
                )
            elif sf == 1 and typ == 0b10 and rmode == 0b01 and opc & 0x1 == 1:
                olist = (
                    #top half of 128-bit reg (rd)
                    A64RegOper(rn, va, size=8),
                )
            elif sf == 1 and typ == 0b01 and rmode == 0b00 and opc & 0x1 == 0:
                olist = (
                    A64RegOper(rd, va, size=8),
                    A64RegOper(rn, va, size=8),
                )
            elif sf == 1 and typ == 0b10 and rmode == 0b01 and opc & 0x1 == 1:
                olist = (
                    A64RegOper(rd, va, size=8),
                    #top half of 128-bit reg (rn)
                )
            else:
                return p_undef(opval, va)
    return opcode, mnem, olist, iflags, 0

def p_fp_dp3(opval, va):
    '''
    Floating-point data processing (3 source)
    '''
    iflags = 0
    m = opval >> 31
    s = opval >> 29 & 0x1
    typ = opval >> 22 & 0x3
    o1 = opval >> 21 & 0x1
    rm = opval >> 16 & 0x1f
    o0 = opval >> 15 & 0x1
    ra = opval >> 10 & 0x1f
    rn = opval >> 5 & 0x1f
    rd = opval & 0x1f
    if m == 0 and s == 0:
        if o1 == 0 and o0 == 0:
            mnem = 'fmadd'
            opcode = INS_FMADD
        elif o1 == 0 and o0 == 1:
            mnem = 'fmsub'
            opcode = INS_FMSUB
        elif o1 == 1 and o0 == 0:
            mnem = 'fnmadd'
            opcode = INS_FNMADD
        else:
            mnem = 'fnmsub'
            opcode = INS_FNMSUB
        if typ == 0b00:
            olist = (
                A64RegOper(rd, va, size=4),
                A64RegOper(rn, va, size=4),
                A64RegOper(rm, va, size=4),
                A64RegOper(ra, va, size=4),
            )
        elif typ == 0b01:
            olist = (
                A64RegOper(rd, va, size=4),
                A64RegOper(rn, va, size=4),
                A64RegOper(rm, va, size=4),
                A64RegOper(ra, va, size=4),
            )
        else:
            return p_undef(opval, va)
    else:
        return p_undef(opval, va)

    return opcode, mnem, olist, 0, 0

def p_simd_three_same(opval, va):
    q = opval >> 30 & 0x1
    u = opval >> 29 & 0x1
    size = opval >> 22 & 0x3
    rm = opval >> 16 & 0x1f
    opc = opval >> 11 & 0x1f
    rn = opval >> 5 & 0x1f
    rd = opval & 0x1f
    if u == 0:
        if opc == 0b00000:
            mnem = 'shadd'
            opcode = INS_SHADD
            olist = (
                #FIXME
            )
        elif opc == 0b00001:
            mnem = 'sqadd'
            opcode = INS_SQADD
            olist = (
                #FIXME
            )
        elif opc == 0b00010:
            mnem = 'srhadd'
            opcode = INS_SRHADD
            olist = (
                #FIXME
            )
        elif opc == 0b00100:
            mnem = 'shsub'
            opcode = INS_SHSUB
            olist = (
                #FIXME
            )
        elif opc == 0b00101:
            mnem = 'sqsub'
            opcode = INS_SQSUB
            olist = (
                #FIXME
            )
        elif opc == 0b00110:
            mnem = 'cmgt'
            opcode = INS_CMGT
            olist = (
                #FIXME
            )
        elif opc == 0b00111:
            mnem = 'cmge'
            opcode = INS_CMGE
            olist = (
                #FIXME
            )
        elif opc == 0b01000:
            mnem = 'sshl'
            opcode = INS_SSHL
            olist = (
                #FIXME
            )
        elif opc == 0b01001:
            mnem = 'sqshl'
            opcode = INS_SQSHL
            olist = (
                #FIXME
            )
        elif opc == 0b1010:
            mnem = 'srshl'
            opcode = INS_SRSHL
            olist = (
                #FIXME
            )
        elif opc == 0b01011:
            mnem = 'sqrshl'
            opcode = INS_SQRSHL
            olist = (
                #FIXME
            )
        elif opc == 0b01100:
            mnem = 'smax'
            opcode = INS_SMAX
            olist = (
                #FIXME
            )
        elif opc == 0b01101:
            mnem = 'smin'
            opcode = INS_SMIN
            olist = (
                #FIXME
            )
        elif opc == 0b01110:
            mnem = 'sabd'
            opcode = INS_SABD
            olist = (
                #FIXME
            )
        elif opc == 0b01111:
            mnem = 'saba'
            opcode = INS_SABA
            olist = (
                #FIXME
            )
        elif opc == 0b10000:
            mnem = 'add'
            opcode = INS_ADD
            olist = (
                #FIXME
            )
        elif opc == 0b10001:
            mnem = 'cmtst'
            opcode = INS_CMTST
            olist = (
                #FIXME
            )
        elif opc == 0b10010:
            mnem = 'mla'
            opcode = INS_MLA
            olist = (
                #FIXME
            )
        elif opc == 0b10011:
            mnem = 'mul'
            opcode = INS_MUL
            olist = (
                #FIXME
            )
        elif opc == 0b10100:
            mnem = 'smaxp'
            opcode = INS_SMAXP
            olist = (
                #FIXME
            )
        elif opc == 0b10101:
            mnem = 'sminp'
            opcode = INS_SMINP
            olist = (
                #FIXME
            )
        elif opc == 0b10110:
            mnem = 'sqdmulh'
            opcode = INS_SQDMULH
            olist = (
                #FIXME
            )
        elif opc == 0b10111:
            mnem = 'addp'
            opcode = INS_ADDP
            olist = (
                #FIXME
            )
        if size == 0b00 or size == 0b01:
            if opc == 0b11000:
                mnem = 'fmaxnm'
                opcode = INS_FMAXNM
                olist = (
                    #FIXME
                )
            elif opc == 0b11001:
                mnem = 'fmla'
                opcode = INS_FMLA
                olist = (
                    #FIXME
                )
            elif opc == 0b11010:
                mnem = 'fadd'
                opcode = INS_FADD
                olist = (
                    #FIXME
                )
            elif opc == 0b11011:
                mnem = 'fmulx'
                opcode = INS_FMULX
                olist = (
                    #FIXME
                )
            elif opc == 0b11100:
                mnem = 'fcmeq'
                opcode = INS_FCMEQ
                olist = (
                    #FIXME
                )
            elif opc == 0b11110:
                mnem = 'fmax'
                opcode = INS_FMAX
                olist = (
                    #FIXME
                )
            elif opc == 0b11111:
                mnem = 'frecps'
                opcode = INS_FRECPS
                olist = (
                    #FIXME
                )
            if size == 0b00 and opc == 0b00011:
                mnem = 'and'
                opcode = INS_AND
                olist = (
                    #FIXME
                )
            elif size == 0b01 and opc == 0b00011:
                mnem = 'bic'
                opcode = INS_BIC
                olist = (
                    #FIXME
                )
        elif size == 0b10 or size == 0b11:
            if opc == 0b11000:
                mnem = 'fminnm'
                opcode = INS_FMINNM
                olist = (
                    #FIXME
                )
            elif opc == 0b11001:
                mnem = 'fmls'
                opcode = INS_FMLS
                olist = (
                    #FIXME
                )
            elif opc == 0b11010:
                mnem = 'fsub'
                opcode = INS_FSUB
                olist = (
                    #FIXME
                )
            elif opc == 0b11110:
                mnem = 'fmin'
                opcode = INS_FMIN
                olist = (
                    #FIXME
                )
            elif opc == 0b11111:
                mnem = 'frsqrts'
                opcode = INS_FRSQRTS
                olist = (
                    #FIXME
                )
            if size == 0b10 and opc == 0b00011:
                mnem = 'orr'
                opcode = INS_ORR
                olist = (
                    #FIXME
                )
            elif size == 0b11 and opc == 0b00011:
                mnem = 'orn'
                opcode = INS_ORN
                olist = (
                    #FIXME
                )
    else:
        if opc == 0b00000:
            mnem = 'uhadd'
            opcode = INS_UHADD
            olist = (
                #FIXME
            )
        elif opc == 0b00001:
            mnem = 'uqadd'
            opcode = INS_UQADD
            olist = (
                #FIXME
            )
        elif opc == 0b00010:
            mnem = 'urhadd'
            opcode = INS_URHADD
            olist = (
                #FIXME
            )
        elif opc == 0b00100:
            mnem = 'uhsub'
            opcode = INS_UHSUB
            olist = (
                #FIXME
            )
        elif opc == 0b00101:
            mnem = 'uqsub'
            opcode = INS_UQSUB
            olist = (
                #FIXME
            )
        elif opc == 0b00110:
            mnem = 'cmhi'
            opcode = INS_CMHI
            olist = (
                #FIXME
            )
        elif opc == 0b00111:
            mnem = 'cmhs'
            opcode = INS_CMHS
            olist = (
                #FIXME
            )
        elif opc == 0b01000:
            mnem = 'uhsl'
            opcode = INS_UHSL
            olist = (
                #FIXME
            )
        elif opc == 0b01001:
            mnem = 'uqshl'
            opcode = INS_UQSHL
            olist = (
                #FIXME
            )
        elif opc == 0b01010:
            mnem = 'urshl'
            opcode = INS_URSHL
            olist = (
                #FIXME
            )
        elif opc == 0b01011:
            mnem = 'uqrshl'
            opcode = INS_UQRSHL
            olist = (
                #FIXME
            )
        elif opc == 0b01100:
            mnem = 'umax'
            opcode = INS_UMAX
            olist = (
                #FIXME
            )
        elif opc == 0b01101:
            mnem = 'umin'
            opcode = INS_UMIN
            olist = (
                #FIXME
            )
        elif opc == 0b01110:
            mnem = 'uabd'
            opcode = INS_UABD
            olist = (
                #FIXME
            )
        elif opc == 0b01111:
            mnem = 'uaba'
            opcode = INS_UABA
            olist = (
                #FIXME
            )
        elif opc == 0b10000:
            mnem = 'sub'
            opcode = INS_SUB
            olist = (
                #FIXME
            )
        elif opc == 0b10001:
            mnem = 'cmeq'
            opcode = INS_CMEQ
            olist = (
                #FIXME
            )
        elif opc == 0b10010:
            mnem = 'mls'
            opcode = INS_MLS
            olist = (
                #FIXME
            )
        elif opc == 0b10011:
            mnem = 'pmul'
            opcode = INS_PMUL
            olist = (
                #FIXME
            )
        elif opc == 0b10100:
            mnem = 'umaxp'
            opcode = INS_UMAXP
            olist = (
                #FIXME
            )
        elif opc == 0b10101:
            mnem = 'uminp'
            opcode = INS_UMINP
            olist = (
                #FIXME
            )
        elif opc == 0b10110:
            mnem = 'sqrdmulh'
            opcode = INS_URHADD
            olist = (
                #FIXME
            )
        if size == 0b00 or size == 0b01:
            if opc == 0b11000:
                mnem = 'fmaxnmp'
                opcode = INS_FMAXNMP
                olist = (
                    #FIXME
                )
            if opc == 0b11010:
                mnem = 'faddp'
                opcode = INS_FADDP
                olist = (
                    #FIXME
                )
            if opc == 0b11011:
                mnem = 'fmul'
                opcode = INS_FMUL
                olist = (
                    #FIXME
                )
            if opc == 0b11100:
                mnem = 'fcmge'
                opcode = INS_fcmge
                olist = (
                    #FIXME
                )
            if opc == 0b11101:
                mnem = 'facge'
                opcode = INS_FACGE
                olist = (
                    #FIXME
                )
            if opc == 0b11110:
                mnem = 'fmaxp'
                opcode = INS_FMAXP
                olist = (
                    #FIXME
                )
            if opc == 0b11111:
                mnem = 'fdiv'
                opcode = INS_FDIV
                olist = (
                    #FIXME
                )
            if opc == 0b11000:
                mnem = 'fmaxnmp'
                opcode = INS_FMAXNMP
                olist = (
                    #FIXME
                )
            if size == 0b00 and opc == 0b00011:
                mnem = 'eor'
                opcode = INS_EOR
                olist = (
                    #FIXME
                )
            if size == 0b01 and opc == 0b00011:
                mnem = 'bsl'
                opcode = INS_BSL
                olist = (
                    #FIXME
                )
        elif size == 0b10 or size == 0b11:
            if opc == 0b11000:
                mnem = 'fminnmp'
                opcode = INS_FMINNMP
                olist = (
                    #FIXME
                )
            if opc == 0b11010:
                mnem = 'fabd'
                opcode = INS_FABD
                olist = (
                    #FIXME
                )
            if opc == 0b11100:
                mnem = 'fcmgt'
                opcode = INS_FMAXNMP
                olist = (
                    #FIXME
                )
            if opc == 0b11101:
                mnem = 'facgt'
                opcode = INS_FCMGT
                olist = (
                    #FIXME
                )
            if opc == 0b11110:
                mnem = 'fminp'
                opcode = INS_FMAXNMP
                olist = (
                    #FIXME
                )
            if size == 0b10 and opc == 0b00011:
                mnem = 'bit'
                opcode = INS_BIT
                olist = (
                    #FIXME
                )
            if size == 0b11 and opc == 0b00011:
                mnem = 'bif'
                opcode = INS_BIF
                olist = (
                    #FIXME
                )
    return opcode, mnem, olist, 0, 0

simd_three_diff_table = (
    (INS_ADD, 'add', (IF_L,), 'abb'),
    (INS_ADD, 'add', (IF_W,), 'aab'),
    (INS_SUB, 'sub', (IF_L,), 'abb'),
    (INS_SUB, 'sub', (IF_W,), 'aab'),
    (INS_ADDHN, 'addhn', (), 'baa'),
    (INS_ABA, 'aba', (IF_L,), 'abb'),
    (INS_SUBHN, 'subhn', (), 'baa'),
    (INS_ABD, 'abd', (IF_L,), 'abb'),
    (INS_MLA, 'mla', (IF_L,), 'abb'),
    (INS_MLA, 'mla', (IFP_QD, IF_L,), 'abb'), 
    (INS_MLS, 'mls', (IF_L,), 'abb'),
    (INS_MLS, 'mls', (IFP_QD, IF_L,), 'abb'),
    (INS_MUL, 'mul', (IF_L,), 'abb'),
    (INS_MUL, 'mul', (IFP_QD, IF_L,), 'abb'),
    (INS_MUL, 'mul', (IF_L,), 'abb'),
    
)
def p_simd_three_diff(opval, va):
    iflags = 0
    q = opval >> 30 & 0x1
    u = opval >> 29 & 0x1
    size = opval >> 22 & 0x3
    rm = opval >> 16 & 0x1f
    opc = opval >> 12 & 0xf
    rn = opval >> 5 & 0x1f
    rd = opval & 0x1f
    if q == 1:
        iflags |= IF_2
    opcode, mnem, flags, pattern = simd_three_diff_table[opc]
    for flag in flags:
        iflags |= flag
    if (opcode == INS_ADDHN or opcode == INS_SUBHN) and u == 1:
        iflags |= IFP_R
    elif opc == 0b1110:
        iflags |= IFP_P
    else:
        if u == 0:
            iflags |= IFP_S
        else:
            iflags |= IFP_U
    ta = 0
    tb = 0
    if size == 0b00:
        ta = IFS_8H
        if q == 0:
            tb = IFS_8B
        else:
            tb = IFS_16B
    elif size == 0b01:
        ta = IFS_4S
        if q == 0:
            tb = IFS_4H
        else:
            tb = IFS_8H
    elif size == 0b10:
        ta = IFS_2D
        if q == 0:
            tb = IFS_2S
        else:
            tb = IFS_4S
    if pattern == 'abb':
        olist = (
            A64RegOper(rd, oflags=ta),
            A64RegOper(rn, oflags=tb),
            A64RegOper(rm, oflags=tb),
        )
    if pattern == 'aab':
        olist = (
            A64RegOper(rd, oflags=ta),
            A64RegOper(rn, oflags=ta),
            A64RegOper(rm, oflags=tb),
        )
    if pattern == 'baa':
        olist = (
            A64RegOper(rd, oflags=tb),
            A64RegOper(rn, oflags=ta),
            A64RegOper(rm, oflags=ta),
        )
    return opcode, mnem, olist, iflags, 0

def p_simd_tworeg_misc(opval, va):
    iflags = 0
    q = opval >> 30 & 0x1
    u = opval >> 29 & 0x1
    size = opval >> 22 & 0x3
    opc = opval >> 12 & 0x1f
    rn = opval >> 5 & 0x1f
    rd = opval & 0x1f
    if u == 0:
        if opc == 0b00000: #1
            opcode = INS_REV64
            mnem = 'rev64'
            if size == 0b00 and q == 0:
                t = IFS_8B
            elif size == 0b00 and q == 1:
                t = IFS_16B
            elif size == 0b01 and q == 0:
                t = IFS_4H
            elif size == 0b01 and q == 1:
                t = IFS_8H
            elif size == 0b10 and q == 0:
                t = IFS_2S
            elif size == 0b10 and q == 1:
                t = IFS_4S
            olist = (
                A64RegOper(rd, oflags=t),
                A64RegOper(rn, oflags=t),
            )
        elif opc == 0b00001: #2
            opcode = INS_REV16
            mnem = 'rev16'
            if size == 0b00 and q == 0:
                t = IFS_8B
            elif size == 0b00 and q == 1:
                t = IFS_16B
            olist = (
                A64RegOper(rd, oflags=t),
                A64RegOper(rn, oflags=t),
            )
        elif opc == 0b00010: #3
            if size == 0b00 and q == 0:
                ta = IFS_4H
                tb = IFS_8B
            elif size == 0b00 and q == 1:
                ta = IFS_8H
                tb = IFS_16B
            elif size == 0b01 and q == 0:
                ta = IFS_2S
                tb = IFS_4H
            elif size == 0b01 and q == 1:
                ta = IFS_4S
                tb = IFS_8H
            elif size == 0b10 and q == 0:
                ta = IFS_1D
                tb = IFS_2S
            elif size == 0b10 and q == 1:
                ta = IFS_2D
                tb = IFS_4S
            opcode = INS_ADDL
            mnem = 'addl'
            iflags |= IFP_S
            iflags |= IF_P
            olist = (
                A64RegOper(rd, oflags=ta),
                A64RegOper(rn, oflags=tb),
            )
        elif opc == 0b00011: #4
            opcode = INS_UQADD
            mnem = 'uqadd'
            if size == 0b00 and q == 0:
                t = IFS_8B
            elif size == 0b00 and q == 1:
                t = IFS_16B
            elif size == 0b01 and q == 0:
                t = IFS_4H
            elif size == 0b01 and q == 1:
                t = IFS_8H
            elif size == 0b10 and q == 0:
                t = IFS_2S
            elif size == 0b10 and q == 1:
                t = IFS_4S
            elif size == 0b11 and q == 1:
                t = IFS_2D
            iflags |= IFP_S
            olist = (
                A64RegOper(rd, oflags=t),
                A64RegOper(rn, oflags=t),
            )
        elif opc == 0b00100: #1
            opcode = INS_CLS
            mnem = 'cls'
            if size == 0b00 and q == 0:
                t = IFS_8B
            elif size == 0b00 and q == 1:
                t = IFS_16B
            elif size == 0b01 and q == 0:
                t = IFS_4H
            elif size == 0b01 and q == 1:
                t = IFS_8H
            elif size == 0b10 and q == 0:
                t = IFS_2S
            elif size == 0b10 and q == 1:
                t = IFS_4S
            olist = (
                A64RegOper(rd, oflags=t),
                A64RegOper(rn, oflags=t),
            )
        elif opc == 0b00101: #2
            opcode = INS_CNT
            mnem = 'cnt'
            if size == 0b00 and q == 0:
                t = IFS_8B
            elif size == 0b00 and q == 1:
                t = IFS_16B
            olist = (
                A64RegOper(rd, oflags=t),
                A64RegOper(rn, oflags=t),
            )
        elif opc == 0b00110: #3
            opcode = INS_CLS
            mnem = 'cls'
            if size == 0b00 and q == 0:
                ta = IFS_4H
                tb = IFS_8B
            elif size == 0b00 and q == 1:
                ta = IFS_8H
                tb = IFS_16B
            elif size == 0b01 and q == 0:
                ta = IFS_2S
                tb = IFS_4H
            elif size == 0b01 and q == 1:
                ta = IFS_4S
                tb = IFS_8H
            elif size == 0b10 and q == 0:
                ta = IFS_1D
                tb = IFS_2S
            elif size == 0b10 and q == 1:
                ta = IFS_2D
                tb = IFS_4S
            iflags |= IF_P
            iflags |= IF_L
            iflags |= IFP_S
            olist = (
                A64RegOper(rd, oflags=ta),
                A64RegOper(rn, oflags=tb),
            )
        elif opc == 0b00111: #4
            opcode = INS_qabs
            mnem = 'qabs'
            if size == 0b00 and q == 0:
                t = IFS_8B
            elif size == 0b00 and q == 1:
                t = IFS_16B
            elif size == 0b01 and q == 0:
                t = IFS_4H
            elif size == 0b01 and q == 1:
                t = IFS_8H
            elif size == 0b10 and q == 0:
                t = IFS_2S
            elif size == 0b10 and q == 1:
                t = IFS_4S
            elif size == 0b11 and q == 1:
                t = IFS_2D
            iflags |= IFP_S
            olist = (
                A64RegOper(rd, oflags=t),
                A64RegOper(rn, oflags=t),
            )
        elif opc == 0b01000: #4
            opcode = INS_CMGT
            mnem = 'cmgt'
            if size == 0b00 and q == 0:
                t = IFS_8B
            elif size == 0b00 and q == 1:
                t = IFS_16B
            elif size == 0b01 and q == 0:
                t = IFS_4H
            elif size == 0b01 and q == 1:
                t = IFS_8H
            elif size == 0b10 and q == 0:
                t = IFS_2S
            elif size == 0b10 and q == 1:
                t = IFS_4S
            elif size == 0b11 and q == 1:
                t = IFS_2D
            olist = (
                A64RegOper(rd, oflags=t),
                A64RegOper(rn, oflags=t),
                A64ImmOper(0),
            )
        elif opc == 0b01001: #4
            opcode = INS_CMEQ
            mnem = 'cmeq'
            if size == 0b00 and q == 0:
                t = IFS_8B
            elif size == 0b00 and q == 1:
                t = IFS_16B
            elif size == 0b01 and q == 0:
                t = IFS_4H
            elif size == 0b01 and q == 1:
                t = IFS_8H
            elif size == 0b10 and q == 0:
                t = IFS_2S
            elif size == 0b10 and q == 1:
                t = IFS_4S
            elif size == 0b11 and q == 1:
                t = IFS_2D
            olist = (
                A64RegOper(rd, oflags=t),
                A64RegOper(rn, oflags=t),
                A64ImmOper(0),
            )
        elif opc == 0b01010: #4
            opcode = INS_CMLT
            mnem = 'cmlt'
            if size == 0b00 and q == 0:
                t = IFS_8B
            elif size == 0b00 and q == 1:
                t = IFS_16B
            elif size == 0b01 and q == 0:
                t = IFS_4H
            elif size == 0b01 and q == 1:
                t = IFS_8H
            elif size == 0b10 and q == 0:
                t = IFS_2S
            elif size == 0b10 and q == 1:
                t = IFS_4S
            elif size == 0b11 and q == 1:
                t = IFS_2D
            olist = (
                A64RegOper(rd, oflags=t),
                A64RegOper(rn, oflags=t),
                A64ImmOper(0),
            )
        elif opc == 0b01011: #4
            opcode = INS_ABS
            mnem = 'abs'
            if size == 0b00 and q == 0:
                t = IFS_8B
            elif size == 0b00 and q == 1:
                t = IFS_16B
            elif size == 0b01 and q == 0:
                t = IFS_4H
            elif size == 0b01 and q == 1:
                t = IFS_8H
            elif size == 0b10 and q == 0:
                t = IFS_2S
            elif size == 0b10 and q == 1:
                t = IFS_4S
            elif size == 0b11 and q == 1:
                t = IFS_2D
            olist = (
                A64RegOper(rd, oflags=t),
                A64RegOper(rn, oflags=t),
            )
        elif opc == 0b10010: #5
            if q == 1:
                iflags |= IF_2
            opcode = INS_XTN
            mnem = 'xtn'
            if size == 0b00 and q == 0:
                ta = IFS_8H
                tb = IFS_8B
            elif size == 0b00 and q == 1:
                ta = IFS_8H
                tb = IFS_16B
            elif size == 0b01 and q == 0:
                ta = IFS_4S
                tb = IFS_4H
            elif size == 0b01 and q == 1:
                ta = IFS_4S
                tb = IFS_8H
            elif size == 0b10 and q == 0:
                ta = IFS_2D
                tb = IFS_2S
            elif size == 0b10 and q == 1:
                ta = IFS_2D
                tb = IFS_4S
            olist = (
                A64RegOper(rd, oflags=ta),
                A64RegOper(rn, oflags=tb),
            )
        elif opc == 0b10100: #5
            if q == 1:
                iflags |= IF_2
            iflags |= IFP_S
            opcode = INS_QXTN
            mnem = 'qxtn'
            if size == 0b00 and q == 0:
                ta = IFS_8H
                tb = IFS_8B
            elif size == 0b00 and q == 1:
                ta = IFS_8H
                tb = IFS_16B
            elif size == 0b01 and q == 0:
                ta = IFS_4S
                tb = IFS_4H
            elif size == 0b01 and q == 1:
                ta = IFS_4S
                tb = IFS_8H
            elif size == 0b10 and q == 0:
                ta = IFS_2D
                tb = IFS_2S
            elif size == 0b10 and q == 1:
                ta = IFS_2D
                tb = IFS_4S
            olist = (
                A64RegOper(rd, oflags=ta),
                A64RegOper(rn, oflags=tb),
            )
        elif size == 0b00 or size == 0b01: 
            if opc == 0b10110: #6
                if q == 1:
                    iflags |= IF_2
                iflags |= IF_N
                iflags |= IFP_F
                opcode = INS_CVT
                mnem = 'cvt'
                if size == 0b00 and q == 0:
                    ta = IFS_4S
                    tb = IFS_4H
                elif size == 0b00 and q == 1:
                    ta = IFS_4S
                    tb = IFS_8H
                elif size == 0b01 and q == 0:
                    ta = IFS_2D
                    tb = IFS_2S
                elif size == 0b01 and q == 1:
                    ta = IFS_2D
                    tb = IFS_4S
                olist = (
                    A64RegOper(rd, oflags=tb),
                    A64RegOper(rn, oflags=ta),
                )
            elif opc == 0b10111: #6
                if q == 1:
                    iflags |= IF_2
                iflags |= IFP_F
                opcode = INS_CVT
                mnem = 'cvt'
                iflags |= IF_L
                if size == 0b00 and q == 0:
                    ta = IFS_4S
                    tb = IFS_4H
                elif size == 0b00 and q == 1:
                    ta = IFS_4S
                    tb = IFS_8H
                elif size == 0b01 and q == 0:
                    ta = IFS_2D
                    tb = IFS_2S
                elif size == 0b01 and q == 1:
                    ta = IFS_2D
                    tb = IFS_4S
                olist = (
                    A64RegOper(rd, oflags=ta),
                    A64RegOper(rn, oflags=tb),
                )
            elif opc == 0b11000: #7
                opcode = INS_RINT
                mnem = 'rint'
                iflags |= IFP_F
                iflags |= IF_N
                if size == 0b00 and q == 0:
                    t = IFS_2S
                elif size == 0b00 and q == 1:
                    t = IFS_4S
                elif size == 0b01 and q == 1:
                    t = IFS_2D
                olist = (
                    A64RegOper(rd, oflags=t),
                    A64RegOper(rn, oflags=t),
                )
            elif opc == 0b11001: #7
                opcode = INS_RINT
                mnem = 'rint'
                iflags |= IFP_F
                iflags |= IF_M
                if size == 0b00 and q == 0:
                    t = IFS_2S
                elif size == 0b00 and q == 1:
                    t = IFS_4S
                elif size == 0b01 and q == 1:
                    t = IFS_2D
                olist = (
                    A64RegOper(rd, oflags=t),
                    A64RegOper(rn, oflags=t),
                )
            elif opc == 0b11010: #7
                opcode = INS_CVT
                mnem = 'cvt'
                iflags |= IFP_F
                iflags |= IF_N
                iflags |= IF_S
                if size == 0b00 and q == 0:
                    t = IFS_2S
                elif size == 0b00 and q == 1:
                    t = IFS_4S
                elif size == 0b01 and q == 1:
                    t = IFS_2D
                olist = (
                    A64RegOper(rd, oflags=t),
                    A64RegOper(rn, oflags=t),
                )
            elif opc == 0b11011: #7
                opcode = INS_CVT
                mnem = 'cvt'
                iflags |= IFP_F
                iflags |= IF_M
                iflags |= IF_S
                if size == 0b00 and q == 0:
                    t = IFS_2S
                elif size == 0b00 and q == 1:
                    t = IFS_4S
                elif size == 0b01 and q == 1:
                    t = IFS_2D
                olist = (
                    A64RegOper(rd, oflags=t),
                    A64RegOper(rn, oflags=t),
                )
            elif opc == 0b11100: #7
                opcode = INS_CVT
                mnem = 'cvt'
                iflags |= IFP_F
                iflags |= IF_A
                iflags |= IF_S
                if size == 0b00 and q == 0:
                    t = IFS_2S
                elif size == 0b00 and q == 1:
                    t = IFS_4S
                elif size == 0b01 and q == 1:
                    t = IFS_2D
                olist = (
                    A64RegOper(rd, oflags=t),
                    A64RegOper(rn, oflags=t),
                )
            elif opc == 0b11101: #7
                opcode = INS_CVT
                mnem = 'cvt'
                iflags |= IF_F
                iflags |= IFP_S
                if size == 0b00 and q == 0:
                    t = IFS_2S
                elif size == 0b00 and q == 1:
                    t = IFS_4S
                elif size == 0b01 and q == 1:
                    t = IFS_2D
                olist = (
                    A64RegOper(rd, oflags=t),
                    A64RegOper(rn, oflags=t),
                )
        elif size == 0b10 or size == 0b11:
            if opc == 0b01100: #7
                opcode = INS_CMGT
                mnem = 'cmgt'
                iflags |= IFP_F
                if size == 0b10 and q == 0:
                    t = IFS_2S
                elif size == 0b10 and q == 1:
                    t = IFS_4S
                elif size == 0b11 and q == 1:
                    t = IFS_2D
                olist = (
                    A64RegOper(rd, oflags=t),
                    A64RegOper(rn, oflags=t),
                    A64ImmOper(0),
                )
            elif opc == 0b01101: #7
                opcode = INS_CMEQ
                mnem = 'cmeq'
                iflags |= IFP_F
                if size == 0b10 and q == 0:
                    t = IFS_2S
                elif size == 0b10 and q == 1:
                    t = IFS_4S
                elif size == 0b11 and q == 1:
                    t = IFS_2D
                olist = (
                    A64RegOper(rd, oflags=t),
                    A64RegOper(rn, oflags=t),
                    A64ImmOper(0),
                )
            elif opc == 0b01110: #7
                opcode = INS_CMLT
                mnem = 'cmlt'
                iflags |= IFP_F
                if size == 0b10 and q == 0:
                    t = IFS_2S
                elif size == 0b10 and q == 1:
                    t = IFS_4S
                elif size == 0b11 and q == 1:
                    t = IFS_2D
                olist = (
                    A64RegOper(rd, oflags=t),
                    A64RegOper(rn, oflags=t),
                    A64ImmOper(0),
                )
            elif opc == 0b01111: #7
                opcode = INS_ABS
                mnem = 'abs'
                iflags |= IFP_F
                if size == 0b10 and q == 0:
                    t = IFS_2S
                elif size == 0b10 and q == 1:
                    t = IFS_4S
                elif size == 0b11 and q == 1:
                    t = IFS_2D
                olist = (
                    A64RegOper(rd, oflags=t),
                    A64RegOper(rn, oflags=t),
                )
            elif opc == 0b11000: #7
                opcode = INS_RINT
                mnem = 'rint'
                iflags |= IFP_F
                iflags |= IF_P
                if size == 0b10 and q == 0:
                    t = IFS_2S
                elif size == 0b10 and q == 1:
                    t = IFS_4S
                elif size == 0b11 and q == 1:
                    t = IFS_2D
                olist = (
                    A64RegOper(rd, oflags=t),
                    A64RegOper(rn, oflags=t),
                )
            elif opc == 0b11001: #7
                opcode = INS_RINT
                mnem = 'rint'
                iflags |= IFP_F
                iflags |= IF_Z
                if size == 0b10 and q == 0:
                    t = IFS_2S
                elif size == 0b10 and q == 1:
                    t = IFS_4S
                elif size == 0b11 and q == 1:
                    t = IFS_2D
                olist = (
                    A64RegOper(rd, oflags=t),
                    A64RegOper(rn, oflags=t),
                )
            elif opc == 0b11010: #7
                opcode = INS_CVT
                mnem = 'cvt'
                iflags |= IFP_F
                iflags |= IF_P
                iflags |= IF_S
                if size == 0b10 and q == 0:
                    t = IFS_2S
                elif size == 0b10 and q == 1:
                    t = IFS_4S
                elif size == 0b11 and q == 1:
                    t = IFS_2D
                olist = (
                    A64RegOper(rd, oflags=t),
                    A64RegOper(rn, oflags=t),
                )
            elif opc == 0b11011: #7
                opcode = INS_CVT
                mnem = 'cvt'
                iflags |= IFP_F
                iflags |= IF_P
                iflags |= IF_S
                if size == 0b10 and q == 0:
                    t = IFS_2S
                elif size == 0b10 and q == 1:
                    t = IFS_4S
                elif size == 0b11 and q == 1:
                    t = IFS_2D
                olist = (
                    A64RegOper(rd, oflags=t),
                    A64RegOper(rn, oflags=t),
                )
            if opc == 0b11100: #8
                opcode = INS_RECPE
                mnem = 'recpe'
                iflags |= IFP_U
                if size == 0b10 and q == 0:
                    t = IFS_2S
                elif size == 0b10 and q == 1:
                    t = IFS_4S
                olist = (
                    A64RegOper(rd, oflags=t),
                    A64RegOper(rn, oflags=t),
                )
            if opc == 0b11101: #7
                opcode = INS_RECPE
                mnem = 'recpe'
                iflags |= IFP_F
                if size == 0b10 and q == 0:
                    t = IFS_2S
                elif size == 0b10 and q == 1:
                    t = IFS_4S
                elif size == 0b11 and q == 1:
                    t = IFS_2D
                olist = (
                    A64RegOper(rd, oflags=t),
                    A64RegOper(rn, oflags=t),
                )
    else: #u == 1
        if opc == 0b00000: #9 
            opcode = INS_REV32
            mnem = 'rev32'
            if size == 0b00 and q == 0:
                t = IFS_8B
            elif size == 0b00 and q == 1:
                t = IFS_16B
            elif size == 0b01 and q == 0:
                t = IFS_4H
            elif size == 0b01 and q == 1:
                t = IFS_8H
            olist = (
                A64RegOper(rd, oflags=t),
                A64RegOper(rn, oflags=t),
            )
        elif opc == 0b00010: #3
            opcode = INS_ADDL
            mnem = 'addl'
            iflags |= IFP_U
            iflags |= IF_P
            if size == 0b00 and q == 0:
                ta = IFS_4H
                tb = IFS_8B
            elif size == 0b00 and q == 1:
                ta = IFS_8H
                tb = IFS_16B
            elif size == 0b01 and q == 0:
                ta = IFS_2S
                tb = IFS_4H
            elif size == 0b01 and q == 1:
                ta = IFS_4S
                tb = IFS_8H
            elif size == 0b10 and q == 0:
                ta = IFS_1D
                tb = IFS_2S
            elif size == 0b10 and q == 1:
                ta = IFS_2D
                tb = IFS_4S
            olist = (
                A64RegOper(rd, oflags=ta),
                A64RegOper(rn, oflags=tb),
            )
        elif opc == 0b00011: #4
            opcode = INS_SQADD
            mnem = 'sqadd'
            if size == 0b00 and q == 0:
                t = IFS_8B
            elif size == 0b00 and q == 1:
                t = IFS_16B
            elif size == 0b01 and q == 0:
                t = IFS_4H
            elif size == 0b01 and q == 1:
                t = IFS_8H
            elif size == 0b10 and q == 0:
                t = IFS_2S
            elif size == 0b10 and q == 1:
                t = IFS_4S
            elif size == 0b11 and q == 1:
                t = IFS_2D
            iflags |= IFP_U
            olist = (
                A64RegOper(rd, oflags=t),
                A64RegOper(rn, oflags=t),
            )
        elif opc == 0b00100: #1
            opcode = INS_CLZ
            mnem = 'clz'
            if size == 0b00 and q == 0:
                t = IFS_8B
            elif size == 0b00 and q == 1:
                t = IFS_16B
            elif size == 0b01 and q == 0:
                t = IFS_4H
            elif size == 0b01 and q == 1:
                t = IFS_8H
            elif size == 0b10 and q == 0:
                t = IFS_2S
            elif size == 0b10 and q == 1:
                t = IFS_4S
            iflags |= IFP_U
            olist = (
                A64RegOper(rd, oflags=t),
                A64RegOper(rn, oflags=t),
            )
        elif opc == 0b00110: #3
            opcode = INS_ADAL
            mnem = 'adal'
            iflags |= IFP_U
            iflags |= IF_P
            if size == 0b00 and q == 0:
                ta = IFS_4H
                tb = IFS_8B
            elif size == 0b00 and q == 1:
                ta = IFS_8H
                tb = IFS_16B
            elif size == 0b01 and q == 0:
                ta = IFS_2S
                tb = IFS_4H
            elif size == 0b01 and q == 1:
                ta = IFS_4S
                tb = IFS_8H
            elif size == 0b10 and q == 0:
                ta = IFS_1D
                tb = IFS_2S
            elif size == 0b10 and q == 1:
                ta = IFS_2D
                tb = IFS_4S
            olist = (
                A64RegOper(rd, oflags=ta),
                A64RegOper(rn, oflags=tb),
            )
        elif opc == 0b00111: #4
            opcode = INS_SQNEG
            mnem = 'sqneg'
            if size == 0b00 and q == 0:
                t = IFS_8B
            elif size == 0b00 and q == 1:
                t = IFS_16B
            elif size == 0b01 and q == 0:
                t = IFS_4H
            elif size == 0b01 and q == 1:
                t = IFS_8H
            elif size == 0b10 and q == 0:
                t = IFS_2S
            elif size == 0b10 and q == 1:
                t = IFS_4S
            elif size == 0b11 and q == 1:
                t = IFS_2D
            olist = (
                A64RegOper(rd, oflags=t),
                A64RegOper(rn, oflags=t),
            )
        elif opc == 0b01000: #4
            opcode = INS_CMGE
            mnem = 'cmge'
            if size == 0b00 and q == 0:
                t = IFS_8B
            elif size == 0b00 and q == 1:
                t = IFS_16B
            elif size == 0b01 and q == 0:
                t = IFS_4H
            elif size == 0b01 and q == 1:
                t = IFS_8H
            elif size == 0b10 and q == 0:
                t = IFS_2S
            elif size == 0b10 and q == 1:
                t = IFS_4S
            elif size == 0b11 and q == 1:
                t = IFS_2D
            olist = (
                A64RegOper(rd, oflags=t),
                A64RegOper(rn, oflags=t),
                A64ImmOper(0),
            )
        elif opc == 0b01001: #4
            opcode = INS_CMLE
            mnem = 'cmle'
            if size == 0b00 and q == 0:
                t = IFS_8B
            elif size == 0b00 and q == 1:
                t = IFS_16B
            elif size == 0b01 and q == 0:
                t = IFS_4H
            elif size == 0b01 and q == 1:
                t = IFS_8H
            elif size == 0b10 and q == 0:
                t = IFS_2S
            elif size == 0b10 and q == 1:
                t = IFS_4S
            elif size == 0b11 and q == 1:
                t = IFS_2D
            olist = (
                A64RegOper(rd, oflags=t),
                A64RegOper(rn, oflags=t),
                A64ImmOper(0),
            )
        elif opc == 0b01011: #4
            opcode = INS_NEG
            mnem = 'neg'
            if size == 0b00 and q == 0:
                t = IFS_8B
            elif size == 0b00 and q == 1:
                t = IFS_16B
            elif size == 0b01 and q == 0:
                t = IFS_4H
            elif size == 0b01 and q == 1:
                t = IFS_8H
            elif size == 0b10 and q == 0:
                t = IFS_2S
            elif size == 0b10 and q == 1:
                t = IFS_4S
            elif size == 0b11 and q == 1:
                t = IFS_2D
            olist = (
                A64RegOper(rd, oflags=t),
                A64RegOper(rn, oflags=t),
            )
        elif opc == 0b10010: #5
            opcode = INS_QXTUN
            mnem = 'qxtun'
            if q == 1:
                iflags |= IF_2
            iflags |= IFP_S
            if size == 0b00 and q == 0:
                ta = IFS_8H
                tb = IFS_8B
            elif size == 0b00 and q == 1:
                ta = IFS_8H
                tb = IFS_16B
            elif size == 0b01 and q == 0:
                ta = IFS_4S
                tb = IFS_4H
            elif size == 0b01 and q == 1:
                ta = IFS_4S
                tb = IFS_8H
            elif size == 0b10 and q == 0:
                ta = IFS_2D
                tb = IFS_2S
            elif size == 0b10 and q == 1:
                ta = IFS_2D
                tb = IFS_4S
            olist = (
                A64RegOper(rd, oflags=tb),
                A64RegOper(rn, oflags=ta),
            )
        elif opc == 0b10011: #5 WITH EXTRA OLIST OPER
            opcode = INS_SHL
            mnem = 'shl'
            if q == 1:
                iflags |= IF_2
            iflags |= IF_L
            if size == 0b00 and q == 0:
                ta = IFS_8H
                tb = IFS_8B
                shift = 8
            elif size == 0b00 and q == 1:
                ta = IFS_8H
                tb = IFS_16B
                shift = 8
            elif size == 0b01 and q == 0:
                ta = IFS_4S
                tb = IFS_4H
                shift = 16
            elif size == 0b01 and q == 1:
                ta = IFS_4S
                tb = IFS_8H
                shift = 16
            elif size == 0b10 and q == 0:
                ta = IFS_2D
                tb = IFS_2S
                shift = 32
            elif size == 0b10 and q == 1:
                ta = IFS_2D
                tb = IFS_4S
                shift = 32
            olist = (
                A64RegOper(rd, oflags=ta),
                A64RegOper(rn, oflags=tb),
                A64RegOper(shift),
            )
        elif opc == 0b10100: #5
            opcode = INS_QXTN
            mnem = 'qxtn'
            if q == 1:
                iflags |= IF_2
            iflags |= IFP_U
            if size == 0b00 and q == 0:
                ta = IFS_8H
                tb = IFS_8B
            elif size == 0b00 and q == 1:
                ta = IFS_8H
                tb = IFS_16B
            elif size == 0b01 and q == 0:
                ta = IFS_4S
                tb = IFS_4H
            elif size == 0b01 and q == 1:
                ta = IFS_4S
                tb = IFS_8H
            elif size == 0b10 and q == 0:
                ta = IFS_2D
                tb = IFS_2S
            elif size == 0b10 and q == 1:
                ta = IFS_2D
                tb = IFS_4S
            olist = (
                A64RegOper(rd, oflags=tb),
                A64RegOper(rn, oflags=ta),
            )
        elif size == 0b00 or size == 0b01:
            if opc == 0b10110: #9
                opcode = INS_CVT
                mnem = 'cvt'
                if q == 1:
                    iflags |= IF_2
                iflags |= IFP_F
                iflags |= IF_X
                iflags |= IF_N
                if size == 0b01 and q == 0:
                    tb = IFS_2S
                    ta = IFS_2D
                if size == 0b01 and q == 1:
                    tb = IFS_4S
                    ta = IFS_2D
                olist = (
                    A64RegOper(rd, oflags=tb),
                    A64RegOper(rn, oflags=ta),
                )
            elif opc == 0b11000: #7
                opcode = INS_RINT
                mnem = 'rint'
                iflags |= IFP_F
                iflags |= IF_A
                if size == 0b00 and q == 0:
                    t = IFS_2S
                elif size == 0b00 and q == 1:
                    t = IFS_4S
                elif size == 0b01 and q == 1:
                    t = IFS_2D
                olist = (
                    A64RegOper(rd, oflags=t),
                    A64RegOper(rn, oflags=t),
                )
            elif opc == 0b11001: #7
                opcode = INS_RINT
                mnem = 'rint'
                iflags |= IFP_F
                iflags |= IF_X
                if size == 0b00 and q == 0:
                    t = IFS_2S
                elif size == 0b00 and q == 1:
                    t = IFS_4S
                elif size == 0b01 and q == 1:
                    t = IFS_2D
                olist = (
                    A64RegOper(rd, oflags=t),
                    A64RegOper(rn, oflags=t),
                )
            elif opc == 0b11010: #7
                opcode = INS_CVT
                mnem = 'cvt'
                iflags |= IFP_F
                iflags |= IF_N
                iflags |= IF_U
                if size == 0b00 and q == 0:
                    t = IFS_2S
                elif size == 0b00 and q == 1:
                    t = IFS_4S
                elif size == 0b01 and q == 1:
                    t = IFS_2D
                olist = (
                    A64RegOper(rd, oflags=t),
                    A64RegOper(rn, oflags=t),
                )
            elif opc == 0b11011: #7
                opcode = INS_CVT
                mnem = 'cvt'
                iflags |= IFP_F
                iflags |= IF_M
                iflags |= IF_U
                if size == 0b00 and q == 0:
                    t = IFS_2S
                elif size == 0b00 and q == 1:
                    t = IFS_4S
                elif size == 0b01 and q == 1:
                    t = IFS_2D
                olist = (
                    A64RegOper(rd, oflags=t),
                    A64RegOper(rn, oflags=t),
                )
            elif opc == 0b11100: #7
                opcode = INS_CVT
                mnem = 'cvt'
                iflags |= IFP_F
                iflags |= IF_A
                iflags |= IF_U
                if size == 0b00 and q == 0:
                    t = IFS_2S
                elif size == 0b00 and q == 1:
                    t = IFS_4S
                elif size == 0b01 and q == 1:
                    t = IFS_2D
                olist = (
                    A64RegOper(rd, oflags=t),
                    A64RegOper(rn, oflags=t),
                )
            elif opc == 0b11101: #7
                opcode = INS_CVT
                mnem = 'cvt'
                iflags |= IFP_U
                iflags |= IF_F
                if size == 0b00 and q == 0:
                    t = IFS_2S
                elif size == 0b00 and q == 1:
                    t = IFS_4S
                elif size == 0b01 and q == 1:
                    t = IFS_2D
                olist = (
                    A64RegOper(rd, oflags=t),
                    A64RegOper(rn, oflags=t),
                )
            elif opc == 0b00101 and size == 0b00: #10
                opcode = INS_NOT
                mnem = 'not'
                if q == 0:
                    t = IFS_8B
                elif q == 1:
                    t = IFS_16Bs
                olist = (
                    A64RegOper(rd, oflags=t),
                    A64RegOper(rn, oflags=t),
                )
            elif opc == 0b00101 and size == 0b01: #10
                opcode = INS_RBIT
                mnem = 'rbit'
                if q == 0:
                    t = IFS_8B
                elif q == 1:
                    t = IFS_16Bs
                olist = (
                    A64RegOper(rd, oflags=t),
                    A64RegOper(rn, oflags=t),
                )
        elif size == 0b10 or size == 0b11:
            if opc == 0b01100: #7
                opcode = INS_CMGE
                mnem = 'cmge'
                iflags |= IFP_F
                if size == 0b10 and q == 0:
                    t = IFS_2S
                elif size == 0b10 and q == 1:
                    t = IFS_4S
                elif size == 0b11 and q == 1:
                    t = IFS_2D
                olist = (
                    A64RegOper(rd, oflags=t),
                    A64RegOper(rn, oflags=t),
                    A64ImmOper(0),
                )
            if opc == 0b01101: #7
                opcode = INS_CMLE
                mnem = 'cmle'
                iflags |= IFP_F
                if size == 0b10 and q == 0:
                    t = IFS_2S
                elif size == 0b10 and q == 1:
                    t = IFS_4S
                elif size == 0b11 and q == 1:
                    t = IFS_2D
                olist = (
                    A64RegOper(rd, oflags=t),
                    A64RegOper(rn, oflags=t),
                    A64ImmOper(0),
                )
            if opc == 0b01111: #7
                opcode = INS_NEG
                mnem = 'neg'
                iflags |= IFP_F
                if size == 0b10 and q == 0:
                    t = IFS_2S
                elif size == 0b10 and q == 1:
                    t = IFS_4S
                elif size == 0b11 and q == 1:
                    t = IFS_2D
                olist = (
                    A64RegOper(rd, oflags=t),
                    A64RegOper(rn, oflags=t),
                )
            if opc == 0b11001: #7
                opcode = INS_RINT
                mnem = 'rint'
                iflags |= IFP_F
                iflags |= IF_I
                if size == 0b10 and q == 0:
                    t = IFS_2S
                elif size == 0b10 and q == 1:
                    t = IFS_4S
                elif size == 0b11 and q == 1:
                    t = IFS_2D
                olist = (
                    A64RegOper(rd, oflags=t),
                    A64RegOper(rn, oflags=t),
                )
            if opc == 0b11010: #7
                opcode = INS_CVT
                mnem = 'cvt'
                iflags |= IFP_F
                iflags |= IF_P
                iflags |= IF_U
                if size == 0b10 and q == 0:
                    t = IFS_2S
                elif size == 0b10 and q == 1:
                    t = IFS_4S
                elif size == 0b11 and q == 1:
                    t = IFS_2D
                olist = (
                    A64RegOper(rd, oflags=t),
                    A64RegOper(rn, oflags=t),
                )
            if opc == 0b11011: #7
                opcode = INS_CVT
                mnem = 'cvt'
                iflags |= IFP_F
                iflags |= IF_Z
                iflags |= IF_U
                if size == 0b10 and q == 0:
                    t = IFS_2S
                elif size == 0b10 and q == 1:
                    t = IFS_4S
                elif size == 0b11 and q == 1:
                    t = IFS_2D
                olist = (
                    A64RegOper(rd, oflags=t),
                    A64RegOper(rn, oflags=t),
                )
            if opc == 0b11100: #11
                opcode = INS_SQRT
                mnem = 'sqrt'
                iflags |= IFP_U
                iflags |= IFP_R
                iflags |= IF_E
                if size == 0b10 and q == 0:
                    t = IFS_2S
                elif size == 0b10 and q == 1:
                    t = IFS_4S
                olist = (
                    A64RegOper(rd, oflags=t),
                    A64RegOper(rn, oflags=t),
                )
            if opc == 0b11101: #7
                opcode = INS_SQRT
                mnem = 'sqrt'
                iflags |= IFP_F
                iflags |= IFP_R
                iflags |= IF_E
                if size == 0b10 and q == 0:
                    t = IFS_2S
                elif size == 0b10 and q == 1:
                    t = IFS_4S
                elif size == 0b11 and q == 1:
                    t = IFS_2D
                olist = (
                    A64RegOper(rd, oflags=t),
                    A64RegOper(rn, oflags=t),
                )
            if opc == 0b11111: #7
                opcode = INS_SQRT
                mnem = 'sqrt'
                iflags |= IFP_F
                if size == 0b10 and q == 0:
                    t = IFS_2S
                elif size == 0b10 and q == 1:
                    t = IFS_4S
                elif size == 0b11 and q == 1:
                    t = IFS_2D
                olist = (
                    A64RegOper(rd, oflags=t),
                    A64RegOper(rn, oflags=t),
                )
    return opcode, mnem, olist, iflags, 0

def p_simd_across_lanes(opval, va):
    iflags = 0
    q = opval >> 30 & 0x1
    u = opval >> 29 & 0x1
    size = opval >> 22 & 0x3
    opc = opval >> 12 & 0x1f
    rn = opval >> 5 & 0x1f
    rd = opval & 0x1f
    if opc == 0b00011:
        opcode = INS_ADDL
        mnem = 'addl'
        if u == 0:
            iflags |= IFP_S
        else:
            iflags |= IFP_U
        iflags |= IF_V
        if size == 0b00 and q == 0:
            t = IFS_8B
        elif size == 0b00 and q == 1:
            t = IFS_16B
        elif size == 0b01 and q == 0:
            t = IFS_4H
        elif size == 0b01 and q == 1:
            t = IFS_8H
        elif size == 0b10 and q == 1:
            t = IFS_4S
        olist = (
            #FIXME <V><d>
            A64RegOper(rn, oflags=t),
        )
    elif opc == 0b01010:
        opcode = INS_MAX
        mnem = 'max'
        if u == 0:
            iflags |= IFP_S
        else:
            iflags |= IFP_U
        iflags |= IF_V
        if size == 0b00 and q == 0:
            t = IFS_8B
        elif size == 0b00 and q == 1:
            t = IFS_16B
        elif size == 0b01 and q == 0:
            t = IFS_4H
        elif size == 0b01 and q == 1:
            t = IFS_8H
        elif size == 0b10 and q == 1:
            t = IFS_4S
        olist = (
            #FIXME <V><d>
            A64RegOper(rn, oflags=t),
        )
    elif opc == 0b11010:
        opcode = INS_MIN
        mnem = 'min'
        if u == 0:
            iflags |= IFP_S
        else:
            iflags |= IFP_U
        iflags |= IF_V
        if size == 0b00 and q == 0:
            t = IFS_8B
        elif size == 0b00 and q == 1:
            t = IFS_16B
        elif size == 0b01 and q == 0:
            t = IFS_4H
        elif size == 0b01 and q == 1:
            t = IFS_8H
        elif size == 0b10 and q == 1:
            t = IFS_4S
        olist = (
            #FIXME <V><d>
            A64RegOper(rn, oflags=t),
        )
    elif opc == 0b11011:
        opcode = INS_ADD
        mnem = 'add'
        iflags |= IF_V
        if size == 0b00 and q == 0:
            t = IFS_8B
        elif size == 0b00 and q == 1:
            t = IFS_16B
        elif size == 0b01 and q == 0:
            t = IFS_4H
        elif size == 0b01 and q == 1:
            t = IFS_8H
        elif size == 0b10 and q == 1:
            t = IFS_4S
        olist = (
            #FIXME <V><d>
            A64RegOper(rn, oflags=t),
        )
    elif opc == 0b01100:
        if size >> 1 & 0x1 == 0:
            opcode = INS_MAX
            mnem = 'max'
        else:
            opcocde = INS_MIN
            mnem = 'min'
        iflags |= IFP_F
        iflags |= IF_N
        iflags |= IF_M
        iflags |= IF_V
        if size >> 1 & 0x1f == 0 and q == 1:
            t = IFS_4S
        else:
            t = 0
        olist = (
            #FIXME <V><d>
            A64RegOper(rn, oflags=t),
        )
    elif opc == 0b01111:
        if size >> 1 & 0x1 == 0:
            opcode = INS_MAX
            mnem = 'max'
        else:
            opcocde = INS_MIN
            mnem = 'min'
        iflags |= IFP_F
        iflags |= IF_V
        if size >> 1 & 0x1f == 0 and q == 1:
            t = IFS_4S
        else:
            t = 0
        olist = (
            #FIXME <V><d>
            A64RegOper(rn, oflags=t),
        )
    return opcode, mnem, olist, iflags, 0

def p_simd_copy(opval, va):
    '''
    AdvSIMD copy
    '''
    iflags = 0

    q = opval >> 30 & 0x1
    op = opval >> 29 & 0x1
    imm5 = opval >> 16 & 0x1f
    imm4 = opval >> 11 & 0xf
    rn = opval >> 5 & 0x1f
    rd = opval & 0x1f

    if op == 0b0:               # FIXME SIMD REGISTER MADNESS
        if imm4 & 0b1110 == 0b0000:
            mnem = 'dup'
            opcode = INS_DUP
            if imm5 & 0x0f == 0b00000:
                width_spec1 = 'RESERVED'
                width_spec2 = 'RESERVED'
                index = 'RESERVED'
            elif imm5 & 0b00001 == 0b00001:
                width_spec2 = dup_table[0][imm4 & 0x1]
                index = imm5[4:1]
                if q == 0b0:
                    width_spec1 = IFS_8B
                else:
                    width_spec1 = IFS_16B
            elif imm5 & 0b00010 == 0b00010:
                width_spec2 = dup_table[1][imm4 & 0x1]
                index = imm5[4:2]
                if q == 0b0:
                    width_spec1 = IFS_4H
                else:
                    width_spec1 = IFS_8H
            elif imm5 & 0b00100 == 0b00100:
                width_spec2 = dup_table[2][imm4 & 0x1]
                index = imm5[4:3]
                if q == 0b0:
                    width_spec1 = IFS_2S
                else:
                    width_spec1 = IFS_4S
            else:
                width_spec2 = dup_table[3][imm4 & 0x1]
                index = imm5[4]
                if q == 0b0:
                    width_spec1 = 'RESERVED'
                else:
                    width_spec1 = IFS_2D
            if imm4 & 0x1 == 0b0:
                olist = (
                    A64RegOper(rd, va, oflags=width_spec1),
                    A64RegOper(rn, va, size=width_spec2),
                    A64ImmOper(index, va=va),
                )
            else:
                olist = (
                    A64RegOper(rd, va, oflags=width_spec1),
                    A64RegOper(rn, va, size=width_spec2),
                )
        elif imm4 == 0b0011:
            mnem = 'ins'
            opcode = INS_INS
            if imm5 & 0x0f == 0b00000:
                width_spec1 = 'RESERVED'
                width_spec2 = 'RESERVED'
                index = 'RESERVED'
            elif imm5 & 0b00001 == 0b00001:
                width_spec1 = dup_table[0][0]
                width_spec2 = dup_table[0][1]
                index = imm5[4:1]
            elif imm5 & 0b00010 == 0b00010:
                width_spec1 = dup_table[1][0]
                width_spec2 = dup_table[1][1]
                index = imm5[4:2]
            elif imm5 & 0b00100 == 0b00100:
                width_spec1 = dup_table[2][0]
                width_spec2 = dup_table[2][1]
                index = imm5[4:3]
            else:
                width_spec1 = dup_table[3][0]
                width_spec2 = dup_table[3][1]
                index = imm5[4]
            olist = (
                A64RegOper(rd, va, size=width_spec1),
                A64ImmOper(index, va=va),
                A64RegOper(rn, va, size=width_spec2),
            )
        elif imm4 & 0b1101 == 0b0101:
            mnem = 'mov'
            opcode = INS_MOV
            if imm4 & 0b0010 == 0b0000:
                iflags |= IFP_S
                index32 = imm5 & 0x3
                index64 = imm5 & 0x7
                if q == 0b0:
                    regsize = 4
                    rd += meta_reg_bases[size]
                    rn += meta_reg_bases[size]

                    if index32 == 0b00:
                        index = 'RESERVED'
                        width_spec = 'RESERVED'
                    elif index32 == 0b10:
                        index = imm5[4:2]
                        width_spec = 'H'
                    else:
                        index = imm5[4:1]
                        width_spec = 'B'        # FIXME: WTF?
                else:
                    regsize = 8
                    if index64 == 0b000:
                        width_spec = 'RESERVED'
                        index = 'RESERVED'
                    elif index64 == 0b100:
                        width_spec = 'S'
                        index = imm5[4:3]
                    elif index64 & 0b010 == 0b010:
                        width_spec = 'H'
                        index = imm5[4:2]
                    else:
                        width_spec = 'B'
                        index = imm5[4:1]
            else:
                iflags |= IFP_U
                index32 = imm5 & 0x7
                if q == 0b0:
                    regsize = 4
                    rd += meta_reg_bases[size]
                    rn += meta_reg_bases[size]
                    if index32 == 0b000:
                        width_spec = 'RESERVED'
                        index = 'RESERVED'
                    elif index32 == 0b100:
                        width_spec = 'S'
                        index = imm5[4:3]
                    elif index32 & 0b010 == 0b010:
                        width_spec = 'H'
                        index = imm5[4:2]
                    else:
                        width_spec = 'B'
                        index = imm5[4:1]
                else:
                    regsize = 8
                    index = imm5[4]
                    if imm5 & 0b01000 == 0b01000:
                        width_spec = 'D'
                    else:
                        width_spec = 'RESERVED'
            olist = (
                A64RegOper(rd, va, size=regsize),
                A64RegOper(rn, va, size=width_spec),
                A64ImmOper(index, va),
            )
    else:
        mnem = 'ins'
        opcode = INS_INS
        if imm5 & 0x0f == 0b00000:
            width_spec = 'RESERVED'
            index1 = 'RESERVED'
            index2 = 'RESERVED'
        elif imm5 & 0b00001 == 0b00001:
            width_spec = dup_table[0][0]
            index1 = imm5[4:1]
            index2 = imm5[3:0]
        elif imm5 & 0b00010 == 0b00010:
            width_spec = dup_table[1][0]
            index1 = imm5[4:2]
            index2 = imm5[3:1]
        elif imm5 & 0b00100 == 0b00100:
            width_spec = dup_table[2][0]
            index1 = imm5[4:3]
            index2 = imm5[3:2]
        else:
            width_spec = dup_table[3][0]
            index = imm5[4]
            index2 = imm5[3]
        olist = (
            A64RegOper(rd, va, size=width_spec),
            A64ImmOper(index1, va=va),
            A64RegOper(rn, va, size=width_spec),
            A64ImmOper(index2, va=va),
        )

    return opcode, mnem, olist, iflags, 0

dup_table = (
    ( 'B', 'W'),
    ( 'H', 'W'),
    ( 'S', 'W'),
    ( 'D', 'X'),
)

def p_simd_vector_ie(opval, va):
    '''
    AdvSIMD vector x indexed element
    '''
    q = opval >> 30 & 0x1
    u = opval >> 29 & 0x1
    size = opval >> 22 & 0x3
    l = opval >> 21 & 0x1
    m = opval >> 20 & 0x1
    rm = opval >> 16 & 0xf
    opc = opval >> 12 & 0xf
    h = opval >> 11 & 0x1
    rn = opval >> 5 & 0x1f
    rd = opval & 0x1f
    
    if opc & 0b0010 == 0b0010: #any instruction with IF_L at the end (long flag)
        iflags |= IF_L
        if size == 0b00:
            ta = 'RESERVED'
            tb = 'RESERVED'
            ts = 'RESERVED'
            vm = 'RESERVED'
            index = 'RESERVED'
        elif size == 0b01:
            ta = IFS_4S
            ts = 'H'
            vm = rm
            index = h+l+m
            if q == 0b0:
                tb = IFS_4H
            else:
                tb = IFS_8H
        elif size == 0b10:
            ta = IFS_2D
            ts = 'S'
            vm = m+rm
            index = h+l
            if q == 0b0:
                tb = IFS_2S
            else:
                tb = IFS_4S
        else:
            ta = 'RESERVED'
            tb = 'RESERVED'
            ts = 'RESERVED'
            vm = 'RESERVED'
            index = 'RESERVED'
        olist = (
            A64RegOper(rd, va, oflags=ta),
            A64RegOper(rn, va, oflags=tb),
            A64RegOper(vm, va, size=ts),
            A64ImmOper(index, va=va),
        )
    else:
        if opc & 0b0001 == 0b0000 or opc == 0b1101: #any remaining instruction without a floating point flag (IFP_F)
            if size == 0b00:
                t = 'RESERVED'
                ts = 'RESERVED'
                vm = 'RESERVED'
                index = 'RESERVED'
            elif size == 0b01:
                ts = 'H'
                vm = rm
                index = h+l+m
                if q == 0b0:
                    t = IFS_4H
                else:
                    t = IFS_8H
            elif size == 0b10:
                ts = 'S'
                vm = m+rm
                index = h+l
                if q == 0b0:
                    t = IFS_2S
                else:
                    t = IFS_4S
            else:
                t = 'RESERVED'
                ts = 'RESERVED'
                vm = 'RESERVED'
                index = 'RESERVED'
        else: #instructions with a floating point flag
            if size & 0b10 == 0b00:
                return p_undef(opval, va)
            if u == 0b1:
                iflags |= IF_X
            vm = m+rm
            if size == 0b00:
                t = IFS_2S
                ts = 'S'
                index = h+l
            elif size == 0b01:
                t = 'RESERVED'
                ts = 'D'
                if l == 0b0:
                    index = h
                else:
                    index = 'RESERVED'
            elif size == 0b10:
                t = IFS_4S
                ts = 'S'
                index = h+l
            else:
                t = IFS_2D
                ts = 'D'
                if l == 0b0:
                    index = h
                else:
                    index = 'RESERVED'
        olist = (
            A64RegOper(rd, va, oflags=t),
            A64RegOper(rn, va, oflags=t),
            A64RegOper(vm, va, size=ts),
            A64ImmOper(index, va=va),
        )
    if opc & 0x3 == 0b10:
        if u == 0b0:
            iflags |= IFP_S
        else:
            iflags |= IFP_U
    if u == 0b0 and opc & 0x3 == 0b11:
        iflags |= IFP_SQ
        iflags |= IFP_D
    if opc & 0b1000 == 0b1000:
        #all instructions with opc beginning with 1 have an opcode of MUL
        mnem = 'mul'
        opcode = INS_MUL
        if opc & 0b0100 == 0b0100:
            iflags |= IFP_SQ
            iflags |= IFP_D
            iflags |= IF_H
            if opc & 0b0010 == 0b0010 or u == 0b1:
                return p_undef(opval, va)
            if opc & 0x1 == 0b0001:
                iflags |= IFP_R
    elif opc & 0b0100 == 0b0100:
        #all other instructions with the second bit opc as 1 have an opcode of MLS
        mnem = 'mls'
        opcode = INS_MLS
    else:
        #all remaining instructions have an opcode of 'mla'
        mnem = 'mla'
        opcode = INS_MLA

    return opcode, mnem, olist, iflags, 0

def p_simd_mod_shift_imm(opval, va):
    '''
    Chooses between AdvSIMD modified immediate and shift by immediate
    Modified immediate: bits 19-22 == 0b0000
    Shift by immediate: bits 19-22 != 0b0000
    '''
    if opval >> 19 & 0xf == 0b0000:
        return p_simd_mod_imm(opval, va)
    else:
        return p_simd_shift_imm(opval, va)

def p_simd_mod_imm(opval, va):
    '''
    AdvSIMD modified immediate
    '''
    iflags = 0
    q = opval >> 30 & 0x1
    op = opval >> 29 & 0x1
    a = opval >> 18 & 0x1
    b = opval >> 17 & 0x1
    c = opval >> 16 & 0x1
    cmode = opval >> 12 & 0xf
    o2 = opval >> 11 & 0x1
    d = opval >> 9 & 0x1
    e = opval >> 8 & 0x1
    f = opval >> 7 & 0x1
    g = opval >> 6 & 0x1
    h = opval >> 5 & 0x1
    rd = opval & 0x1f

    if o2 == 0b0:
        if cmode & 0b1000 == 0b0000 or cmode & 0b0100 == 0b0000:
            if cmode & 0b1000 == 0b0000:
                shift = (cmode>>1 & 3)
                if q == 0b0:
                    width_spec = IFS_2S              
                else:
                    width_spec = IFS_4S
            else:
                shift = (cmode>>1 & 1)
                if q == 0b0:
                    width_spec = IFS_4H              
                else:
                    width_spec = IFS_8H
            olist = (
                A64RegOper(rd, va, oflags=width_spec),
                A64SimdExpImmOper(a,b,c,d,e,f,g,h, va=va),
                #shift equal to mod_imm_table[shift] LSL
            )
            if cmode & 0x1 == 0b0:
                iflags |= IF_I
                if op == 0b0:
                    mnem = 'mov'
                    opcode = INS_MOV
                else:
                    mnem = 'mv'
                    opcode = INS_MV
                    iflags |= IF_N                   
            else:
                if op == 0b0:
                    mnem = 'orr'
                    opcode = INS_ORR
                else:
                    mnem = 'bic'
                    opcode = INS_BIC
        elif cmode & 0b0010 == 0b0000:
            iflags |= IF_I
            if op == 0b0:
                mnem = 'mov'
                opcode = INS_MOV
            else:
                mnem = 'mv'
                opcode = INS_MV
                iflags |= IF_N
            shift = (8,16)[(cmode&1)]
            if q == 0b0:
                width_spec = IFS_2S              
            else:
                width_spec = IFS_4S
            olist = (
                A64RegOper(rd, va, oflags=width_spec),
                A64SimdExpImmOper(a,b,c,d,e,f,g,h, va=va),
                #shift amount MSL
            )
        elif cmode == 0b1111:
            mnem = 'mov'
            opcode = INS_MOV
            iflags |= IFP_F
            if op == 0b0:
                width_spec = (IFS_4S, IFS_2S)[q]
            elif q == 0b1:
                width_spec = IFS_2D
            else:
                return p_undef(opval, va)
            olist = (
                A64RegOper(rd, va, size=width_spec),
                A64SimdExpImmOper(a,b,c,d,e,f,g,h, va=va),
            )
        else:
            mnem = 'mov'
            opcode = INS_MOV
            iflags |= IF_I
            if op == 0b0:
                olist = (
                    A64RegOper(rd, va, oflags=(IFS_8B,IFS_16B)[q]),
                    A64SimdExpImmOper(a,b,c,d,e,f,g,h, va=va),
                    #FIXME shift == 0x0
                )
            else:
                if q == 0b0:
                    olist = (
                        A64RegOper(rd, va, size=8),
                        A64SimdExpImmOper(a,b,c,d,e,f,g,h, va=va),
                    )
                else:
                    olist = (
                        A64RegOper(rd, va, oflags=IFS_2D),
                        A64SimdExpImmOper(a,b,c,d,e,f,g,h, va=va),
                    ) 
    else:
        return p_undef(opval, va)

    return opcode, mnem, olist, iflags, 0

mod_imm_table = (
    0, 8, 16, 24,
)


def p_simd_shift_imm(opval, va):
    '''
    AdvSIMD shift by immediate
    '''
    iflags = 0

    q = opval >> 30 & 0x1
    u = opval >> 29 & 0x1
    immh = opval >> 19 & 0xf
    immb = opval >> 16 & 0x7
    opc = opval >> 11 & 0x1f
    rn = opval >> 5 & 0x1f
    rd = opval & 0x1f

    if opc & 0b11000 == 0b00000:
        if immh & 0b1000 == 0b1000:
            shift = 16 - (immh+immb)
            if q == 0b0:
                width_spec = IFS_8B
            else:
                width_spec = IFS_16B
        elif immh & 0b0100 == 0b0100:
            shift = 32 - (immh+immb)
            if q == 0b0:
                 width_spec = IFS_4H
            else:
                width_spec = IFS_8H
        elif immh & 0b0010 == 0b0010:
            shift = 8 - (immh+immb)
            if q == 0b0:
                width_spec = IFS_2S
            else:
                width_spec = IFS_4S
        elif immh == 0b0001:
            shift = 128 - (immh+immb)
            if q == 0b0:
                width_spec = 'RESERVED'
            else:
                width_spec = IFS_2D
        else:
            pass
            #FIXME see modified immediate?
        olist = (
            A64RegOper(rd, va, oflags=width_spec),
            A64RegOper(rn, va, oflags=width_spec),
            #FIXME shift = variable shift specified above
        )
        if u == 0b0:
            iflags |= IFP_S
        else:
            iflags |= IFP_U
        if opc & 0b00011== 0b00000:
            mnem = 'shr'
            opcode = INS_SHR
        else:
            mnem = 'sra'
            opcode = INS_SRA
        if opcode & 0b00100 == 0b00100:
            iflags |= IFP_R
        
    elif opc & 0b11000 == 0b01000:
        if opc == 0b01000:
            if u == 0b0:
                return p_undef(opval, va)
            else:
                mnem = 'sri'
                opcode = INS_SRI
        elif opc == 0b01010:
            if u == 0b0:
                mnem = 'shl'
                opcode = INS_SHL
            else:
                mnem = 'sli'
                opcode = INS_SLI
        elif opc == 0b01100:
            if u == 0b0:
                return p_undef(opval, va)
            else:
                mnem = 'shl'
                opcode = INS_SHL
                iflags |= IF_U
                iflags |= IFP_SQ
        elif opc == 0b01110:
            mnem = 'shl'
            opcode = INS_SHL
            if u == 0b0:
                iflags |= IFP_SQ
            else:
                iflags |= IFP_UQ
        else:
            return p_undef(opval, va)
        if immh & 0b1000 == 0b1000:
            if mnem != 'sri':
                shift = (immh+immb) - 64
            else:
                shift = 128 - (immh+immb)
            if q == 0b0:
                width_spec = IFS_8B
            else:
                width_spec = IFS_16B
        elif immh & 0b0100 == 0b0100:
            if mnem != 'sri':
                shift = (immh+immb) - 32
            else:
                shift = 64 - (immh+immb)
            if q == 0b0:
                 width_spec = IFS_4H
            else:
                width_spec = IFS_8H
        elif immh & 0b0010 == 0b0010:
            if mnem != 'sri':
                shift = (immh+immb) - 16
            else:
                shift = 32 - (immh+immb)
            if q == 0b0:
                width_spec = IFS_2S
            else:
                width_spec = IFS_4S
        elif immh == 0b0001:
            if mnem != 'sri':
                shift = (immh+immb) - 8
            else:
                shift = 16 - (immh+immb)
            if q == 0b0:
                width_spec = 'RESERVED'
            else:
                width_spec = IFS_2D
        else:
            pass
            #FIXME see modified immediate?
        olist = (
            A64RegOper(rd, va, oflags=width_spec),
            A64RegOper(rn, va, oflags=width_spec),
            #FIXME shift = variable shift specified above
        )
    elif opc & 0b11000 == 0b10000:
        if immh & 0b1000 == 0b1000:
            width_spec = 'RESERVED'
            width_spec2 = 'RESERVED'
            shift = 'RESERVED'
        elif immh &0b0100 == 0b0100:
            width_spec2 = IFS_2D
            if opc & 0x4 == 0b00000:
                shift = 64 - (immh+immb)
            else:
                shift = (immh+immb) - 32
            if q == 0b0:
                width_spec = IFS_2S
            else:
                width_spec = IFS_4S
        elif immh & 0b0010 == 0b0010:
            width_spec2 = IFS_4S
            if opc & 0x4 == 0b00000:
                shift = 32 - (immh+immb)
            else:
                shift = (immh+immb) - 16
            if q == 0b0:
                width_spec = IFS_4H
            else:
                width_spec = IFS_8H
        elif immh == 0b0001:
            width_spec2 = IFS_8H
            if opc & 0x4 == 0b00000:
                shift = 16 - (immh+immb)
            else:
                shift = (immh+immb) - 8
            if q == 0b0:
                width_spec = IFS_8B
            else:
                width_spec = IFS_16B
        else:
            #FIXME see AdvSIMD modified immediate?
            pass
        if opc & 0x4 == 0b00000:
            olist = (
                A64RegOper(rd, va, oflags=width_spec),
                A64RegOper(rn, va, oflags=width_spec2),
                #FIXME shift, variable shift specified above
            )
            mnem = 'shr'
            opcode = INS_SHR
            iflags |= IF_N
            if opc & 0x1 == 0b1:
                iflags |= IFP_R
            if u == 0b0:
                if opc & 0x2 == 0b00010:
                    iflags |= IFP_SQ
            else:
                if opc & 0x2 == 0b00010:
                    iflags |= IFP_UQ
                else:
                    iflags |= IFP_SQ
                    iflags |= IF_U
        else:
            olist = (
                A64RegOper(rd, va, oflags=width_spec2),
                A64RegOper(rn, va, oflags=width_spec),
                #FIXME shift, variable shift specified above
            )
            mnem = 'shl'
            opcode = INS_SHL
            iflags |= IF_L
            if u == 0b0:
                iflags |= IFP_S
            else:
                iflags |= IFP_U
    else:
        mnem = 'cvt'
        opcode = INS_CVT
        #FIXME
        if immh & 0b1000 == 0b1000:
            fbits = 128 - (immh+immb)
            if q == 0b0:
                width_spec = 'RESERVED'
            else:
                width_spec = IFS_2D
        elif immh & 0b0100 == 0b0100:
            fbits = 64 - (immh+immb)
            if q == 0b0:
                width_spec = IFS_2S
            else:
                width_spec = IFS_4S
        elif immh == 0b0000:
            pass
            #FIXME see AdvSIMD modified immediate
        else:
            width_spec = 'RESERVED'
            fbits = 128 - (immh + immb)
        olist = (
            A64RegOper(rd, va, oflags=width_spec),
            A64RegOper(rn, va, oflags=width_spec),
            #FIXME fractional bits?
        )
        if opc & 0x7 == 0b100:
            iflags |= IF_F
            if u == 0b0:
                iflags |= IFP_S
            else:
                iflags |= IFP_U
        elif opc & 0x7 == 0b111:
            iflags |= IFP_F
            iflags |= IF_Z
            if u == 0b0:
                iflags |= IF_S
            else:
                iflags |= IF_U
        else:
            return p_undef(opval, va)

    return opcode, mnem, olist, iflags, 0
        

def p_simd_tbl_tbx(opval, va):
    '''
    AdvSIMD TBL/TBX
    '''
    q = opval >> 30 & 0x1
    op2 = opval >> 22 & 0x3
    rm = opval >> 16 & 0x1f
    length = opval >> 13 & 0x3
    op = opval >> 12 & 0x1
    rn = opval >> 5 & 0x1f
    rd = opval & 0x1f

    if op2 == 0b00:
        #FIXME mnem, opcode choices w/ iflags           # REGISTERS ARE F*D UP.  size can't equal strings
        if op == 0b0:
            mnem = 'tbl'
            opcode = INS_TBL
        else:
            mnem = 'tbx'
            opcode = INS_TBX
        if q == 0b0:
            regsize = '8B'
        else:
            regsize = '16B'
        if length == 0b00:
            olist = (
                A64RegOper(rd, va, oflags=regsize),
                A64RegOper(rn, va, oflags=IFS_16B),
                A64RegOper(rm, va, oflags=regsize),
            )
        elif length == 0b01:
            olist = (
                A64RegOper(rd, va, oflags=regsize),
                A64RegOper(rn, va, oflags=IFS_16B),
                A64RegOper((rn + 1) % 32, va, oflags=IFS_16B),
                A64RegOper(rm, va, oflags=regsize),
            )            
        elif length == 0b10:
            olist = (
                A64RegOper(rd, va, oflags=regsize),
                A64RegOper(rn, va, oflags=IFS_16B),
                A64RegOper((rn + 1) % 32, va, oflags=IFS_16B),
                A64RegOper((rn + 2) % 32, va, oflags=IFS_16B),
                A64RegOper(rm, va, oflags=regsize),
            ) 
        else:
            olist = (
                A64RegOper(rd, va, oflags=regsize),
                A64RegOper(rn, va, oflags=IFS_16B),
                A64RegOper((rn + 1) % 32, va, oflags=IFS_16B),
                A64RegOper((rn + 2) % 32, va, oflags=IFS_16B),
                A64RegOper((rn + 3) % 32, va, oflags=IFS_16B),
                A64RegOper(rm, va, oflags=regsize),
            ) 
    else:
        return p_undef(opval, va)

    return opcode, mnem, olist, 0, 0

def p_simd_zip_uzp_trn(opval, va):
    '''
    AdvSIMD ZIP/UZP/TRN
    '''
    q = opval >> 30 & 0x1
    size = opval >> 22 & 0x3
    rm = opval >> 16 & 0x1f
    opc = opval >> 12 & 0x7
    rn = opval >> 5 & 0x1f
    rd = opval & 0x1f
    sizeq = size + q

    opcode, mnem = zip_uzp_trn_table[opc]
    if opcode != IENC_UNDEF:
        size1 = size+q
        olist = (
            A64RegOper(rd, va, size=t_table[sizeq]),
            A64RegOper(rn, va, size=t_table[sizeq]),
            A64RegOper(rm, va, size=t_table[sizeq]),
        )
    else:
        olist = (
            A64ImmOper(opval),
        )

    return opcode, mnem, olist, 0, 0


zip_uzp_trn_table = (
    (IENC_UNDEF, 'undefined instruction'),
    (INS_UZP1, 'uzp1'),
    (INS_TRN1, 'trn1'),
    (INS_ZIP1, 'zip1'),
    (IENC_UNDEF, 'undefined instruction'),
    (INS_UZP2, 'uzp2'),
    (INS_TRN2, 'trn2'),
    (INS_ZIP2, 'zip2'),
)

def p_simd_ext(opval, va):
    '''
    AdvSIMD EXT
    '''
    q = opval >> 30 & 0x1
    op2 = opval >> 22 & 0x3
    rm = opval >> 16 & 0x1f
    imm4 = opval >> 11 & 0xf
    rn = opval >> 5 & 0x1f
    rd = opval & 0x1f
    iflags = 0

    if op2 == 0b00:
        if q == 0b0:
            oflag = IFS_8B
            size = 8
            if imm4[3] == 0b0:
                index = imm4[0:2]
            else:
                index = 'RESERVED'
        else:
            oflag = IFS_16B
            size = 16
            index = imm4
        olist = (
            A64RegOper(rd, va, oflags=regsize),
            A64RegOper(rn, va, oflags=regsize),
            A64RegOper(rm, va, oflags=regsize),
            A64ImmOper(index, va=va),
        )
        return INS_EXT, 'ext', olist, 0, 0
    else:
        return p_undef(opval, va)

    return opcode, mnem, olist, iflags, 0


def p_simd_scalar_three_same(opval, va):
    '''
    AdvSIMD scalar three same
    '''
    iflags = 0
    u = opval >> 29 & 0x1
    size = opval >> 22 & 0x3
    rm = opval >> 16 & 0x1f
    opc = opval >> 11 & 0x1f
    rn = opval >> 5 & 0x1f
    rd = opval & 0x1f

    subopc = opc & 0b11000

    if subopc == 0b00000:
        if opc & 0b00010 == 0b00000:
            if opc & 0b00100 == 0b00000:
                mnem = 'add'
                opcode = INS_ADD
            else:
                mnem = 'sub'
                opcode = INS_SUB
            if u == 0b0:
                iflags |= IFP_SQ
            else:
                iflags |= IFP_UQ
            width_spec = bhsd_table[size]
        else:
            mnem = 'cm'
            opcode = INS_CM
            iflags |= three_same_cm_table[opval & 0x1][u]
            if size == 0b11:
                width_spec = 'D'
            else:
                width_spec = 'RESERVED'
    elif subopc == 0b01000:
        if opc & 0x4 == 0b100:
            return p_undef(opval, va)
        mnem = 'shl'
        opcode = INS_SHL
        if opc & 0x1 == 0b0:
            if size == 0b11:
                width_spec = 'D'
            else:
                width_spec = 'RESERVED'                
            if u == 0b0:
                iflags |= IFP_S
            else:
                iflags |= IFP_U
        else:
            width_spec = bhsd_table[size]
            if u == 0b0:
                iflags |= IFP_SQ
            else:
                iflags |= IFP_UQ
        if opc & 0x2 == 0b10:
            iflags |= IFP_R
    elif subopc == 0b10000:
        if opc & 0x7 == 0b00000:
            if u == 0b0:
                mnem = 'add'
                opcode = INS_ADD
            else:
                mnem = 'sub'
                opcode = INS_SUB
            if size == 0b11:
                width_spec = 'D'
            else:
                width_spec = 'RESERVED'
        elif opc & 0x7 == 0b00001:
            mnem = 'cm'
            opcode = INS_CM
            if u == 0b0:
                iflags |= IF_TST
            else:
                iflags |= IF_EQ
            if size == 0b11:
                width_spec = 'D'
            else:
                width_spec = 'RESERVED'
        elif opc & 0x7 == 0b00110:
            opcode = INS_MUL
            mnem = 'mul'
            iflags |= IFP_SQ
            if u == 0b1:
                iflags |= IFP_R
            iflags |= IFP_D
            iflags |= IF_H
            width_spec = three_diff_table[size][1]
        else:
            return p_undef(opval, va)
    else:
        iflags |= IFP_F
        if size & 0b01 == 0b00:
            width_spec = 'S'
        else:
            width_spec = 'D'
        if opc & 0b00110 == 0b00100:
            if opc & 0x1 == 0b0:
                mnem = 'cm'
                opcode = INS_CM
            else:
                mnem = 'ac'
                opcode = INS_AC
            if size & 0b10 == 0b00:
                if u == 0b0:
                    iflags |= IF_EQ
                else:
                    iflags |= IF_GE
            else:
                if u == 0b0:
                    return p_undef(opval, va)
                else:
                    iflags |= IF_GT
        elif u == 0b1:
            if size & 0b10 == 0b10 and opc & 0x7 == 0b010:
                mnem = 'abd'
                opcode = INS_ABD
            else:
                return p_undef(opval, va)
        else:
            if opc & 0x7 == 0b00111:
                iflags |= IF_S
                if size & 0b10 == 0b00:
                    mnem = 'recp'
                    opcode = INS_RECP
                else:
                    iflags |= IFP_R
                    mnem = 'sqrt'
                    opcode = INS_SQRT
            elif opc & 0x7 == 0b00011:
                if size & 0b10 == 0b00:
                    mnem = 'mul'
                    opcode = INS_MUL
                    iflags |= IF_X
                else:
                    return p_undef(opval, va)
            else:
                return p_undef(opval, va)
    olist = (
        A64RegOper(rd, va, size=width_spec),
        A64RegOper(rn, va, size=width_spec),
        A64RegOper(rm, va, size=width_spec),
    )

    return opcode, mnem, olist, iflags, 0

three_same_cm_table = (
    (IF_GT, IF_HI),
    (IF_GE, IF_HS),
)

def p_simd_scalar_three_diff(opval, va):
    '''
    AdvSIMD scalar three different
    '''
    u = opval >> 29 & 0x1
    size = opval >> 22 & 0x3
    rm = opval >> 16 & 0x1f
    opc = opval >> 12 & 0xf
    rn = opval >> 5 & 0x1f
    rd = opval & 0x1f
    iflags = 0
    
    if u == 0b0:
        iflags |= IFP_SQ
        iflags |= IFP_D
        iflags |= IF_L
        width_spec = three_diff_table[size][0]
        width_spec1 = three_diff_table[size][1]
        olist = (
            A64RegOper(rd, va, size=width_spec),
            A64RegOper(rn, va, size=width_spec2),
            A64RegOper(rm, va, size=width_spec2),
        )
        if opc == 0b1001:
            opcode = INS_ML
            mnem = 'ml'
            iflags |= IF_A
        elif opc == 0b1011:
            opcode = INS_ML
            mnem = 'ml'
            iflags |= IF_S            
        elif opc == 0b1101:
            opcode = INS_MUL
            mnem = 'mul'
        else:
            return p_undef(opval, va)
    else:
        return p_undef(opval, va)

    return opcode, mnem, olist, iflags, 0


three_diff_table = (
    ('RESERVED', 'RESERVED'),
    ('S', 'H'),
    ('D', 'S'),
    ('RESERVED', 'RESERVED'),
)

def p_simd_scalar_tworeg_misc(opval, va):
    '''
    AdvSIMD scalar two-reg misc
    '''

    iflags = 0
    u = opval >> 29 & 0x1
    size = opval >> 22 & 0x3
    opc = opval >> 12 & 0x1f
    rn = opval >> 5 & 0x1f
    rd = opval & 0x1f

    if opc & 0b11100 == 0b00000:
        mnem = 'add'
        opcode = INS_ADD
        #FIXME unsigned and signed clash
        if u == 0b0:
            iflags |= IFP_SUQ
        else:
            iflags |= IFP_USQ
    elif opc & 0x3 == 0b11 and opc & 0b10000 == 0b00000:
        if u == 0b0:
            opcode = INS_ABS
            mnem = 'abs'
        else:
            opcode = INS_NEG
            mnem = 'neg'
        if opc & 0b01100 == 0b00100:
            iflags |= IFP_SQ
            olist = (
                A64RegOper(rd, va, size=bhsd_table[size]),
                A64RegOper(rn, va, size=bhsd_table[size]),
            )
        elif opc & 0b01100 == 0b01000:
            if size == 0b11:
                width_spec = 'D'
            else:
                width_spec = 'RESERVED'
            olist = (
                A64RegOper(rd, va, size=width_spec),
                A64RegOper(rn, va, size=width_spec),
            )
        else:
            return p_undef(opval, va)
    elif opc & 0b11000 == 0b01000:
        opcode = INS_CM
        mnem = 'cm'
        if opc & 0b00100 == 0b00100:
            iflags |= IFP_F
            if size & 0b01 == 0b00:
                width_spec = 'S'
            else:
                width_spec = 'D'
        else:
            if size == 0b11:
                width_spec = 'D'
            else:
                width_spec = 'RESERVED'
        iflags |= cm_table[opval & 0x3][u]
        olist = (
            A64RegOper(rd, va, size=width_spec),
            A64RegOper(rn, va, size=width_spec),
            #FIXME #0
        )
    elif opc & 0b11000 == 0b10000:
        subcode = opc & 0b00111
        iflags |= IF_N
        if u == 0b0:
            if subcode == 0b00100:
                mnem = 'xt'
                opcode = INS_XT
                iflags |= IFP_SQ
            else:
                return p_undef(opval, va)
        else:
            if subcode == 0b00010:
                mnem = 'xt'
                opcode = INS_XT
                iflags |= IFP_SQ
                iflags |= IF_U
            elif subcode == 0b00100:
                mnem = 'xt'
                opcode = INS_XT
                iflags |= IFP_UQ
            elif subcode == 0b00110:
                opcode = INS_CVT
                mnem = 'cvt'
                iflags |= IFP_F
                iflags |= IF_X
            else:
                return p_undef(opval, va)
        if subcode == 0b00010 or 0b00100:
            width_spec = bhsd_table[size]
            width_spec2 = bhsd_table[size + 1]
            if size == 0b11:
                width_spec = 'RESERVED'
        else:
            if size & 0b01 == 0b00:
                width_spec = 'RESERVED'
                width_spec2 = 'RESERVED'
            else:
                width_spec = 'S'
                width_spec2 = 'D'               
        olist = (
            A64RegOper(rd, va, size=width_spec),
            A64RegOper(rn, va, size=width_spec2),               
        )
    else:
        if size & 0b10 == 0b00:
            if size & 0b01 == 0b01:
                width_spec = 'S'
            else:
                width_spec = 'D'
            olist = (
                A64RegOper(rd, va, size=width_spec),
                A64RegOper(rn, va, size=width_spec),
            )
            mnem = 'cvt'
            opcode = INS_CVT
            if opc != 0b11101:
                iflags |= IFP_F
                if u == 0b0:
                    iflags |= IF_S
                else:
                    iflags |= IF_U
            else:
                iflags |= IF_F
                if u == 0b0:
                    iflags |= IFP_S
                else:
                    iflags |= IFP_U
            if opc & 0x3 == 0b00010:
                iflags |= IF_N
            elif opc & 0x3 == 0b00011:
                iflags |= IF_M
            elif opc & 0x3 == 0b00100:
                iflags |= IF_A
        else:
            if size & 0b01 == 0b01:
                width_spec = 'S'
            else:
                width_spec = 'D'
            olist = (
                A64RegOper(rd, va, size=width_spec),
                A64RegOper(rn, va, size=width_spec),
            )
            iflags |= IFP_F
            if opc & 0b00100 == 0b00000:
                mnem = 'cvt'
                opcode = INS_CVT
                if u == 0b0:
                    iflags |= IF_S
                else:
                    iflags |= IF_U
                if opc & 0x3 == 0b10:
                    iflags |= IF_P
                elif opc & 0x3 == 0b11:
                    iflags |= IF_Z
                else:
                    return p_undef(opval, va)
            else:
                if opc & 0x3 == 0b01:
                    iflags |= IF_E
                if u == 0b0:
                    mnem = 'recp'
                    opcode = INS_RECP
                    if opc & 0x3 == 0b11:
                        iflags |= IF_X
                    elif opc & 0x3 != 0b01:
                        return p_undef(opval, va)                   
                else:
                    iflags |= IFP_R
                    mnem = 'sqrt'
                    opcode = INS_SQRT
                    
    return opcode, mnem, olist, iflags, 0

bhsd_table = (
    'B',
    'H',
    'S',
    'D',
    'RESERVED',
)

#FIXME maybe
cm_table = (
    (IF_GT, IF_GE),
    (IF_EQ, IF_LE),
    (IF_LT),
)


def p_simd_scalar_pairwise(opval, va):
    '''
    AdvSIMD scalar pairwise
    '''
    u = opval >> 29 & 0x1
    size = opval >> 22 & 0x3
    opc = opval >> 12 & 0x1f
    rn = opval >> 5 & 0x1f
    rd = opval & 0x1f

    iflags = IF_P
    if u == 0b0:
        if opc == 0b11011:
            mnem = 'add'
            opcode = INS_ADD
            if size == 0b11:
                width_spec = 'D'
                width_spec2 = IFS_2D
            else:
                width_spec = 'RESERVED'
                width_spec2 = 'RESERVED'
            olist = (
                A64RegOper(rd, va, size=width_spec),
                A64RegOper(rn, va, oflags=width_spec2),
            )
        else:
            return p_undef(opval, va)
    else:
        iflags |= IFP_F
        if opc & 0b11100 == 0b01100:
            if size & 0x1 == 0b0:
                width_spec = 'S'
                width_spec2 = IFS_2S
            else:
                width_spec = 'D'
                width_spec2 = IFS_2D                
            olist = (
                A64RegOper(rd, va, size=width_spec),
                A64RegOper(rn, va, size=width_spec2),
            )
            if size & 0b10 == 0b00:
                if opc & 0x3 == 0b00000:
                    mnem = 'max'
                    opcode = INS_MAX
                    iflags |= IF_NM
                elif opc & 0x3 == 0b00001:
                    mnem = 'add'
                    opcode = INS_ADD
                elif opc & 0x3 == 0b00011:
                    mnem = 'max'
                    opcode = INS_MAX
                else:
                    return p_undef(opval, va)
            else:
                mnem = 'min'
                opcode = INS_MIN
                if opc & 0x3 == 0b00000:
                    iflags |= IF_NM
                elif opc & 0x3 != 0b00011:
                    return p_undef(opval, va)
        else:
            return p_undef(opval, va)

    return opcode, mnem, olist, iflags, 0


def p_simd_scalar_copy(opval, va):
    '''
    AdvSIMD scalar copy
    '''
    op = opval >> 29 & 0x1
    imm5 = opval >> 16 & 0x1f
    imm4 = opval >> 11 & 0xf
    rn = opval >> 5 & 0x1f
    rd = opval & 0x1f

    #FIXME width_spec
    if op == 0b0 and imm4 == 0b0000:
        mnem = 'dup'
        opcode =  INS_DUP
        if imm5 & 0b00001 == 0b00001:
            width_spec = 'B'
            index = imm5[:4]
        elif imm5 & 0b00010 == 0b00010:
            width_spec = 'H'
            index = imm5[:3]
        elif imm5 & 0b00100 == 0b00100:
            width_spec = 'S'
            index = imm5[:2]
        elif imm5 & 0b01000 == 0b01000:
            width_spec = 'D'
            index = imm5[:1]
        else:
            width_spec = 'RESERVED'
            index = 'RESERVED'
        olist = (
            A64RegOper(rd, va, size=width_spec),
            A64RegOper(rn, va, size=width_spec),
            A64ImmOper(index, va=va), #FIXME probably wrong, slicing
        )
    else:
        return p_undef(opval, va)

    return opcode, mnem, olist, 0, 0

        
def p_simd_scalar_ie(opval, va):
    '''
    AdvSIMD scalar x indexed element
    '''
    iflags = 0
    u = opval >> 29 & 0x1
    size = opval >> 22 & 0x3
    l = opval >> 21 & 0x1
    m = opval >> 20 & 0x1
    rm = opval >> 16 & 0xf
    opc = opval >> 12 & 0xf
    h = opval >> 11 & 0x1
    rn = opval >> 5 & 0x1f
    rd = opval & 0x1f

    if opc & 0b0010 == 0b0000:
        if size & 0x1 == 0b0:
            width_spec = 'S'
            index = h + l
        else:
            width_spec = 'D'
            if l == 0b0:
                index = h
            else:
                index = 'RESERVED'
        olist = (
            A64RegOper(rd, va, size=width_spec),
            A64RegOper(rn, va, size=width_spec),
            A64RegOper(m+rm, va, size=width_spec),
            A64ImmOper(index, va=va), #FIXME probably wrong
        )
    else:
        if size == 0b00:
            width_spec = 'RESERVED'
            width_spec2 = 'RESERVED'
            vm = 'RESERVED'
            index = 'RESERVED'
        elif size == 0b01:
            width_spec = 'S'
            width_spec2 = 'H'
            vm = 0 + rm
            index = h + l + m
        elif size == 0b10:
            width_spec = 'D'
            width_spec2 = 'S'
            vm = m + rm
            index = h + l
        else:
            width_spec = 'RESERVED'
            width_spec2 = 'RESERVED'
            vm = 'RESERVED'
            index = 'RESERVED'
        olist = (
            A64RegOper(rd, va, size=width_spec),
            A64RegOper(rn, va, size=width_spec2),
            A64RegOper(vm, va, size=width_spec2),
            A64ImmOper(index, va), #FIXME probably wrong
        )

    if u == 0b0:
        subopc = opc & 0b1100
        if subopc != 0b1100:
            if opc & 0x3 == 0b01:
                iflags |= IFP_F
            elif opc & 0x3 == 0b11:
                iflags |= IFP_SQ
                iflags |= IFP_D
                iflags |= IF_L
            else:
                return p_undef(opval, va)
        if subopc == 0b0000:
            mnem = 'mla'
            opcode = INS_MLA
        elif subopc == 0b0100:
            mnem = 'mls'
            opcode = INS_MLS
        elif subopc == 0b1000:
            mnem = 'mul'
            opcode = INS_MUL
        else:
            mnem = 'mul'
            opcode = INS_MUL
            iflags |= IFP_SQ
            iflags |= IFP_D
            iflags |= IF_H
            if opc & 0x3 == 0b01:
                iflags |= IFP_R
    else:
        if opc == 0b1001 and size & 0b10 == 0b10:
            iflags |= IF_X
            iflags |= IFP_F
            opcode = INS_MUL
        else:
            return p_undef(opval, va)

    return opcode, mnem, olist, iflags, 0

        
def p_simd_scalar_shift_imm(opval, va):
    '''
    AdvSIMD scalar shift by immediate
    '''
    iflags = 0
    u = opval >> 29 & 0x1
    immh = opval >> 19 & 0xf
    immb = opval >> 16 & 0x7
    opc = opval >> 11 & 0x1f
    rn = opval >> 5 & 0x1f
    rd = opval & 0x1f

    if immh == 0b0000:
        return p_undef(opval, va)

    if opc & 0b11000 == 0b00000:
        if immh & 0b1000 == 0b0:
            width_spec = 'RESERVED'
            shift = 'RESERVED'
        else:
            width_spec = 8
            shift = 128-(immh+immb)
        olist = (
            A64RegOper(rd, va, size=width_spec),
            A64RegOper(rn, va, size=width_spec),
            #FIXME shift = variable shift specified above
        )
        if u == 0b0:
            iflags |= IFP_S
        else:
            iflags |= IFP_U
        if opc & 0b00011== 0b00000:
            mnem = 'shr'
            opcode = INS_SHR
        else:
            mnem = 'sra'
            opcode = INS_SRA
        if opcode & 0b00100 == 0b00100:
            iflags |= IFP_R
        
    elif opc & 0b11000 == 0b01000:
        if opc == 0b01000:
            if u == 0b0:
                return p_undef(opval, va)
            else:
                mnem = 'sri'
                opcode = INS_SRI
                if immh & 0b1000 == 0b0:
                    width_spec = 'RESERVED'
                    shift = 'RESERVED'
                else:
                    width_spec = 8
                    shift = 128-(immh+immb)
        elif opc == 0b01010:
            if u == 0b0:
                mnem = 'shl'
                opcode = INS_SHL
            else:
                mnem = 'sli'
                opcode = INS_SLI
            if immh & 0b1000 == 0b0:
                width_spec = 'RESERVED'
                shift = 'RESERVED'
            else:
                width_spec = 8
                shift = (immh+immb) - 64
        elif opc == 0b01100:
            if u == 0b0:
                return p_undef(opval, va)
            else:
                mnem = 'shl'
                opcode = INS_SHL
                iflags |= IF_U
                iflags |= IFP_SQ
                if immh & 0b1000 == 0b1000:
                    width_spec = 'D'
                    shift = (immh+immb)-64
                elif immh & 0b0100 == 0b0100:
                    width_spec = 'S'
                    shift = (immh+immb)-32
                elif immh & 0b0010 == 0b0010:
                    width_spec = 'H'
                    shift = (immh+immb)-16
                elif immh == 0b0001:
                    width_spec = 'B'
                    shift = (immh+immb)-8
                else:
                    width_spec = 'RESERVED'
                    shift = 'RESERVED'
        elif opc == 0b01110:
            mnem = 'shl'
            opcode = INS_SHL
            if u == 0b0:
                iflags |= IFP_SQ
            else:
                iflags |= IFP_UQ
            if immh & 0b1000 == 0b1000:
                width_spec = 'D'
                shift = (immh+immb)-64
            elif immh & 0b0100 == 0b0100:
                width_spec = 'S'
                shift = (immh+immb)-32
            elif immh & 0b0010 == 0b0010:
                width_spec = 'H'
                shift = (immh+immb)-16
            elif immh == 0b0001:
                width_spec = 'B'
                shift = (immh+immb)-8
            else:
                width_spec = 'RESERVED'
                shift = 'RESERVED'
        else:
            return p_undef(opval, va)
        olist = (
            A64RegOper(rd, va, size=width_spec),
            A64RegOper(rn, va, size=width_spec),
            #FIXME shift = variable shift specified above
        )
    elif opc & 0b11000 == 0b10000:
        #FIXME
        if immh == 0b0000:
            width_spec = 'RESERVED'
            width_spec2 = 'RESERVED'
            shift = 'RESERVED'
        elif immh == 0b0001:
            width_spec = 'B'
            width_spec2 = 'H'
            shift = 16 - (immh+immb)
        elif immh & 0b1110 == 0b0010:
            width_spec = 'H'
            width_spec2 = 'S'
            shift = 32 - (immh+immb)
        elif immh & 0b1100 == 0b0100:
            width_spec = 'S'
            width_spec2 = 'D'
            shift = 64 - (immh+immb)
        else:
            width_spec = 'RESERVED'
            width_spec2 = 'RESERVED'
            shift = 'RESERVED'
        olist = (
            A64RegOper(rd, va, size=width_spec),
            A64RegOper(rn, va, oflags=width_spec2),
            #FIXME shift specified above
        )
        mnem = 'shr'
        opcode = INS_SHR
        iflags |= IF_N
        if opc & 0b1 == 0b1:
            iflags |= IFP_R
        if opval >> 1 & 0b1 == 0b0:
            iflags |= IF_U
            iflags |= IFP_SQ
        else:
            if u == 0b0:
                iflags |= IFP_SQ
            else:
                iflags |= IFP_UQ
    else:
        mnem = 'cvt'            # FIXME: NEEDS WORK
        opcode = INS_CVT
        #FIXME
        if immh & 0b1100 == 0b0000:
            width_spec = 'RESERVED'
            fbits = 'RESERVED'
        elif immh & 0b1100 == 0b0100:
            width_spec = 'S'
            fbits = 64 - (immh+immb)
        else:
            width_spec = 'D'
            fbits = 128 - (immh + immb)
        olist = (
            A64RegOper(rd, va, size=size),
            A64RegOper(rn, va, size=size),
            #FIXME fractional bits?
        )
        if opc & 0x7 == 0b100:
            iflags |= IF_F
            if u == 0b0:
                iflags |= IFP_S
            else:
                iflags |= IFP_U
        elif opc & 0x7 == 0b111:
            iflags |= IFP_F
            iflags |= IF_Z
            if u == 0b0:
                iflags |= IF_S
            else:
                iflags |= IF_U
        else:
            return p_undef(opval, va)

    return opcode, mnem, olist, iflags, 0
            
        
def p_crypto_aes(opval, va):
    '''
    Crypto AES
    '''
    size = opval >> 22 & 0x3
    opc = opval >> 12 & 0x1f
    rn = opval >> 5 & 0x1f
    rd = opval & 0x1f
    opcode, mnem = aes_table[opc & 0x3]
    olist = (
        A64RegOper(rd, va, size=16),
        A64RegOper(rn, va, size=16),
    )
    if size != 0b00 or opc & 0b11100 != 0b00100:
        return p_undef(opval, va)

    return opcode, mnem, olist, 0, 0

aes_table = (
    (INS_AESE, 'aese'),
    (INS_AESD, 'aesd'),
    (INS_AESMC, 'aesmc'),
    (INS_AESIMC, 'aesimc'),
)


def p_crypto_three_sha(opval, va):
    '''
    Crypto three-reg SHA
    '''
    size = opval >> 22 & 0x3
    rm = opval >> 16 & 0x1f
    opc = opval >> 12 & 0x7
    rn = opval >> 5 & 0x1f
    rd = opval & 0x1f

    opcode, mnem = crypto_3sha_table[opc]

    if opc & 0b100 == 0b100 or opc == 0b011:
        olist = (
            A64RegOper(rd, va, size=16),
            A64RegOper(rn, va, size=16),
            A64RegOper(rm, va, size=16),
        )
    else:
        olist = (
            A64RegOper(rd, va, size=16),
            A64RegOper(rn, va, size=4),
            A64RegOper(rm, va, size=16),
        )

    if size != 0b00 or opc == 0b111:
        return p_undef(opval, va)

        
    return opcode, mnem, olist, 0, 0


crypto_3sha_table = (
    (INS_SHA1C, 'sha1c'),
    (INS_SHA1P, 'sha1p'),
    (INS_SHA1M, 'sha1m'),
    (INS_SHA1SU0, 'sha1su0'),
    (INS_SHA256H, 'sha256h'),
    (INS_SHA256H2, 'sha256h2'),
    (INS_SHA256SU1, 'sha256su1'),
)


def p_crypto_two_sha(opval, va):
    '''
    Crypto two-reg SHA
    '''
    size = opval >> 22 & 0x3
    opc = opval >> 12 & 0x1f
    rn = opval >> 5 & 0x1f
    rd = opval & 0x1f

    if opc == 0b00000:
        mnem = 'sha1h'
        opcode = INS_SHA1H
        olist = (
            A64RegOper(rd, va, size=4),
            A64RegOper(rn, va, size=4),
        )
    elif opc == 0b00001:
        mnem = 'sha1su1'
        opcode = INS_SHA1SU1
        olist = (
            A64RegOper(rd, va, size=16),
            A64RegOper(rn, va, size=16),
        )
    elif opc == 0b00010:
        mnem = 'sha256su0'
        opcode = INS_SHA256SU0
        olist = (
            A64RegOper(rd, va, size=16),
            A64RegOper(rn, va, size=16),
        )
    else:
        return p_undef(opval, va)

    if size != 0b00:
        return p_undef(opval, va)

    return opcode, mnem, olist, 0, 0
    

def p_sme_outer_product_64_bit(opval, va):  pass
def p_sme_fp_outer_product_32_bit(opval, va):   pass
def p_sme2_binary_outer_product_32_bit(opval, va):  pass
def p_sme_integer_outer_product_32_bit(opval, va):  pass
def p_sme2_multi_vector_memory_contiguous(opval, va):   pass
def p_sme2_multi_vector_memory_strided(opval, va):  pass
def p_sme_move_into_array(opval, va):   pass
def p_sme_move_from_array(opval, va):   pass
def p_sme_add_vector_to_array(opval, va):   pass
def p_sme_zero(opval, va):  pass
def p_sme2_zero_lookup_table(opval, va):    pass
def p_sme2_move_lookup_table(opval, va):    pass
def p_sme2_e0pand_lookup_table_contiguous(opval, va):   pass
def p_sme2_multi_vector_inde0ed_one_register(opval, va):    pass
def p_sme2_multi_vector_inde0ed_two_registers(opval, va):   pass
def p_sme2_multi_vector_inde0ed_four_registers(opval, va):  pass
def p_sme2_multi_vector_sve_select(opval, va):  pass
def p_sme2_multi_vector_sve_constructive_binary(opval, va): pass
def p_sme2_multi_vector_sve_constructive_unary(opval, va):  pass
def p_sme2_multi_vector_multiple_vectors_sve_destructive_two_registers(opval, va):  pass
def p_sme2_multi_vector_multiple_vectors_sve_destructive_four_registers(opval, va): pass
def p_sme2_multi_vector_multiple_and_single_sve_destructive_two_registers(opval, va):   pass
def p_sme2_multi_vector_multiple_and_single_sve_destructive_four_registers(opval, va):  pass
def p_sme2_multi_vector_multiple_and_single_array_vectors(opval, va):   pass
def p_sme2_multi_vector_multiple_array_vectors_two_registers(opval, va):    pass
def p_sme2_multi_vector_multiple_array_vectors_four_registers(opval, va):   pass
def p_sme_memory(opval, va):    pass

def p_undef(opval, va):
    '''
    Undefined encoding family
    '''
    # FIXME: make this an actual opcode with the opval as an imm oper
    #raise envi.InvalidInstruction(
    #        mesg="p_undef: invalid instruction (by definition in ARM spec)",
    #        bytez=struct.pack("<I", opval), va=va)
    opcode = IENC_UNDEF
    mnem = "undefined instruction"
    olist = (
        A64ImmOper(opval),
    )
        
    return (opcode, mnem, olist, 0, 0)


'''
ienc_parsers_tmp will be put into a tuple that will contain all iencs and their corresponding function
'''
ienc_parsers_tmp = [None for x in range(IENC_MAX)]

ienc_parsers_tmp[IENC_DATA_SIMD] = p_data_simd
ienc_parsers_tmp[IENC_LS_EXCL] = p_ls_excl
ienc_parsers_tmp[IENC_LS_NAPAIR_OFFSET] = p_ls_napair_offset
ienc_parsers_tmp[IENC_LS_REGPAIR_POSTI] = p_ls_regpair
ienc_parsers_tmp[IENC_LS_REGPAIR_OFFSET] = p_ls_regpair
ienc_parsers_tmp[IENC_LS_REGPAIR_PREI] = p_ls_regpair
ienc_parsers_tmp[IENC_LOG_SHFT_REG] = p_log_shft_reg
ienc_parsers_tmp[IENC_ADDSUB_SHFT_REG] = p_addsub_shft_reg
ienc_parsers_tmp[IENC_ADDSUB_EXT_REG] = p_addsub_ext_reg
ienc_parsers_tmp[IENC_SIMD_LS_MULTISTRUCT] = p_simd_ls_multistruct
ienc_parsers_tmp[IENC_SIMD_LS_MULTISTRUCT_POSTI] = p_simd_ls_multistruct_posti
ienc_parsers_tmp[IENC_SIMD_LS_ONESTRUCT] = p_simd_ls_onestruct
ienc_parsers_tmp[IENC_SIMD_LS_ONESTRUCT_POSTI] = p_simd_ls_onestruct_posti
ienc_parsers_tmp[IENC_PC_ADDR] = p_pc_addr
ienc_parsers_tmp[IENC_ADDSUB_IMM] = p_addsub_imm
ienc_parsers_tmp[IENC_LOG_IMM] = p_log_imm
ienc_parsers_tmp[IENC_MOV_WIDE_IMM] = p_mov_wide_imm
ienc_parsers_tmp[IENC_BITFIELD] = p_bitfield
ienc_parsers_tmp[IENC_EXTRACT] = p_extract
ienc_parsers_tmp[IENC_CMP_BRANCH_IMM] = p_cmp_branch_imm
ienc_parsers_tmp[IENC_BRANCH_UNCOND_IMM] = p_branch_uncond_imm
ienc_parsers_tmp[IENC_BRANCH_COND_IMM] = p_branch_cond_imm
ienc_parsers_tmp[IENC_EXCP_GEN] = p_excp_gen
ienc_parsers_tmp[IENC_SYS] = p_sys
ienc_parsers_tmp[IENC_SME] = p_sme
ienc_parsers_tmp[IENC_TEST_BRANCH_IMM] = p_test_branch_imm
ienc_parsers_tmp[IENC_BRANCH_UNCOND_REG] = p_branch_uncond_reg
ienc_parsers_tmp[IENC_LOAD_REG_LIT] = p_load_reg_lit
ienc_parsers_tmp[IENC_LS_REG_US_IMM] = p_ls_reg_us_imm
ienc_parsers_tmp[IENC_LS_REG_UNSC_IMM] = p_ls_reg_unsc_imm
ienc_parsers_tmp[IENC_LS_REG_IMM_POSTI] = p_ls_reg_imm
ienc_parsers_tmp[IENC_LS_REG_UNPRIV] = p_ls_reg_unpriv
ienc_parsers_tmp[IENC_LS_REG_IMM_PREI] = p_ls_reg_imm
ienc_parsers_tmp[IENC_LS_REG_OFFSET] = p_ls_reg_offset
ienc_parsers_tmp[IENC_LS_ATOMIC_MEM] = p_ls_atomic_mem
ienc_parsers_tmp[IENC_ADDSUB_CARRY] = p_addsub_carry
ienc_parsers_tmp[IENC_COND_CMP_REG] = p_cond_cmp_reg
ienc_parsers_tmp[IENC_COND_CMP_IMM] = p_cond_cmp_imm
ienc_parsers_tmp[IENC_COND_SEL] = p_cond_sel
ienc_parsers_tmp[IENC_DATA_PROC_3] = p_data_proc_3
ienc_parsers_tmp[IENC_DATA_PROC_2] = p_data_proc_2
ienc_parsers_tmp[IENC_DATA_PROC_1] = p_data_proc_1
ienc_parsers_tmp[IENC_FP_FP_CONV] = p_fp_fp_conv
ienc_parsers_tmp[IENC_FP_COND_COMPARE] = p_fp_cond_compare
ienc_parsers_tmp[IENC_FP_DP2] = p_fp_dp2
ienc_parsers_tmp[IENC_FP_COND_SELECT] = p_fp_cond_select
ienc_parsers_tmp[IENC_FP_IMMEDIATE] = p_fp_immediate
ienc_parsers_tmp[IENC_FP_COMPARE] = p_fp_compare
ienc_parsers_tmp[IENC_FP_DP1] = p_fp_dp1
ienc_parsers_tmp[IENC_FP_INT_CONV] = p_fp_int_conv
ienc_parsers_tmp[IENC_FP_DP3] = p_fp_dp3
ienc_parsers_tmp[IENC_SIMD_THREE_SAME] = p_simd_three_same
ienc_parsers_tmp[IENC_SIMD_THREE_DIFF] = p_simd_three_diff
ienc_parsers_tmp[IENC_SIMD_TWOREG_MISC] = p_simd_tworeg_misc
ienc_parsers_tmp[IENC_SIMD_ACROSS_LANES] = p_simd_across_lanes
ienc_parsers_tmp[IENC_SIMD_COPY] = p_simd_copy
ienc_parsers_tmp[IENC_SIMD_VECTOR_IE] = p_simd_vector_ie
ienc_parsers_tmp[IENC_SIMD_MOD_SHIFT_IMM] = p_simd_mod_shift_imm
ienc_parsers_tmp[IENC_SIMD_TBL_TBX] = p_simd_tbl_tbx
ienc_parsers_tmp[IENC_SIMD_ZIP_UZP_TRN] = p_simd_zip_uzp_trn
ienc_parsers_tmp[IENC_SIMD_EXT] = p_simd_ext
ienc_parsers_tmp[IENC_SIMD_SCALAR_THREE_SAME] = p_simd_scalar_three_same
ienc_parsers_tmp[IENC_SIMD_SCALAR_THREE_DIFF] = p_simd_scalar_three_diff
ienc_parsers_tmp[IENC_SIMD_SCALAR_TWOREG_MISC] = p_simd_scalar_tworeg_misc
ienc_parsers_tmp[IENC_SIMD_SCALAR_PAIRWISE] = p_simd_scalar_pairwise
ienc_parsers_tmp[IENC_SIMD_SCALAR_COPY] = p_simd_scalar_copy
ienc_parsers_tmp[IENC_SIMD_SCALAR_IE] = p_simd_scalar_ie
ienc_parsers_tmp[IENC_SIMD_SCALAR_SHIFT_IMM] = p_simd_scalar_shift_imm
ienc_parsers_tmp[IENC_CRPYTO_AES] = p_crypto_aes
ienc_parsers_tmp[IENC_CRYPTO_THREE_SHA] = p_crypto_three_sha
ienc_parsers_tmp[IENC_CRYPTO_TWO_SHA] = p_crypto_two_sha
ienc_parsers_tmp[ IENC_SME_OUTER_PRODUCT_64_BIT] = p_sme_outer_product_64_bit
ienc_parsers_tmp[ IENC_SME_FP_OUTER_PRODUCT_32_BIT] = p_sme_fp_outer_product_32_bit
ienc_parsers_tmp[ IENC_SME2_BINARY_OUTER_PRODUCT_32_BIT] = p_sme2_binary_outer_product_32_bit
ienc_parsers_tmp[ IENC_SME_INTEGER_OUTER_PRODUCT_32_BIT] = p_sme_integer_outer_product_32_bit
ienc_parsers_tmp[ IENC_SME2_MULTI_VECTOR_MEMORY_CONTIGUOUS] = p_sme2_multi_vector_memory_contiguous
ienc_parsers_tmp[ IENC_SME2_MULTI_VECTOR_MEMORY_STRIDED] = p_sme2_multi_vector_memory_strided
ienc_parsers_tmp[ IENC_SME_MOVE_INTO_ARRAY] = p_sme_move_into_array
ienc_parsers_tmp[ IENC_SME_MOVE_FROM_ARRAY] = p_sme_move_from_array
ienc_parsers_tmp[ IENC_SME_ADD_VECTOR_TO_ARRAY] = p_sme_add_vector_to_array
ienc_parsers_tmp[ IENC_SME_ZERO] = p_sme_zero
ienc_parsers_tmp[ IENC_SME2_ZERO_LOOKUP_TABLE] = p_sme2_zero_lookup_table
ienc_parsers_tmp[ IENC_SME2_MOVE_LOOKUP_TABLE] = p_sme2_move_lookup_table
ienc_parsers_tmp[ IENC_SME2_E0PAND_LOOKUP_TABLE_CONTIGUOUS] = p_sme2_e0pand_lookup_table_contiguous
ienc_parsers_tmp[ IENC_SME2_MULTI_VECTOR_INDE0ED_ONE_REGISTER] = p_sme2_multi_vector_inde0ed_one_register
ienc_parsers_tmp[ IENC_SME2_MULTI_VECTOR_INDE0ED_TWO_REGISTERS] = p_sme2_multi_vector_inde0ed_two_registers
ienc_parsers_tmp[ IENC_SME2_MULTI_VECTOR_INDE0ED_FOUR_REGISTERS] = p_sme2_multi_vector_inde0ed_four_registers
ienc_parsers_tmp[ IENC_SME2_MULTI_VECTOR_SVE_SELECT] = p_sme2_multi_vector_sve_select
ienc_parsers_tmp[ IENC_SME2_MULTI_VECTOR_SVE_CONSTRUCTIVE_BINARY] = p_sme2_multi_vector_sve_constructive_binary
ienc_parsers_tmp[ IENC_SME2_MULTI_VECTOR_SVE_CONSTRUCTIVE_UNARY] = p_sme2_multi_vector_sve_constructive_unary
ienc_parsers_tmp[ IENC_SME2_MULTI_VECTOR_MULTIPLE_VECTORS_SVE_DESTRUCTIVE_TWO_REGISTERS] = p_sme2_multi_vector_multiple_vectors_sve_destructive_two_registers
ienc_parsers_tmp[ IENC_SME2_MULTI_VECTOR_MULTIPLE_VECTORS_SVE_DESTRUCTIVE_FOUR_REGISTERS] = p_sme2_multi_vector_multiple_vectors_sve_destructive_four_registers
ienc_parsers_tmp[ IENC_SME2_MULTI_VECTOR_MULTIPLE_AND_SINGLE_SVE_DESTRUCTIVE_TWO_REGISTERS] = p_sme2_multi_vector_multiple_and_single_sve_destructive_two_registers
ienc_parsers_tmp[ IENC_SME2_MULTI_VECTOR_MULTIPLE_AND_SINGLE_SVE_DESTRUCTIVE_FOUR_REGISTERS] = p_sme2_multi_vector_multiple_and_single_sve_destructive_four_registers
ienc_parsers_tmp[ IENC_SME2_MULTI_VECTOR_MULTIPLE_AND_SINGLE_ARRAY_VECTORS] = p_sme2_multi_vector_multiple_and_single_array_vectors
ienc_parsers_tmp[ IENC_SME2_MULTI_VECTOR_MULTIPLE_ARRAY_VECTORS_TWO_REGISTERS] = p_sme2_multi_vector_multiple_array_vectors_two_registers
ienc_parsers_tmp[ IENC_SME2_MULTI_VECTOR_MULTIPLE_ARRAY_VECTORS_FOUR_REGISTERS] = p_sme2_multi_vector_multiple_array_vectors_four_registers
ienc_parsers_tmp[ IENC_SME_MEMORY] = p_sme_memory
ienc_parsers_tmp[IENC_UNDEF] = p_udf
ienc_parsers_tmp[IENC_RESERVED] = p_udf


ienc_parsers = tuple(ienc_parsers_tmp)

#------------------------------classes---------------------------------------|







class A64Operand(envi.Operand):
    '''
    Superclass for all types of A64 instruction operands
    '''
    tsize = 8
    def involvesPC(self):
        return False

    def getOperAddr(self, op, emu=None):
        return None


class A64RegOper(A64Operand, envi.RegisterOper):
    '''
    Subclass of A64Operand. X-bit Register operand class (including Zero-Reg)
    '''
    def __init__(self, reg, va=0, oflags=0, size=8):
        if reg == None:
            raise Exception("ArmRegOper: None Reg Type!")
            raise envi.InvalidInstruction(mesg="None Reg Type!",
                    bytez='f00!', va=va)

        self.va = va
        if size != 8 or reg >= REGS_VECTOR_BASE_IDX: 
            reg |= ((8*size) << 16)

        self.reg = reg
        self.oflags = oflags
        self.size = size

    def repr(self, op):
        return rctx.getRegisterName(self.reg)

    def getOperValue(self, op, emu=None):
        if emu is None:
            return None # This operand type requires an emulator
        return emu.getRegister(self.reg)

    def setOperValue(self, op, emu, value):
        emu.setRegister(self.reg, value)

    def render(self, mcanv, op, idx):
        hint = mcanv.syms.getSymHint(op.va, idx)
        if hint is not None:
            mcanv.addNameText(name, typename="registers")
        else:
            name = rctx.getRegisterName(self.reg)
            rname = rctx.getRegisterName(self.reg & envi.RMETA_NMASK)
            mcanv.addNameText(name, name=rname, typename="registers")


class A64RegWithZROper(A64RegOper):
    '''
    Subclass of A64Operand. X-bit Register operand class
    '''
    def __init__(self, reg, va=0, oflags=0, size=8):
        if reg == 31:
            # make this SP
            reg = REG_XZR

        A64RegOper.__init__(self, reg, va, oflags, size)


def extname(exttype):
    return extrepr[exttype]


class A64RegExtOper(A64RegOper):
    '''
    Register Extended     <Wm|Xm>{, extend {amount}}
    '''
    def __init__(self, reg, size=8, extendtype = 0b011, extendamount = 0, va=0, oflags=0):
        A64RegOper.__init__(self, reg, va, oflags, size)
        #if basereg == 31:
        #    # make this SP
        #    basereg = REG_SP
        self.exttype = extendtype
        self.extamt = extendamount

    def render(self, mcanv, op, idx):
        brname = rctx.getRegisterName(self.reg)
        mcanv.addNameText(brname, typename='registers')
        
        if self.exttype != EXT_LSL or (self.exttype == EXT_LSL and self.extamt != 0):
            mcanv.addText(', ')
            mcanv.addText(extname(self.exttype))

            if not self.extamt == 0:
                mcanv.addText(' #')
                mcanv.addText(str(self.extamt))

    def repr(self, op):
        brname = rctx.getRegisterName(self.reg)

        # Hiding extension info only when extension is lsl and amount is 0 
        if self.exttype == EXT_LSL and self.extamt == 0:
            out = [ brname, ]
        else:
            if self.extamt == 0:
                out = [ brname, ', ', extname(self.exttype)]
            else:
                out = [ brname, ', ', extname(self.exttype), ' #', str(self.extamt) ]
        
        return "".join(out)

    def getOperValue(self, op, emu=None):
        if not emu:
            return None

        val = emu.getRegister(self.reg)
        val = extend(val, self.exttype, self.extamt)
        val &= 0xffffffff_ffffffff


        return addr



def addrToName(mcanv, va):
    sym = mcanv.syms.getSymByAddr(va)
    if sym is not None:
        return repr(sym)
    return "0x%.8x" % va

class A64SysRegOper(A64RegOper):
    '''
    Subclass of A64RegOper, represents system register
    '''

    def __init__(self, op0, op1, crn, crm, op2):
        self.encoding = (1 << 15) | (op0 << 14) | (op1 << 11) | (crn << 7) | (crm << 3) | (op2)
        self.mnem = sysregnamedic.get(self.encoding)

        # Check for non-standard name
        if self.mnem is None:
            self.mnem = 's' + str(op0) + '_' + str(op1) + '_c' + str(crn) + '_c' + str(crm) + '_' + str(op2)

    
    def repr(self, op):
        return self.mnem
        
    def render(self, mcanv, op, idx):
        mcanv.addNameText(self.mnem)


class A64PSTATEfieldOper(A64Operand):
    '''
    Subclass of A64Operand. PSTATEfield class, only used with msr
    '''

    def __init__(self, op1, op2, crm):
        self.mnem = pstatefield_names.get(op1 << 7 | op2 << 4 | crm, 'undefined')

    def repr(self, op):
        return self.mnem
    
    def render(self, mcanv, op, idx):
        mcanv.addNameText(self.mnem)

class A64ImmOper(A64Operand, envi.ImmedOper):
    '''
    Subclass of A64Operand. Immediate operand class
    '''
    def __init__(self, val=0, shval=0, shtype=S_ROR, va=0, size=8, alwayshex=False):
        #print("A64ImmOper: %r %r %r %r %r" % (val, shval, shtype, va, size))
        self.val = val
        self.shval = shval
        self.shtype = shtype
        self.size = size
        self.alwayshex = alwayshex

    def repr(self, op):
        ival = self.getOperValue(op)
                      
        if ival >= 4096 or self.alwayshex:
            return "#0x%.8x" % ival
        else: return "#" + str(ival)

    def getOperValue(self, op, emu=None):
        return shifters[self.shtype](self.val, self.shval, self.size, emu)

    def render(self, mcanv, op, idx):
        value = self.getOperValue(op)
        hint = mcanv.syms.getSymHint(op.va, idx)
        if hint is not None:
            if mcanv.mem.isValidPointer(value):
                mcanv.addVaText(hint, value)
            else:
                mcanv.addNameText(hint)
        
        elif mcanv.mem.isValidPointer(value): 
            
            if value >= 4096 or self.alwayshex:
                mcanv.addVaText('#0x%.8x' % value, value)
            else:
                mcanv.addVaText('#' + str(value), value)
            
        else:
            if value >= 4096:
                mcanv.addNameText('#0x%.8x' % value)
            else:
                mcanv.addNameText('#' + str(value))

exp_bits = (0, 0b11111111)

class A64SimdExpImmOper(A64ImmOper):
    def __init__(self, a, b, c, d, e, f, g, h, va=0):
        imm = exp_bits[a]
        imm = (imm << 8) | exp_bits[b]
        imm = (imm << 8) | exp_bits[c]
        imm = (imm << 8) | exp_bits[d]
        imm = (imm << 8) | exp_bits[e]
        imm = (imm << 8) | exp_bits[f]
        imm = (imm << 8) | exp_bits[g]
        imm = (imm << 8) | exp_bits[h]
        A64ImmOper.__init__(self, imm, va=va)


LDST_MODE_POSTIDX = 1
LDST_MODE_OFFSET = 2
LDST_MODE_PREIDX = 3

class A64DerefOperand(A64Operand, envi.DerefOper):
    def __init__(self, tsize=8, mode=LDST_MODE_OFFSET, va=0):
        A64Operand.__init__(self)
        envi.DerefOper.__init__(self)
        self.tsize = tsize
        self.mode = mode
        self.va = va

    def setOperValue(self, op, emu=None, val=None):
        if emu is None:
            return None

        addr = self.getOperAddr(op, emu)
        return emu.writeMemValue(addr, val, self.tsize)

    def getOperValue(self, op, emu=None, codeflow=False):
        if emu is None:
            return None

        addr = self.getOperAddr(op, emu)
        return emu.readMemValue(addr, self.tsize)

class A64RegImmOffOper(A64DerefOperand):
    '''
    Register + Immediate Offset     [Xn, #simm]
    '''
    def __init__(self, basereg, simm, tsize=8, mode=LDST_MODE_OFFSET, va=0):
        A64DerefOperand.__init__(self, tsize, mode, va)
        if basereg == 31:
            # make this SP
            basereg = REG_SP

        self.basereg = basereg
        self.simm = simm

    def render(self, mcanv, op, idx):
        rname = rctx.getRegisterName(self.basereg)
        hint = mcanv.syms.getSymHint(op.va, idx)
        mcanv.addText('[')
        mcanv.addNameText(rname, typename='registers')

        if self.simm != 0 and self.mode != LDST_MODE_POSTIDX:
            mcanv.addText(', ')
            if hint is not None:
                mcanv.addVaText(hint, self.simm)
            else:
                mcanv.addNameText("#" + hex(self.simm))

        mcanv.addText(']')

        if self.mode == LDST_MODE_PREIDX:
            mcanv.addText('!')

        elif self.mode == LDST_MODE_POSTIDX:
            mcanv.addText(', ')
            if hint is not None:
                mcanv.addVaText(hint, self.simm)
            else:
                mcanv.addNameText("#" + hex(self.simm))


    def repr(self, op):
        rname = rctx.getRegisterName(self.basereg)
        out = ['[', rname]

        if self.simm != 0 and self.mode != LDST_MODE_POSTIDX:
            out.append(', ')
            out.append("#" + hex(self.simm))

        out.append(']')

        if self.mode == LDST_MODE_PREIDX:
            out.append('!')


        elif self.mode == LDST_MODE_POSTIDX:
            out.append(', ')
            out.append("#" + hex(self.simm))

        return "".join(out)

    def getOperAddr(self, op, emu=None):
        if not emu:
            return None

        addr = emu.getRegister(self.basereg)
        addr += self.simm
        addr &= 0xffffffff_ffffffff

        return addr


class A64RegRegOffOper(A64DerefOperand):
    '''
    Register + Offset Register     [Xn, <Wm|Xm>{, extend {amount}}]
    '''
    def __init__(self, basereg, offreg, tsize=8, mode=LDST_MODE_OFFSET, extendtype = 0b011, extendamount = 0, va=0, forceZeroDisplay=False):
        A64DerefOperand.__init__(self, tsize, mode, va)
        if basereg == 31:
            # make this SP
            basereg = REG_SP

        self.basereg = basereg

        if tsize == 4:
            self.offreg = offreg + 0x200000
        else:
            self.offreg = offreg

        # Processing shift type and amount
        if extendtype == 0b011:
            self.ext = 'lsl'       
        elif extendtype == 0b010:
            self.ext = 'uxtw'
        elif extendtype == 0b110:
            self.ext = 'sxtw'
        else:
            self.ext = 'sxtx'
            
        self.extamt = extendamount
        self.forcezerodisp = forceZeroDisplay
          

    def render(self, mcanv, op, idx):
        brname = rctx.getRegisterName(self.basereg)
        orname = rctx.getRegisterName(self.offreg)
        mcanv.addText('[')
        mcanv.addNameText(brname, typename='registers')
        mcanv.addText(', ')
        mcanv.addNameText(orname, typename='registers')
        
        if self.ext != 'lsl' or (self.ext == 'lsl' and self.extamt != 0):
            mcanv.addText(', ')
            mcanv.addText(self.ext)

            if not (self.extamt == 0 and not self.forcezerodisp):
                mcanv.addText(' #')
                mcanv.addText(str(self.extamt))

        mcanv.addText(']')

    def repr(self, op):
        brname = rctx.getRegisterName(self.basereg)
        orname = rctx.getRegisterName(self.offreg)    

        # Hiding extension info only when extension is lsl and amount is 0 
        if self.ext == 'lsl' and self.extamt == 0:
            out = [ '[', brname, ', ', orname, ']' ]
        else:
            if self.extamt == 0 and not self.forcezerodisp:
                out = [ '[', brname, ', ', orname, ', ', self.ext, ']' ]
            else:
                out = [ '[', brname, ', ', orname, ', ', self.ext, ' #', str(self.extamt), ']' ]
        
        return "".join(out)

    def getOperAddr(self, op, emu=None):
        if not emu:
            return None

        addr = emu.getRegister(self.basereg)
        addr += emu.getRegister(self.offreg)
        addr &= 0xffffffff_ffffffff

        return addr


class A64BarrierOptionOper(A64Operand):     # TODO: check for validity.  is this used?
    '''
    Subclass of A64Operand. 4-bit immediate or barrier option
    '''
    def __init__(self, val=0):
        self.val = val
        self.option = barrier_option_table[val]

class A64nzcvOper(A64Operand):
    '''
    Subclass of A64Operand. 4-bit immediate that sets N,Z,C, and V flags
    '''
    def __init__(self, val=0):
        self.val = val
    
    def repr(self, op):
        return '#' + str(self.val)

    def render(self, mcanv, op, idx):
        mcanv.addText('#' + str(self.val))

    def getOperValue(self, op, emu=None, codeflow=False):
        pass

class A64CondOper(A64Operand):
    '''
    Subclass of A64Operand. 4-bit cond encoding
    '''
    def __init__(self, val=0):
        self.val = val
        self.mnem = cond_table[val]
    
    def repr(self, op):
        return self.mnem.lower()

    def render(self, mcanv, op, idx):
        mcanv.addText(self.mnem.lower())

    def getOperValue(self, op, emu=None, codeflow=False):
        pass

class A64NameOper(A64Operand):
    '''
    Subclass of A64Operand. Name operand class
    '''
    def __init__(self, instype, val=0):
        self.val = val

        # Grabbing mnem from oper tables based on mnem
        if instype != INS_SYS:
            if instype == INS_AT:
                tabind = 0
            elif instype == INS_DC:
                tabind = 1
            elif instype == INS_IC:
                tabind = 2
            elif instype == INS_TLBI:
                tabind = 3
            elif instype == INS_DSB or instype == INS_DMB or instype == INS_ISB:
                tabind = 4
            elif instype == INS_PSB:
                tabind = 5
            else:
                raise Exception("Invalid instype in A64NameOper constructor!")

            self.mnem = sys_alias_op_tables[tabind].get(val, 'undefined')
            
        else:
            self.mnem = 'c' + str(val)
    
    def repr(self, op):
        return self.mnem

    def render(self, mcanv, op, idx):
        mcanv.addText(self.mnem)


prfm_types = (
        'PLD',
        'PLI',
        'PST',
        )

target_types = (
        'L1',
        'L2',
        'L3',
        )

policy_types = (
        'KEEP',
        'STRM',
        )

class A64PreFetchOper(A64Operand):
    '''
    Subclass of A64Operand. prfop operand class (pre-fetch operation)
    '''
    def __init__(self, prfoptype, target, policy):
        self.type = prfoptype
        self.target = target
        self.policy = policy
    
    def repr(self, op):                
        return prfm_types[self.type] + target_types[self.target] + policy_types[self.policy]


class A64ShiftOper(A64Operand):
    '''
    Subclass of A64Operand. Shift applied to an operand/register
    '''
    def __init__(self, register, shtype, shval, regsize=8):

        # Sets appropriate prefix for register based on size (w for 32, x for 64)
        if regsize != 8:
            register |= ((8*regsize) << 16)

        self.size = regsize
        self.reg = register
        self.shtype = shtype
        self.shval = shval
    
    def repr(self, op):      
        '''
        From cost.py:
        S_LSL = 0, S_LSR = 1, S_ASR = 2, S_ROR = 3
        '''   
        if self.shval != 0: # Only display shift data if there is a shift value
            return str(rctx.getRegisterName(self.reg)) + ", " + opShifts[self.shtype] + " #" + str(self.shval)

        else: return rctx.getRegisterName(self.reg)
    
    def render(self, mcanv, op, idx):
        # Usual render function for a register
        hint = mcanv.syms.getSymHint(op.va, idx)
        if hint is not None: 
            mcanv.addNameText(name, typename="registers")
        else:
            name = rctx.getRegisterName(self.reg)
            rname = rctx.getRegisterName(self.reg & envi.RMETA_NMASK)
            mcanv.addNameText(name, name=rname, typename="registers")

        if self.shval != 0:      # Add shift data only if there is a shift value
            mcanv.addText(',' + opShifts[self.shtype] + " #" + str(self.shval))

    def getOperValue(self, op, emu=None, codeflow=False):
        if not emu:
            return None

        val = emu.getRegister(self.reg)
        return shifters[self.shtype](val, self.shval, self.size, emu)



class A64ExtendOper(A64Operand):
    '''
    Subclass of A64Operand. Extension applied to an operand/register
    '''
    def __init__(self, register, exttype, shval=0):
        self.register = register
        self.exttype = exttype
        if exttype == 'LSL':
            self.shval = shval
        else:
            self.shval = 0

class A64BranchOper(A64Operand):
    '''
    PC + imm_offset

    A64ImmOper but for Branches, not a dereference.
    '''
    def __init__(self, val, va):
        self.val = val
        self.va = va

    def __eq__(self, oper):
        if not isinstance(oper, self.__class__):
            return False
        if self.val != oper.val:
            return False
        if self.va != oper.va:
            return False
        return True

    def involvesPC(self):
        return True

    def isImmed(self):
        return True

    def isDeref(self):
        return False

    def isDiscrete(self):
        return True

    def getOperValue(self, op, emu=None, codeflow=False):
        # Return sum of va with offset, can only be 64 bits long 
        return (self.va + self.val) & 0xFFFFFFFFFFFFFFFF

    def render(self, mcanv, op, idx):
        value = self.getOperValue(op)
        va = value & -2
        if mcanv.mem.isValidPointer(va):
            name = '#' + addrToName(mcanv, va)  # TODO - Gross hack to hash unnamed pointers, valid? 
            mcanv.addVaText(name, va)
        else:
            #mcanv.addVaText('0x%.8x' % va, va)
            mcanv.addVaText("#" + hex(self.getOperValue(op)), va)

    def repr(self, op):
        targ = self.getOperValue(op)
        #tname = "0x%.8x" % targ
        tname = "#" + hex(targ)
        return tname


class A64Opcode(envi.Opcode):
    _def_arch = envi.ARCH_A64

    def __init__(self, va, opcode, mnem, prefixes, size, operands, iflags=0, simdflags=0):
        """
        constructor for the basic Envi Opcode object.  Arguments as follows:
        opcode   - An architecture specific numerical value for the opcode
        mnem     - A humon readable mnemonic for the opcode
        prefixes - a bitmask of architecture specific instruction prefixes
        size     - The size of the opcode in bytes
        operands - A list of Operand objects for this opcode
        iflags   - A list of Envi (architecture independant) instruction flags (see IF_FOO)
        va       - The virtual address the instruction lives at (used for PC relative immediates etc...)
        NOTE: If you want to create an architecture spcific opcode, I'd *highly* recommend you
              just copy/paste in the following simple initial code rather than calling the parent
              constructor.  The extra
        """
        self.opcode = opcode
        self.mnem = mnem
        self.prefixes = prefixes
        self.size = size
        self.opers = operands
        self.repr = None
        self.iflags = iflags
        self.simdflags = simdflags
        self.va = va
    
    def __repr__(self):
        x = []
        for op in self.opers:
            x.append(op.repr(self))

        mnem = self.mnem

        # This works, but doesn't scale well
        if self.iflags != 0:
            if self.iflags & IF_S:
                mnem += 's'
            
            if self.iflags & IF_L:
                mnem += 'l'

            if self.iflags & IF_C:
                mnem += 'c'

            if self.iflags & IF_A:
                mnem += 'a'

            if self.iflags & IF_X:
                mnem += 'x'

            if self.iflags & IF_P:
                mnem += 'p'

            if self.iflags & IF_W:
                mnem += 'w'

            if self.iflags & IF_R:
                mnem += 'r'

            if self.iflags & IF_B:
                mnem += 'b'

            if self.iflags & IF_H:
                mnem += 'h'

            if self.iflags & IF_Z:
                mnem += 'z'

            if self.iflags & IF_K:
                mnem += 'k'

            if self.iflags & IF_N:
                mnem += 'n'

            if self.iflags & IF_16:
                mnem += '16'

            if self.iflags & IF_PSR_S:
                mnem += 's'

            if self.iflags & IFP_S:
                mnem = 's' + mnem

            if self.iflags & IFP_U:
                mnem = 'u' + mnem
            
        return mnem + " " + ", ".join(x)

    def render(self, mcanv):
        """
        Render this opcode to the specified memory canvas
        """

        mnem = self.mnem

        if self.iflags != 0:
            if self.iflags & IF_S:
                mnem += 's'

            if self.iflags & IF_L:
                mnem += 'l'

            if self.iflags & IF_C:
                mnem += 'c'

            if self.iflags & IF_A:
                mnem += 'a'

            if self.iflags & IF_X:
                mnem += 'x'

            if self.iflags & IF_P:
                mnem += 'p'

            if self.iflags & IF_W:
                mnem += 'w'

            if self.iflags & IF_R:
                mnem += 'r'
            
            if self.iflags & IF_B:
                mnem += 'b'

            if self.iflags & IF_H:
                mnem += 'h'

            if self.iflags & IF_Z:
                mnem += 'z'

            if self.iflags & IF_K:
                mnem += 'k'

            if self.iflags & IF_N:
                mnem += 'n'

            if self.iflags & IF_16:
                mnem += '16'

            if self.iflags & IF_PSR_S:
                mnem += 's'
            
            if self.iflags & IFP_S:
                mnem = 's' + mnem

            if self.iflags & IFP_U:
                mnem = 'u' + mnem
            
        mcanv.addNameText(mnem, typename="mnemonic")
        mcanv.addText(" ")

        # Allow each of our operands to render
        imax = len(self.opers)
        lasti = imax - 1
        for i in range(imax):
            oper = self.opers[i]
            oper.render(mcanv, self, i)
            if i != lasti and self.opers[i + 1].repr(self) != "":
                mcanv.addText(",")

    def getBranches(self, emu=None):
        """
        Return a list of tuples.  Each tuple contains the target VA of the
        branch, and a possible set of flags showing what type of branch it is.

        See the BR_FOO types for all the supported envi branch flags....
        Example: for bva,bflags in op.getBranches():
        """
        ret = []

        # if we aren't a NOFALL instruction, add the fallthrough branch
        if not self.iflags & envi.IF_NOFALL:
            ret.append((self.va + self.size, envi.BR_FALL | self._def_arch))
            #print("getBranches: next...", hex(self.va), self.size)

        flags = 0

        #if self.iflags & envi.IF_COND:
        #    flags |= envi.BR_COND

        if self.iflags & (envi.IF_BRANCH | envi.IF_CALL):
            oper = self.opers[-1]

            # check for location being ODD
            operval = oper.getOperValue(self, emu)

            flags |= self._def_arch

            if self.iflags & envi.IF_CALL:
                flags |= envi.BR_PROC

            # actually add the branch here...
            # if we are a deref, add the DEREF
            if oper.isDeref():
                ref = oper.getOperAddr(self, emu)
                ret.append((ref, flags | envi.BR_DEREF))

            # if we point to a valid address, add that branch as well:
            ret.append((operval, flags))
            #print("getBranches: (0x%x) add  0x%x   %x"% (self.va, operval, flags))

        return ret


class A64Disasm:
    #weird thing in envi/__init__. Figure out later
    _optype = envi.ARCH_A64
    _opclass = A64Opcode
    fmt = None
    #This holds the current running Arm instruction version and mask
    #ARCH_REVS is a file containing all masks for various versions of ARM. In const.py
    _archVersionMask = ARCH_REVS['ARMv8A']

    def __init__(self, endian=ENDIAN_LSB, mask = 'a64'):
        self.setArchMask(mask)
        self.setEndian(endian)

    def setArchMask(self, key = 'ARMv8R'):
        ''' set arch version mask '''
        self._archVersionMask = ARCH_REVS.get(key,0)

    def getArchMask(self):
        return self._archVersionMask

    def setEndian(self, endian):
        self.endian = endian
        self.fmt = ("<I", ">I")[endian]

    def getEndian(self):
        return self.endian

    def disasm(self, bytez, offset, va):
        '''
        Parse a series of bytes into an envi.Opcode instance
        ''' 
        opbytes = bytez[offset:offset+4]
        opval, = struct.unpack(self.fmt, opbytes)
        #print("opval: %.8x" % opval)

        cond = 0

        opcode, mnem, olist, flags, simdflags = self.doDecode(va, opval, bytez, offset)

        if mnem == None or type(mnem) == int:
            raise envi.InvalidInstruction(mesg="mnem == %r!  0x%x" % (mnem, opval),
                    bytez=bytez[offset:offset+4], va=va)

        flags |= envi.ARCH_A64
        op = A64Opcode(va, opcode, mnem, cond, 4, olist, flags, simdflags)
        return op

    def doDecode(self, va, opval, bytez, offset):
        encfam = (opval >> 25) & 0xf

        '''
        Using encfam,find encoding. If we can't find an encoding (enc == None),
        then throw an exception.
        '''
        enc,nexttab = inittable[encfam]
        #print("opval: 0x%x   - encfam: 0x%x  (enc/nexttab: %r/%r)" % (opval, encfam, enc, nexttab))
        if nexttab != None: # we have to sub-parse...
            for mask,val,penc in nexttab:
                #print("penc", penc, iencs[penc])
                if (opval & mask) == val:
                    enc = penc
                    #print("- found: %r" % enc)
                    #print("penc", penc, iencs[penc])    # Debugging print statement, may need to be commented out
                    break

        # If we don't know the encoding by here, we never will ;)
        if enc == None:
            raise envi.InvalidInstruction(mesg="No encoding found!",
                    bytez=bytez[offset:offset+4], va=va)

        '''
        ienc_parsers is a dictionary of encoding names mapped to corresponding functions
        i.e. ienc_parsers[IENC_UNCOND] = p_uncond
        therefore calling ienc_parsers[enc](opval, va) calls the corresponding function with parameters
        opval and va
        '''
        opcode, mnem, olist, flags, simdflags = ienc_parsers[enc](opval, va)

        return opcode, mnem, olist, flags, simdflags

######## helper functions #########
def sh_lsl(num, shval, size=4, emu=None):
    return (num&e_bits.u_maxes[size]) << shval

def sh_lsr(num, shval, size=4, emu=None):
    return (num&e_bits.u_maxes[size]) >> shval

def sh_asr(num, shval, size=4, emu=None):
    return num >> shval

def sh_ror(num, shval, size=4, emu=None):
    return ((num >> shval) | (num << ((8*size)-shval))) & e_bits.u_maxes[size]

def sh_rrx(num, shval, size=4, emu=None):
    # shval should always be 0
    newC = num & 1

    if emu is not None:
        oldC = emu.getFlag(PSR_C_bit)
        if emu.getMeta('forrealz', False):
            emu.setFlag(PSR_C_bit, newC)
    else:
        # total hack!  should we just bomb here without an emu?
        oldC = 0

    half1 = (num&e_bits.u_maxes[size]) >> 1
    half2 = oldC<<(31)

    retval = (half1 | half2 | (oldC << (32-shval))) & e_bits.u_maxes[size]
    return retval

shifters = (
    sh_lsl,
    sh_lsr,
    sh_asr,
    sh_ror,
    sh_rrx,
)

def moveWidePreferred(sf, n, imms, immr):   
    ''' 
    Check for mov alias case with orr oper
    '''

    if sf == 0b1:
        size = 8

    else:
        size = 4

    if (sf == 0b1 and n != 1):
        return False
 
    elif (sf == 0b0 and not ((n == 0b0) and (imms >> 5 == 0b0))): 
        return False

    elif imms < 16:
        return (-1 * immr) % 16 <= (15 - imms)

    elif imms > ((size * 8) - 15):
        return (immr % 16) <= (imms - (size * 8 - 15))

    else:
        return False

if __name__=="__main__":
    import envi.archs
    from envi.tests.test_arch_aarch64 import instrs
    #envi.archs.dismain( AArch64Disasm() )
    #for i in instrs:
    #    op = AArch64Disasm().disasm(i[1], 0, 0)
    #    print(op)
    op = A64Disasm().disasm(unhexlify('54abcdef'), 0, 0)
    print(op)
    <|MERGE_RESOLUTION|>--- conflicted
+++ resolved
@@ -868,13 +868,13 @@
     '''
     Conditional branch (immediate) instruction
     '''
-<<<<<<< HEAD
+#<<<<<<< HEAD
     iflag = envi.IF_COND | envi.IF_BRANCH
     imm19 = (opval >> 5 & 0x7ffff)
-=======
+#=======
     iflags = envi.IF_COND | envi.IF_BRANCH
     imm19 = (opval >> 5 & 0x7ffff)    
->>>>>>> 3994ea86
+#>>>>>>> 3994ea8607d75d77e9d05419925e022889c52ffa
     cond = opval & 0xf
     mnem, opcode = b_cond_table[cond]
 
@@ -1921,15 +1921,15 @@
                 
                 olist = (
                     A64PreFetchOper(rt>>3, (rt>>1)&3, rt&1),
-<<<<<<< HEAD
+#<<<<<<< HEAD
                     #A64RegOper(rn, va, size=8),
                     #A64RegOper(rm, va, size=regsize),
-                    A64RegRegOffOper(rn, rm, regsize, extendtype=option, extendamount=indShift, va=va)
-=======
+                    A64RegRegOffOper(rn, rm, regsize, extendtype=option, extendamount=indShift, va=va),
+#=======
                     A64RegRegOffOper(rn, rm, va=va, tsize=8),
                     #FIXME extend
                     #FIXME amount
->>>>>>> 3994ea86
+#>>>>>>> 3994ea8607d75d77e9d05419925e022889c52ffa
                 )
                 return opcode, mnem, olist, 0, 0
             else:
@@ -3120,11 +3120,11 @@
         mnem = 'add'
         opcode = INS_ADD
     else:
-<<<<<<< HEAD
+#<<<<<<< HEAD
         if rd == REG_SP and s == 0b1:
-=======
+#=======
         if rd == REG_SP and not rn == REG_SP:
->>>>>>> 3994ea86
+#>>>>>>> 3994ea8607d75d77e9d05419925e022889c52ffa
             mnem = 'cmp'
             opcode = INS_CMP
             opcount = 2
@@ -3140,11 +3140,11 @@
     else:
         sizeRM = 4
 
-<<<<<<< HEAD
+#<<<<<<< HEAD
     if (rn == 0b11111 or (rd == 0b11111 and opcode != INS_CMP)):
-=======
+#=======
     if rn ==  0b11111:
->>>>>>> 3994ea86
+#>>>>>>> 3994ea8607d75d77e9d05419925e022889c52ffa
         if sizeRM == 4 and extoper == 0b010:
             extoper = EXT_LSL
         elif sizeRM == 8 and extoper == 0b011:
