"""
msp430 module
"""

############
# Author: Don C. Weber
# Started: 05/23/2009

import envi

from envi.archs.msp430.regs import *
from envi.archs.msp430.disasm import *
from envi.archs.msp430.const import *

class Msp430Module(envi.ArchitectureModule):

    def __init__(self):
        envi.ArchitectureModule.__init__(self, "msp430", maxinst=4)
        self._arch_dis = Msp430Disasm()

    def archGetRegCtx(self):
        return Msp430RegisterContext()

    def archGetNopInstr(self):
        return b'\x03\x43' # NOP is emulated with: MOV #0, R3

<<<<<<< HEAD
    def archGetRegisterGroups(self):
        groups = envi.ArchitectureModule.archGetRegisterGroups(self)
        groups['general'] = registers
        return groups
=======
    def initRegGroups(self):
        envi.ArchitectureModule.initRegGroups(self)
        self._regGrps.update({'general': registers})
>>>>>>> ff87de99

    def getPointerSize(self):
        return 2

    def pointerString(self, va):
        return '0x{:04x}'.format(va)

    def archParseOpcode(self, bytes, offset=0, va=0):
        return self._arch_dis.disasm(bytes, offset, va)

    def getEmulator(self):
        return Msp430Emulator()

    def getArchDefaultCall(self):
        return 'msp430call'

# NOTE: This one must be after the definition of Msp430Module
from envi.archs.msp430.emu import *<|MERGE_RESOLUTION|>--- conflicted
+++ resolved
@@ -24,16 +24,9 @@
     def archGetNopInstr(self):
         return b'\x03\x43' # NOP is emulated with: MOV #0, R3
 
-<<<<<<< HEAD
-    def archGetRegisterGroups(self):
-        groups = envi.ArchitectureModule.archGetRegisterGroups(self)
-        groups['general'] = registers
-        return groups
-=======
     def initRegGroups(self):
         envi.ArchitectureModule.initRegGroups(self)
         self._regGrps.update({'general': registers})
->>>>>>> ff87de99
 
     def getPointerSize(self):
         return 2
