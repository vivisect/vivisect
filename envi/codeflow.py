--- conflicted
+++ resolved
@@ -155,17 +155,10 @@
             try:
                 op = self._mem.parseOpcode(va, arch=arch)
             except envi.InvalidInstruction as e:
-<<<<<<< HEAD
                 logger.warning('parseOpcode invalid instruction at 0x%.8x: %s' % (va, e))
                 continue
             except Exception as e:
                 logger.warning('parseOpcode error at 0x%.8x: %s' % (va, e))
-=======
-                print 'parseOpcode error at 0x%.8x: %s' % (va,e)
-                continue
-            except Exception as e:
-                print 'parseOpcode error at 0x%.8x: %s' % (va,e)
->>>>>>> 000df085
                 continue
 
             branches = op.getBranches()
