'''
A home for the page lookup construct.  Basically it is a
python object which implements a similar lookup mechanism
to the i386 page table lookups...
'''
import collections
import envi.exc as e_exc

# FIXME move functions in here too so there is procedural "speed" way
# and objecty pythonic way...
def pagedict():
    return collections.defaultdict( lambda: [None] * 0xffff )

class PageLookup:
    '''
    An object capable of rapid lookups across a sparse address
    space which will also NOT eat *all* the RAMS like a straight
    dictionary full of millions of entries would.
    '''

    def __init__(self):
        self._page_dict = pagedict()

    def getPageLookup(self, va):
        page = self._page_dict.get( va >> 16 )
        if page is None:
            return None
        return page[ va & 0xffff ]

    def setPageLookup(self, va, size, obj):
        vamax = va+size

        p = self._page_dict
        # Super ugly, *very* fast speed hack
        [ p[ va >> 16 ].__setitem__( va & 0xffff, obj ) for va in range(va, vamax) ]

    # __getitem__
    # __getslice__
    # __setslice__

class MapLookup:

    '''
    A specialized lookup object for large densely populated ranges
    which are layed out in a sparse field space themselves...
    '''

    def __init__(self):
        self._maps_list = []

    def initMapLookup(self, va, size, obj=None):
        marray = [obj] * size
        # FIXME optimize by size!
        self._maps_list.append((va, va+size, marray))

    def setMapLookup(self, va, size, obj):
        for mva, mvamax, marray in self._maps_list:
            if va >= mva and va < mvamax:
                off = va - mva
                marray[off:off+size] = [obj] * size
                return
        raise e_exc.MapNotFoundException('Address (0x%.8x) not in maps!' % va)

    def getMapLookup(self, va):
        for mva, mvamax, marray in self._maps_list:
            if va >= mva and va < mvamax:
                return marray[ va - mva ]
        return None

    def delMapLookup(self, va):
        for midx in range(len(self._maps_list)):
            mva, mvamax, marray = self._maps_list[midx]
            if va >= mva and va < mvamax:
                return self._maps_list.pop(midx)

<<<<<<< HEAD
        raise e_exc.MapNotFoundException('Address (0x%.8x) not in maps!' % va)
=======
        raise e_exc.MapNotFoundException(va=va)
>>>>>>> 9b5fc939


    def __getslice__(self, start, end):
        raise NotImplementedError("__getslice__ on MapLookup needs implementing")<|MERGE_RESOLUTION|>--- conflicted
+++ resolved
@@ -59,7 +59,7 @@
                 off = va - mva
                 marray[off:off+size] = [obj] * size
                 return
-        raise e_exc.MapNotFoundException('Address (0x%.8x) not in maps!' % va)
+        raise e_exc.MapNotFoundException(va)
 
     def getMapLookup(self, va):
         for mva, mvamax, marray in self._maps_list:
@@ -73,11 +73,7 @@
             if va >= mva and va < mvamax:
                 return self._maps_list.pop(midx)
 
-<<<<<<< HEAD
-        raise e_exc.MapNotFoundException('Address (0x%.8x) not in maps!' % va)
-=======
         raise e_exc.MapNotFoundException(va=va)
->>>>>>> 9b5fc939
 
 
     def __getslice__(self, start, end):
