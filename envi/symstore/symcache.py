import os
import json
import logging

import envi.exc as e_exc
import envi.config as e_config

logger = logging.getLogger(__name__)

def symCacheHashFromPe(pe):
    checksum = pe.IMAGE_NT_HEADERS.OptionalHeader.CheckSum
    codesize = pe.IMAGE_NT_HEADERS.OptionalHeader.SizeOfCode
    timestamp = pe.IMAGE_NT_HEADERS.FileHeader.TimeDateStamp
    return 'pe.%.8x.%.8x.%.8x' % (timestamp,checksum,codesize)

def symCacheHashFromElf(elf):
    pass #FIXME

class SymbolCache:
    '''
    A SymbolCache is a location where pre-parsed symbols for
    a given file's "symcache hash" are stored.  This allows faster
    loading of symbol information on re-load etc...

    Also, this object's API *must* be compatible with cobra
    shared object API to allow "symbol servers" to be cobra
    shared instances of SymbolCache objects.
    '''
    def __init__(self, dirname=None):

        if dirname is None:
            dirname = e_config.gethomedir('.envi', 'symcache')

        if not os.path.isdir(dirname):
            os.makedirs(dirname)

        self._sym_cachedir = os.path.abspath(dirname)

    def setCacheSyms(self, vhash, symcache):
        '''
        Save a set of symbol cache tuples to the symbol cache.

        Example:
            tups = [ ( rva, size, 'wootfunc', SYMSTOR_SYM_FUNCTION), ]
            cache = SymbolCache()
            cache.setCacheSyms( vhash, tups )
        '''
        cachefile = os.path.join(self._sym_cachedir, vhash)

        abspath = os.path.abspath(cachefile)
        if not abspath.startswith(self._sym_cachedir):
            raise e_exc.InvalidSymbolCache(vhash)

        # FIXME check input path
<<<<<<< HEAD
        with open(cachefile, 'w') as fd:
=======
        with open(cachefile, 'w', encoding='utf-8') as fd:
>>>>>>> 6de41d2f
            json.dump(symcache, fd)

    def getCacheSyms(self, vhash):
        '''
        Retrieve a list of symbol tuples ( rva, size, name, symtype )
        or None if the symbol cache doesn't have the given file hash.

        Example:
            cache = SymbolCache()
            for rva, size, name, stype in cache.getCacheSyms():
                dostuff()
        '''
        cachefile = os.path.join(self._sym_cachedir, vhash)

        abspath = os.path.abspath(cachefile)
        if not abspath.startswith(self._sym_cachedir):
            raise e_exc.InvalidSymbolCache(vhash)

        if not os.path.isfile(cachefile):
            return None

        try:
            with open(cachefile, 'r', encoding='utf-8') as fd:
                return json.load(fd)
        except Exception as e:
            logger.warning('Failed to load cachefile: %s', e)
            return None


class SymbolCachePath:

    def __init__(self, path):
        self.symcaches = []

        for path in path.split(';'):

            if os.path.isdir(path):
                self.symcaches.append(SymbolCache(dirname=path))
                continue

            if path.startswith('cobra://') or path.startswith('cobrassl://'):
                import cobra
                self.symcaches.append(cobra.CobraProxy(path))
                continue

            #if path.startswith('http://') or path.startswith('https://'):
                #FIXME

    def getCacheSyms(self, symhash):

        for symcache in self.symcaches:
            ret = symcache.getCacheSyms(symhash)
            if ret is not None:
                return ret

    def setCacheSyms(self, symhash, symcache):
        if self.symcaches:
            self.symcaches[0].setCacheSyms(symhash, symcache)<|MERGE_RESOLUTION|>--- conflicted
+++ resolved
@@ -52,11 +52,7 @@
             raise e_exc.InvalidSymbolCache(vhash)
 
         # FIXME check input path
-<<<<<<< HEAD
-        with open(cachefile, 'w') as fd:
-=======
         with open(cachefile, 'w', encoding='utf-8') as fd:
->>>>>>> 6de41d2f
             json.dump(symcache, fd)
 
     def getCacheSyms(self, vhash):
