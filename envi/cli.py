--- conflicted
+++ resolved
@@ -90,14 +90,10 @@
             for subfile in subfiles:
                 subpath = os.path.join(dirname,subfile)
                 if isValidScript(subpath):
-<<<<<<< HEAD
                     script = subpath[baselen:]
                     if script.startswith(os.sep):
                         script = script[1:]
                     scripts.append(script)
-=======
-                    scripts.append(subpath[baselen:])
->>>>>>> 41545eb4
 
     return scripts
 
