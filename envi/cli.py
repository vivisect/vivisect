'''
Unified CLI code for things like vivisect and vdb.
'''

import os
import re
import sys
import code
import shlex
import json
import optparse
import traceback
import threading
import collections

import envi.bits as e_bits
import envi.memory as e_mem
import envi.config as e_config
import envi.memcanvas as e_canvas
import envi.expression as e_expr
import envi.symstore.resolver as e_resolv
import envi.memcanvas.renderers as e_render

from cmd import Cmd
from getopt import getopt

def splitargs(cmdline):
    cmdline = cmdline.replace('\\\\"', '"').replace('\\"', '')
    patt = re.compile('\".+?\"|\S+')
    for item in cmdline.split('\n'):
        return [s.strip('"') for s in patt.findall(item)]

def formatargs(args):
    ret = []
    subcmds = [args[i:i+5] for i in range(0, len(args), 5)]
    for cmdnames in subcmds:
        fmtstr = '{:15}' * len(cmdnames)
        yield fmtstr.format(*cmdnames)

def columnstr(slist):
    msize = 0
    for s in slist:
        if len(s) > msize:
            msize = len(s)
    return [x.ljust(msize) for x in slist]


class CliExtMeth:
    """
    This is used to work around the difference
    between functions and bound methods for extended
    command modules
    """
    def __init__(self, cli, func):
        self.cli = cli
        self.func = func
        self.__doc__ = func.__doc__

    def __call__(self, line):
        return self.func(self.cli, line)

def isValidScript(scriptpath):
    '''
    Takes in a filepath
    Returns whether the file is valid python (ie. suvives import)
    '''
    if not os.path.isfile(scriptpath):
        return False

    with open(scriptpath, 'rb') as f:
        contents = f.read()

    try:
        cobj = compile(contents, scriptpath, 'exec')
        return True
    except Exception, e:
        pass
    
    return False

def getRelScriptsFromPath(scriptpaths):
    '''
    Takes in a list of base paths (eg. ENVI_SCRIPT_PATH list) and recurses the 
    directories looking for valid python files (ie. they don't throw errors
    on import).

    Returns a list of scripts usable from the cli in *relative path* format.
    ie.  if my path has "/home/hacker/fooscripts" in it, the script located
    at "/home/hacker/fooscripts/barmazing/bazthis.py" is listed as
    "barmazing/bazthis.py" and the do_script() handler can use that.
    '''
    scripts = []
    for basedir in scriptpaths:
        baselen = len(basedir)

        for dirname,subdirs,subfiles in os.walk(basedir):
            for subfile in subfiles:
                subpath = os.path.join(dirname,subfile)
                if isValidScript(subpath):
                    script = subpath[baselen:]
                    if script.startswith(os.sep):
                        script = script[1:]
                    scripts.append(script)

    return scripts

cfgdefs = {
    'cli':{
        'verbose':False,
        'aliases':{
        }
    }
}

class VOptionParser(optparse.OptionParser):
    '''
    overloads error function that prints to stdout/stderr.

    error is overloaded to raise an exception if an error occurs during the
    parse of arguments.  normally optionparser sends it to stderr.
    '''
    def __init__(self, *args, **kwargs):
        optparse.OptionParser.__init__(self, *args, add_help_option=False, **kwargs)

    def error(self, msg):
        raise Exception(msg)

class EnviCli(Cmd):

    def __init__(self, memobj, config=None, symobj=None):

        self.extcmds = {}
        self.basecmds = []
        self.emptymeth = None
        self.extsubsys = collections.defaultdict(list)
        self.scriptpaths = []
        self.addScriptPathEnvVar('ENVI_SCRIPT_PATH')

        Cmd.__init__(self, stdout=self)

        for name in dir(self):
            if name.startswith('do_'):
                self.basecmds.append(name[3:])

        self.shutdown = threading.Event()

        # If they didn't give us a resolver, make one.
        if symobj == None:
            symobj = e_resolv.SymbolResolver()

        if config == None:
            config = e_config.EnviConfig(defaults=cfgdefs)

        # Force it to be there if its not
        config.getSubConfig('cli')

        self.config = config
        self.memobj = memobj
        self.symobj = symobj
        self.canvas = e_canvas.MemoryCanvas(memobj, syms=symobj)

        self.aliases = {} # For *runtime* aliases only!

    def addCmdAlias(self, alias, cmd, persist=False):
        '''
        Add a command alias and optionally save it.

        Specify persist=True to save the alias.

        Example:
            cli.addRuntimeAlias('woot', 'woot -F -T')
        '''
        if not persist:
            self.aliases[ alias ] = cmd
            return
        self.config.cli.aliases[ alias ] = cmd

    def addScriptPathEnvVar(self, pathenv):
        '''
        Reads a script environment variable in, parses it, and stores the paths
        '''
        scriptdirs = os.getenv( pathenv )
        if scriptdirs != None:
            for scriptdir in scriptdirs.split(os.pathsep):
                if scriptdir in self.scriptpaths:
                    continue

                self.scriptpaths.append( scriptdir )

    def setCanvas(self, canvas):
        """
        Set a new canvas for the CLI and add all the current renderers
        to the new one.
        """
        for name in self.canvas.getRendererNames():
            canvas.addRenderer(name, self.canvas.getRenderer(name))
        self.canvas = canvas

    def write(self, data):
        # For stdout/stderr
        self.canvas.write(data)

    def get_names(self):
        ret = []
        ret.extend(Cmd.get_names(self))
        ret.extend(self.extcmds.keys())
        return ret

    def getExpressionLocals(self):
        """
        Over-ride this to have things like the eval command
        and the python command use more locals than the sybolic
        defaults.
        """
        return e_expr.MemoryExpressionLocals(self.memobj, symobj=self.symobj)

    def registerCmdExtension(self, func, subsys='extended'):
        self.extcmds["do_%s" % func.__name__] = CliExtMeth(self, func)
        self.extsubsys[ subsys ].append( func.__name__ )

    def vprint(self, msg, addnl=True):
        '''
        Print output to the CLI's output handler.  This allows routines to
        print to the terminal or the GUI depending on which mode we're in.

        Example:
            vprint('hi mom!')
        '''
        if addnl:
            msg = msg+"\n"
        self.canvas.write(msg)

    def __getattr__(self, name):
        func = self.extcmds.get(name, None)
        if func == None:
            raise AttributeError(name)
        return func

    def aliascmd(self, line):
        # Check the "runtime" aliases first
        for alias,cmd in self.aliases.items():
            if line.startswith(alias):
                return line.replace(alias,cmd)

        # Now the "configured" aliases
        for alias,cmd in self.config.cli.aliases.items():
            if line.startswith(alias):
                return line.replace(alias,cmd)

        return line

    def cmdloop(self, intro=None):
        if intro != None:
            self.vprint(intro)

        while not self.shutdown.isSet():
            try:
                Cmd.cmdloop(self, intro=intro)
            except:
                traceback.print_exc()

    def emptyline(self):
        return self.do_help('')

    def setEmptyMethod(self, callback):
        '''
        Set a method to be called back in the event of emptyline().
        NOTE: this method is cleared on every onecmd() call.

        ( the method is called with no args )

        Example:

            def do_foo(self, line):

                x = 10
                def showx():
                    print 'X: %d' % x
                    x += 10

                showx()
                cli.setcrmeth(showx)

        '''
        self.emptymeth = callback

    def onecmd(self, line):

        # check for empty line and emptymeth
        if not line.strip() and self.emptymeth:
            self.emptymeth()
            return

        self.emptymeth = None
        lines = line.split("&&")
        try:
            for line in lines:
                line = self.aliascmd(line)
                Cmd.onecmd(self, line)
        except SystemExit:
            raise
        except Exception as msg:
            if self.config.cli.verbose:
                self.vprint(traceback.format_exc())
            self.vprint("\nERROR: (%s) %s" % (msg.__class__.__name__, msg))

        if self.shutdown.isSet():
            return True

    def do_help(self, line):
        if line:
            return Cmd.do_help(self, line)

        self.basecmds.sort()
        self.vprint('\nbasics:')

        for line in formatargs(self.basecmds):
            self.vprint(line)

        subsys = self.extsubsys.keys()
        subsys.sort()

        for sub in subsys:
            self.vprint('\n%s:' % sub)
            cmds = self.extsubsys.get(sub)
            cmds.sort()
            for line in formatargs(cmds):
                self.vprint(line)

        self.vprint('\n')

    def do_clear(self, line):
        '''
        Clears the CLI output. (GUI only)
        '''
        self.canvas.clearCanvas()

    def do_EOF(self, line):
        self.vprint("Use quit")

    def do_quit(self, line):
        """
        Quit

        Usage: quit
        """
        self.shutdown.set()

    def do_config(self, line):
        '''
        Show, edit, or save config options from the command line.

        Usage: config [-s] [config option[=value]]

        no options  display config
        -s          save config to default location AFTER setting any options.
        '''
        parser = VOptionParser()
        parser.add_option('-s', action='store_true', dest='do_save')

        argv = shlex.split(line)
        try:
            options, args = parser.parse_args(argv)
        except Exception as e:
            self.vprint(repr(e))
            return self.do_help('config')

        if len(args) <= 0 and not options.do_save:
            #FIXME for now we will hard code one level of sections
            subnames = self.config.getSubConfigNames()
            subnames.sort()
            for subname in subnames:
                subcfg = self.config.getSubConfig(subname)
                options = subcfg.keys()
                options.sort()
                for optname in options:
                    optval = subcfg.get(optname)
                    self.vprint('%s.%s=%s' % (subname, optname, json.dumps(optval)))

            return

        # 1 option per run
        if len(args) > 1:
            return self.do_help('config')

        if len(args) == 1:
            parts = args[0].split('=', 1)
            subname, optname = parts[0].split('.', 1)

            subcfg = self.config.getSubConfig(subname, add=False)
            if subcfg == None:
                self.vprint('No Such Config Section: %s' % subname)
                return

            optval = subcfg.get(optname)
            if optval == None:
                self.vprint('No Such Config Option: %s' % optname)
                return

            if len(parts) == 2:
                newval = json.loads(parts[1])

                if type(newval) not in (str,unicode) or type(optval) not in (str,unicode):
                    if type(newval) != type(optval):
                        self.vprint('Invalid Type Mismatch: %r - %r' % (newval,optval))
                        return

                optval = newval
                subcfg[optname] = newval

            self.vprint('%s.%s=%s' % (subname, optname, json.dumps(optval)))

        if options.do_save:
            self.config.saveConfigFile()
            self.vprint('saved configuration file to: %s' % self.config.filename)

    def do_alias(self, line):
        """
        Add an alias to the command line interpreter's aliases dictionary
        Usage: alias <alias_word> rest of the alias command

        To delete an alias:
        Usage: alias <alias_word>
        """
        if len(line):
            row = line.split(None, 1)
            self.config.cli.aliases.pop(row[0])
            if len(row) > 1:
                self.config.cli.aliases[ row[0] ] = row[1]

        self.vprint('')
        self.vprint('Runtime Aliases (not saved):')
        aliases = self.aliases.keys()
        aliases.sort()
        for alias in aliases:
            self.vprint('%s -> %s' % (alias,self.aliases.get(alias)))
        self.vprint('')

        self.vprint('Configured Aliases:')
        aliases = self.config.cli.aliases.keys()
        aliases.sort()
        for alias in aliases:
            self.vprint('%s -> %s' % (alias, self.config.cli.aliases.get(alias)))
        self.vprint('')
        return

    def do_python(self, line):
        """
        Start an interactive python interpreter. The namespace of the
        interpreter is updated with expression nicities.  You may also
        specify a line of python code as an argument to be exec'd without
        beginning an interactive python interpreter on the controlling
        terminal.

        Usage: python [pycode]
        """
        locals = self.getExpressionLocals()
        if len(line) != 0:
            cobj = compile(line, 'cli_input', 'exec')
            exec(cobj, locals)
        else:
            code.interact(local=locals)

    def parseExpression(self, expr):
        return long(e_expr.evaluate(expr, self.getExpressionLocals()))

    def do_binstr(self, line):
        '''
        Display a binary representation of the given value expression
        (padded to optional width in bits)

        Usage: binstr <val_expr> [<bitwidth_expr>]
        '''
        argv = splitargs(line)
        if len(argv) == 0:
            return self.do_help('binstr')
        bitwidth = None
        value = self.parseExpression(argv[0])
        if len(argv) > 1:
            bitwidth = self.parseExpression(argv[1])
        binstr = e_bits.binrepr(value, bitwidth=bitwidth)
        self.canvas.addText("0x%.8x (%d) %s\n" % (value, value, binstr))

    def do_eval(self, line):
        """
        Evaluate an expression on the CLI to show it's value.

        Usage: eval (ecx+edx)/2
        """
        if not line:
            return self.do_help("eval")

        value = self.parseExpression(line)

        self.canvas.addText("%s = " % line)
        if self.memobj.isValidPointer(value):
            self.canvas.addVaText("0x%.8x" % value, value)
            sym = self.symobj.getSymByAddr(value, exact=False)
            if sym != None:
                self.canvas.addText(" ")
                self.canvas.addVaText("%s + %d" % (repr(sym),value-long(sym)), value)
        else:
            self.canvas.addText("0x%.8x (%d)" % (value, value))

        self.canvas.addText("\n")

    def do_script(self, line):
        '''
        Execute a python file.

        The script file is arbitrary python code which is run with the
        full complement of expression extensions mapped in as locals.

        The script command sources the env var ENVI_SCRIPT_PATH.

        NOTE: additional command line arguments may be passed in and will
              appear as the list "argv" in the script namespace!  (They will
              all be strings)

        Usage: script <scriptfile> [<argv[0]>, ...]

        or     script ?
        '''
        if len(line) == 0:
            return self.do_help('script')

        argv = splitargs(line)
        locals = self.getExpressionLocals()
        locals['argv'] = argv

<<<<<<< HEAD
        if line.startswith("?"):
            scripts = []
            for scriptdir in self.scriptpaths:
                # FIXME: filter on more than just ".py".  something internal
                potential_scripts = [py[:-3] for py in os.listdir(scriptdir) if py.endswith('.py')]
                scripts.extend(potential_scripts)

            self.vprint('Scripts available script paths:\n\t' + '\n\t'.join(scripts))
=======
        if len(argv) and argv[0] == "?":
            scripts = getRelScriptsFromPath(self.scriptpaths)
            scripts.sort()
            self.vprint('Scripts available in script paths:\n\t' + '\n\t'.join(scripts))
>>>>>>> 4625a100
            return


        # TODO: unify vdb.extensions.loadExtensions VDB_EXT_PATH with this
        # TODO: where should env var parsing live?
        scriptpath = None
        if os.path.exists(argv[0]):
            scriptpath = argv[0]
        else:
            for scriptdir in self.scriptpaths:
                # allow scripts to import things from the script dir
                if scriptdir not in sys.path:
                    sys.path.append(scriptdir)

                spath = os.path.join(scriptdir, argv[0])
                if os.path.exists(spath):
                    scriptpath = spath

        if scriptpath == None:
            self.vprint('failed to find script')
            return

        with open(scriptpath, 'rb') as f:
            contents = f.read()

        try:
            cobj = compile(contents, scriptpath, 'exec')
            exec(cobj, locals)
        except Exception, e:
            self.vprint( traceback.format_exc() )
            self.vprint('SCRIPT ERROR: %s' % e)

    def do_maps(self, line):
        """
        Display either a list of all the memory maps or the memory map
        details for the given address expression.

        Usage: maps [addr_expression]
        """
        argv = splitargs(line)
        if len(argv):
            expr = " ".join(argv)
            va = self.parseExpression(expr)
            map = self.memobj.getMemoryMap(va)
            if map == None:
                self.vprint("Memory Map Not Found For: 0x%.8x"%va)

            else:
                addr,size,perm,fname = map
                pname = e_mem.reprPerms(perm)
                self.canvas.addText("Memory Map For: ")
                self.canvas.addVaText("0x%.8x" % va, va)
                self.canvas.addText("\n")
                self.canvas.addVaText("0x%.8x" % addr, addr)
                self.canvas.addText("\t%d\t%s\t%s\n" % (size,pname,fname))
        else:
            totsize = 0
            self.vprint("[ address ] [ size ] [ perms ] [ File ]")
            for addr,size,perm,fname in self.memobj.getMemoryMaps():
                pname = e_mem.reprPerms(perm)
                totsize += size
                self.canvas.addVaText("0x%.8x" % addr, addr)
                sizestr = ("%dK" % (size/1024,)).rjust(8)
                self.canvas.addText("%s\t%s\t%s\n" % (sizestr,pname,fname))
            self.vprint("Total Virtual Memory: %.2f MB" % ((float(totsize)/1024)/1024))

    def do_saveout(self, line):
        '''
        saves output to file for any command.  still outputs to whatever
        canvas the command normally outputs to.

        saveout <output file> <cli command>

        Example:
        saveout out.txt search -c MZ
        '''
        argv = shlex.split(line)
        if len(argv) < 2:
            return self.do_help('saveout')

        fname = argv[0]
        command = ' '.join(argv[1:])

        strcanvas = e_canvas.StringMemoryCanvas(self.canvas.mem)
        with e_canvas.TeeCanvas(self, (self.canvas, strcanvas)) as tc:
            self.onecmd(command)

            with open(fname, 'wb') as f:
                f.write(str(strcanvas))

    def do_search(self, line):
        '''
        search memory for patterns.

        search [options] <pattern>

        -e  <codec> encode the pattern with a codec (hex, utf-16le, etc)
        -X  pattern is in hex (ie. 41414242 is AABB)
        -E  pattern is an envi memory expression (numeric search)
        -r  pattern is a regular expression
        -R  <baseexpr:sizeexpr> search a range of memory (base + size)
        -c  show context (32 bytes) after each hit
        '''
        parser = VOptionParser()
        parser.add_option('-e', action='store', dest='encode_as')
        parser.add_option('-X', action='store_true', dest='is_hex')
        parser.add_option('-E', action='store_true', dest='is_expr')
        parser.add_option('-r', action='store_true', dest='is_regex')
        parser.add_option('-R', action='store', dest='range_search')
        parser.add_option('-c', action='store_const', dest='num_context_bytes',
                const=32)

        argv = shlex.split(line)
        try:
            options, args = parser.parse_args(argv)
        except Exception as e:
            self.vprint(repr(e))
            return self.do_help('search')

        pattern = ' '.join(args)
        if len(pattern) == 0:
            self.vprint('you must specify a pattern')
            return self.do_help('search')

        if options.is_expr:
            import struct #FIXME see below
            sval = self.parseExpression(pattern)
            pattern = struct.pack('<L', sval) # FIXME 64bit (and alt arch)

        if options.is_hex:
            pattern = pattern.decode('hex')

        if options.encode_as != None:
            pattern = pattern.encode(options.encode_as)

        if options.range_search:
            try:
                addrexpr, sizeexpr = options.range_search.split(":")
            except Exception, e:
                self.vprint(repr(e))
                return self.do_help('search')
            addr = self.parseExpression(addrexpr)
            size = self.parseExpression(sizeexpr)

            self.canvas.addText('searching from ')
            self.canvas.addVaText('0x%.8x' % addr, addr)
            self.canvas.addText(' for %d bytes\n' % size)
            res = self.memobj.searchMemoryRange(pattern, addr, size, regex=options.is_regex)
        else:
            self.vprint('searching all memory...')
            res = self.memobj.searchMemory(pattern, regex=options.is_regex)

        if len(res) == 0:
            self.vprint('pattern not found: %s (%s)' % (pattern.encode('hex'), repr(pattern)))
            return

        brend = e_render.ByteRend()
        self.vprint('matches for: %s (%s)' % (pattern.encode('hex'), repr(pattern)))
        for va in res:
            mbase,msize,mperm,mfile = self.memobj.getMemoryMap(va)
            pname = e_mem.reprPerms(mperm)
            sname = self.reprPointer(va)

            self.canvas.addVaText('0x%.8x' % va, va)
            self.canvas.addText(': ')
            self.canvas.addText('%s ' % pname)
            self.canvas.addText(sname)

            if options.num_context_bytes != None:
                self.canvas.addText('\n')
                self.canvas.renderMemory(va, options.num_context_bytes, rend=brend)

            self.canvas.addText('\n')

        self.vprint('done (%d results).' % len(res))

    def reprPointer(self, va):
        """
        Do your best to create a humon readable name for the
        value of this pointer.
        """
        if va == 0:
            return "NULL"

        try:
            mbase,msize,mperm,mfile = self.memobj.getMemoryMap(va)
            ret = mfile
            sym = self.symobj.getSymByAddr(va, exact=False)
            if sym != None:
                ret = "%s + %d" % (repr(sym),va-long(sym))
        except:
            ret = hex(va)

        return ret

    def do_memdump(self, line):
        """
        Dump memory to a file.  If no size is given, the entire memory map that
        contains the given va is dumped to disk.

        Usage: memdump <va_expression> <filename> [size_expression]
        """
        argv = shlex.split(line)
        if len(argv) not in (2, 3):
            return self.do_help('memdump')

        va = self.parseExpression(argv[0])
        fname = argv[1]

        if len(argv) == 2:
            va, size, perm, name = self.memobj.getMemoryMap(va)
        elif len(argv) == 3:
            size = self.parseExpression(argv[2])
        else:
            return self.do_help('memdump')

        mem = self.memobj.readMemory(va, size)
        with open(fname, 'wb') as f:
            f.write(mem)

        self.vprint('wrote %d bytes.' % len(mem))

    def do_memcmp(self, line):
        '''
        Compare memory at the given locations.  Outputs a set of
        differences showing bytes at their given offsets....

        Usage: memcmp <addr_expr1> <addr_expr2> <size_expr>
        '''
        if len(line) == 0:
            return self.do_help('memcmp')

        argv = splitargs(line)
        if len(argv) != 3:
            return self.do_help('memcmp')

        addr1 = self.parseExpression(argv[0])
        addr2 = self.parseExpression(argv[1])
        size  = self.parseExpression(argv[2])

        bytes1 = self.memobj.readMemory(addr1, size)
        bytes2 = self.memobj.readMemory(addr2, size)

        res = e_mem.memdiff(bytes1, bytes2)
        if len(res) == 0:
            self.vprint('No Differences!')
            return

        for offset, offsize in res:
            diff1 = addr1+offset
            diff2 = addr2+offset
            self.canvas.addText('==== %d byte difference at offset %d\n' % (offsize,offset))
            self.canvas.addVaText("0x%.8x" % diff1, diff1)
            self.canvas.addText(":")
            self.canvas.addText(bytes1[offset:offset+offsize].encode('hex'))
            self.canvas.addText('\n')
            self.canvas.addVaText("0x%.8x" % diff2, diff2)
            self.canvas.addText(":")
            self.canvas.addText(bytes2[offset:offset+offsize].encode('hex'))
            self.canvas.addText('\n')

    def do_mem(self, line):
        """
        Show some memory (with optional formatting and size)

        Usage: mem [-F <format>] <addr expression> [size]
        Usage: <enter> ( show next memory chunk after previous mem cmd )

        NOTE: use -F ? for a list of the formats

        """
        fmtname = "bytes"

        if len(line) == 0:
            return self.do_help("mem")

        argv = splitargs(line)
        try:
            opts,args = getopt(argv, "F:")
        except:
            return self.do_help("mem")

        for opt,optarg in opts:
            if opt == "-F":
                fmtname = optarg
                fnames = self.canvas.getRendererNames()

                if fmtname == "?":
                    self.vprint("Registered renderers:")
                    for name in fnames:
                        self.vprint(name)
                    return

                if fmtname not in fnames:
                    self.vprint("Unknown renderer: %s" % fmtname)
                    return

        if len(args) == 0:
            return self.do_help("mem")

        size = 256
        addr = self.parseExpression(args[0])
        if len(args) == 2:
            size = self.parseExpression(args[1])

        scope = {'addr':addr}
        def showmem():
            self.canvas.setRenderer(fmtname)
            self.canvas.renderMemory(scope['addr'], size)
            scope['addr'] += size

        showmem()
        self.setEmptyMethod(showmem)


class EnviMutableCli(EnviCli):
    """
    Cli extensions which require a mutable memory object
    (emulator/trace) rather than a static one (viv workspace)
    """

    def do_memcpy(self, line):
        '''
        Copy memory from one location to another...

        Usage: memcpy <dest_expr> <src_expr> <size_expr>
        '''
        argv = splitargs(line)
        if len(argv) != 3:
            return self.do_help('memcpy')


        dst = self.parseExpression(argv[0])
        src = self.parseExpression(argv[1])
        siz = self.parseExpression(argv[2])

        mem = self.memobj.readMemory(src, siz)
        self.memobj.writeMemory(dst, mem)

    def do_memprotect(self, line):
        """
        Change the memory permissions of a given page/map.

        Usage: memprotect [options] <addr_expr> <perms>
        -S <size> Specify the size of the region to change (default == whole memory map)
        <perms> = "rwx" string "rw", "rx" "rwx" etc...
        """
        if len(line) == 0:
            return self.do_help("memprotect")

        size = None
        argv = splitargs(line)
        try:
            opts, args = getopt(argv, "S:")
        except Exception, e:
            return self.do_help("memprotect")

        for opt,optarg in opts:
            if opt == "-S":
                size = self.parseExpression(optarg)

        if len(args) != 2:
            return self.do_help("memprotect")


        addr = self.parseExpression(args[0])
        perm = e_mem.parsePerms(args[1])

        if size == None:
            map = self.memobj.getMemoryMap(addr)
            if map == None:
                raise Exception("Unknown memory map for 0x%.8x" % addr)
            size = map[1]

        self.memobj.protectMemory(addr, size, perm)

    def do_writemem(self, args):
        """
        Over-write some memory in the target address space.
        Usage: writemem [options] <addr expression> <string>
        -X    The specified string is in hex (ie 414141 = AAA)
        -U    The specified string needs to be unicode in mem (AAA -> 410041004100)
        """
        dohex = False
        douni = False

        try:
            argv = splitargs(args)
            opts,args = getopt(argv, "XU")
        except:
            return self.do_help("writemem")

        if len(args) != 2:
            return self.do_help("writemem")

        for opt,optarg in opts:
            if opt == "-X":
                dohex = True
            elif opt == "-U":
                douni = True

        exprstr, memstr = args
        if dohex: memstr = memstr.decode('hex')
        if douni: memstr = ("\x00".join(memstr)) + "\x00"

        addr = self.parseExpression(exprstr)
        self.memobj.writeMemory(addr, memstr)
<|MERGE_RESOLUTION|>--- conflicted
+++ resolved
@@ -528,21 +528,10 @@
         locals = self.getExpressionLocals()
         locals['argv'] = argv
 
-<<<<<<< HEAD
-        if line.startswith("?"):
-            scripts = []
-            for scriptdir in self.scriptpaths:
-                # FIXME: filter on more than just ".py".  something internal
-                potential_scripts = [py[:-3] for py in os.listdir(scriptdir) if py.endswith('.py')]
-                scripts.extend(potential_scripts)
-
-            self.vprint('Scripts available script paths:\n\t' + '\n\t'.join(scripts))
-=======
         if len(argv) and argv[0] == "?":
             scripts = getRelScriptsFromPath(self.scriptpaths)
             scripts.sort()
             self.vprint('Scripts available in script paths:\n\t' + '\n\t'.join(scripts))
->>>>>>> 4625a100
             return
 
 
