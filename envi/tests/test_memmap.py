--- conflicted
+++ resolved
@@ -1,17 +1,12 @@
 import unittest
 
-<<<<<<< HEAD
-import envi.memory
-import envi.exc as e_exc
-=======
 import envi.exc as e_exc
 import envi.const as e_const
-import envi.memory as e_memory
->>>>>>> 8afb0d61
+import envi.memory as e_mem
 
 class Memory(unittest.TestCase):
     def setUp(self):
-        self.mem = e_memory.MemoryObject()
+        self.mem = e_mem.MemoryObject()
 
     def test_getMaxReadSize(self):
         mmaps = [(0,  e_const.MM_READ, None, 0x1000 * b'\x41'),
@@ -45,22 +40,12 @@
 
             self.assertEqual(answer, size)
 
-<<<<<<< HEAD
     def test_MapNotFoundException(self):
-        try:
+        with self.assertRaises(e_exc.MapNotFoundException):
             self.mem.delMemoryMap(0xfffffff)
             self.assertEqual("MapNotFoundException worked properly", False, \
                     msg="Failed to catch delMemoryMap on nonexistent map!")
 
-        except e_exc.MapNotFoundException:
-            # this is the desired outcome of this test
-            pass
-
-        except:
-            # all other exceptions fail
-            self.assertEqual("MapNotFoundException worked properly", False,
-                    msg="Some other exception occured while deleting a nonexistent memory map")
-=======
     def test_cohesive_mmaps(self):
         mmaps = [
                 (0x2000, e_const.MM_READ_WRITE, None, 0x100 * b'\x43'),
@@ -103,5 +88,4 @@
         self.assertEqual(self.mem.readMemory(0x2300, 0x100), b"\x46" * 0x100)
 
         # test read failure
-        self.assertRaises(e_exc.SegmentationViolation, self.mem.readMemory, 0x20f0, 0x200)
->>>>>>> 8afb0d61
+        self.assertRaises(e_exc.SegmentationViolation, self.mem.readMemory, 0x20f0, 0x200)