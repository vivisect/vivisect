--- conflicted
+++ resolved
@@ -379,12 +379,9 @@
     ('VMPTRST', '0fc73d41414141', 'vmptrst qword [rip + 1094795585]', 'vmptrst qword [rip + 1094795585]'),
     ('VMCLEAR', '0fc73541414141', 'vmptrld qword [rip + 1094795585]', 'vmptrld qword [rip + 1094795585]'),
     ('CMPXCHG', '0fb0d0', 'cmpxchg al,dl', 'cmpxchg al,dl'),
-<<<<<<< HEAD
-=======
     ('PMOVMSKB', '660fd7f8', 'pmovmskb edi,xmm0', 'pmovmskb edi,xmm0'),
     ('PMOVMSBK 2', '660fd7ca', 'pmovmskb ecx,xmm2', 'pmovmskb ecx,xmm2'),
     ('PMOVMSKB 3', '0fd7f8', 'pmovmskb edi,mm0', 'pmovmskb edi,mm0'),
->>>>>>> a136bb83
     # XXX: Here's a fun tidbit. In the intel docs for this instruction, it says to use REX.B
     # to index into the higher
     # xmm{8,15} registers. But the only xmm register in this are specifcally indexed by the
