--- conflicted
+++ resolved
@@ -1262,7 +1262,6 @@
         #(REV_ALL_ARM, '04f0d3f6', 0x4560, 'pli [r3, r4]', 0, ()),
         #(REV_ALL_ARM, 'a4f353f6', 0x4560, 'pli [r3, -r4, lsr #7]', 0, ()),
         #(REV_ALL_ARM, 'e4f3d3f6', 0x4560, 'pli [r3, r4, ror #7]', 0, ()),
-<<<<<<< HEAD
         #(REV_ALL_ARM, '1ff07ff5', 0x4560, 'clrex', 0, ()),
         #(REV_ALL_ARM, 'f3f020e3', 0x4560, 'dbg  #0x03', 0, ()),
         #(REV_ALL_ARM, '5ff07ff5', 0x4560, 'dmb sy', 0, ()),
@@ -1274,14 +1273,12 @@
         #(REV_ALL_ARM, '53f07ff5', 0x4560, 'dmb osh', 0, ()),
         #(REV_ALL_ARM, '42f07ff5', 0x4560, 'dsb oshst', 0, ()),
         #(REV_ALL_ARM, '6ff07ff5', 0x4560, 'isb sy', 0, ()),
-=======
         #(REV_ALL_ARM, '16002de9', 0x4560, 'push {r1, r2, r4}', 0, ()),
         #(REV_ALL_ARM, '04102de5', 0x4560, 'push r1', 0, ()),
         #(REV_ALL_ARM, '343fffe6', 0x4560, 'rbit r3, r4', 0, ()),
         #(REV_ALL_ARM, '5434a3e7', 0x4560, 'sbfx r3, r4, #0x08, #0x03', 0, ()),
         #(REV_ALL_ARM, '14f713e7', 0x4560, 'sdiv r3, r4, r7', 0, ()),
         #(REV_ALL_ARM, '14f733e7', 0x4560, 'udiv r3, r4, r7', 0, ()),
->>>>>>> d9bb91e8
         ]
 
 
