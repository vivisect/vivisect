<<<<<<< HEAD
STYPE_NONE = 0
STYPE_IPYTHON = 1
STYPE_IPYTHON_NEW = 2
STYPE_CODE_INTERACT = 3

def dbg_interact(lcls, gbls):
    intro = "Let's interact!"
    shelltype = STYPE_NONE

=======
'''
Module to make interactive debugging and tooling easier.

Most commonly used in the middle of code we're debugging:
```
    <foo instructions>

    import envi.interactive as ei; ei.dbg_interact(locals(), globals())

    <continued code about to execute after we exit ipython>
```

Alternately, from within the Vivisect GUI, in the Interactive Python window
you can drop to IPython shell (in the window you started vivbin from) by
just executing the same line:
```
    import envi.interactive as ei; ei.dbg_interact(locals(), globals())
```
'''
STYPE_NONE = 0
STYPE_IPYTHON = 1
STYPE_IPYTHON_NEW = 2
STYPE_CODE_INTERACT = 3

def dbg_interact(lcls, gbls, intro=None):
    shelltype = STYPE_NONE

    if intro is None:
        intro = "Let's interact!"

>>>>>>> ef738fb7
    print(intro)
    try:
        from IPython import embed
        shelltype = STYPE_IPYTHON_NEW

    except ImportError as e:
        try:
            import IPython.Shell
            ipsh = IPython.Shell.IPShell(argv=[''], user_ns=lcls, user_global_ns=gbls)
            shelltype = STYPE_IPYTHON

        except ImportError as e:
            try:
                from IPython.terminal.interactiveshell import TerminalInteractiveShell
                ipsh = TerminalInteractiveShell()
                ipsh.user_global_ns.update(gbls)
                ipsh.user_global_ns.update(lcls)
                ipsh.autocall = 2       # don't require parenthesis around *everything*.  be smart!
                shelltype = STYPE_IPYTHON

            except ImportError as e:
                try:
                    from IPython.frontend.terminal.interactiveshell import TerminalInteractiveShell
                    ipsh = TerminalInteractiveShell()
                    ipsh.user_global_ns.update(gbls)
                    ipsh.user_global_ns.update(lcls)
                    ipsh.autocall = 2       # don't require parenthesis around *everything*.  be smart!
                    shelltype = STYPE_IPYTHON

                except ImportError as e:
                    print(e)
                    shell = code.InteractiveConsole(gbls)
                    shelltype = STYPE_IPYTHON

    if shelltype == STYPE_IPYTHON_NEW:
        globals().update(gbls)
        locals().update(lcls)
        embed()

    elif shelltype == STYPE_IPYTHON:
        ipsh.mainloop()

    elif shelltype == STYPE_CODE_INTERACT:
        shell.interact()

    else:
        print("SORRY, NO INTERACTIVE OPTIONS AVAILABLE!!  wtfo?")
<|MERGE_RESOLUTION|>--- conflicted
+++ resolved
@@ -1,14 +1,3 @@
-<<<<<<< HEAD
-STYPE_NONE = 0
-STYPE_IPYTHON = 1
-STYPE_IPYTHON_NEW = 2
-STYPE_CODE_INTERACT = 3
-
-def dbg_interact(lcls, gbls):
-    intro = "Let's interact!"
-    shelltype = STYPE_NONE
-
-=======
 '''
 Module to make interactive debugging and tooling easier.
 
@@ -39,7 +28,6 @@
     if intro is None:
         intro = "Let's interact!"
 
->>>>>>> ef738fb7
     print(intro)
     try:
         from IPython import embed
