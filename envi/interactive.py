--- conflicted
+++ resolved
@@ -1,27 +1,3 @@
-<<<<<<< HEAD
-STYPE_NONE = 0
-STYPE_IPYTHON = 1
-STYPE_CODE_INTERACT = 2
-
-def dbg_interact(lcls, gbls):
-    intro = "Let's interact!"
-    shelltype = STYPE_NONE
-    try:
-        import IPython.Shell
-        ipsh = IPython.Shell.IPShell(argv=[''], user_ns=lcls, user_global_ns=gbls)
-        print(intro)
-        shelltype = STYPE_IPYTHON
-
-    except ImportError as e:
-        try:
-            from IPython.terminal.interactiveshell import TerminalInteractiveShell
-            ipsh = TerminalInteractiveShell()
-            ipsh.user_global_ns.update(gbls)
-            ipsh.user_global_ns.update(lcls)
-            ipsh.autocall = 2       # don't require parenthesis around *everything*.  be smart!
-            shelltype = STYPE_IPYTHON
-            print(intro)
-=======
 '''
 Module to make interactive debugging and tooling easier.
 
@@ -62,7 +38,6 @@
             import IPython.Shell
             ipsh = IPython.Shell.IPShell(argv=[''], user_ns=lcls, user_global_ns=gbls)
             shelltype = STYPE_IPYTHON
->>>>>>> e60ea2d7
 
         except ImportError as e:
             try:
@@ -73,21 +48,6 @@
                 ipsh.autocall = 2       # don't require parenthesis around *everything*.  be smart!
                 shelltype = STYPE_IPYTHON
 
-<<<<<<< HEAD
-                print(intro)
-            except ImportError as e:
-                print(e)
-                shell = code.InteractiveConsole(gbls)
-                shelltype = STYPE_IPYTHON
-                print(intro)
-
-    if shelltype == STYPE_IPYTHON:
-        ipsh.mainloop()
-
-    elif shelltype == STYPE_CODE_INTERACT:
-        shell.interact()
-
-=======
             except ImportError as e:
                 try:
                     from IPython.frontend.terminal.interactiveshell import TerminalInteractiveShell
@@ -113,6 +73,5 @@
     elif shelltype == STYPE_CODE_INTERACT:
         shell.interact()
 
->>>>>>> e60ea2d7
     else:
         print("SORRY, NO INTERACTIVE OPTIONS AVAILABLE!!  wtfo?")
