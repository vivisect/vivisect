--- conflicted
+++ resolved
@@ -190,13 +190,8 @@
     def contextMenuEvent(self, event):
 
         va = self._canv_curva
-<<<<<<< HEAD
         menu = QtWidgets.QMenu()
-        if self._canv_curva:
-=======
-        menu = QtGui.QMenu()
         if self._canv_curva != None:
->>>>>>> 85eee119
             self.initMemWindowMenu(va, menu)
 
         viewmenu = menu.addMenu('view   ')
