import cgi
try:
    from PyQt5    import QtCore, QtGui, QtWebKit, QtWebKitWidgets
    from PyQt5.QtWebKitWidgets import *
    from PyQt5.QtWidgets import *
except:
    from PyQt4    import QtCore, QtGui, QtWebKit
    from PyQt4.QtWebKit import *
    from PyQt4.QtGui import *


import vqt.main as vq_main
import vqt.colors as vq_colors
import vqt.hotkeys as vq_hotkey
import envi.qt.html as e_q_html
import envi.qt.jquery as e_q_jquery
import envi.memcanvas as e_memcanvas

qt_horizontal   = 1
qt_vertical     = 2

from vqt.main import *
from vqt.common import *

class LoggerPage(QWebPage):
    def javaScriptConsoleMessage(self, msg, line, source):
        print '%s line %d: %s' % (source, line, msg)

class VQMemoryCanvas(e_memcanvas.MemoryCanvas, QWebView):

    def __init__(self, mem, syms=None, parent=None, **kwargs):
        e_memcanvas.MemoryCanvas.__init__(self, mem=mem, syms=syms)
        QWebView.__init__(self, parent=parent, **kwargs)

        self._canv_cache = None
        self._canv_curva = None
        self._canv_rendtagid = '#memcanvas'
        self._canv_rend_middle = False

        self.setPage( LoggerPage() )

        htmlpage = e_q_html.template.replace('{{{jquery}}}',e_q_jquery.jquery_2_1_0)
        self.setContent(htmlpage)

        frame = self.page().mainFrame()
        frame.evaluateJavaScript(e_q_jquery.jquery_2_1_0)
        frame.addToJavaScriptWindowObject('vnav', self)
        frame.contentsSizeChanged.connect(self._frameContentsSizeChanged)

        # Allow our parent to handle these...
        self.setAcceptDrops(False)

    @QtCore.pyqtSlot(str)  
    def showMessage(self, message):
        print "Message from website:", message

    def renderMemory(self, va, size, rend=None):

        if self._canv_rend_middle:
            vmap = self.mem.getMemoryMap(va)
            if vmap == None:
                raise Exception('Invalid Address:%s' % hex(va))

            origva = va
            va, szdiff = self._loc_helper(max(va - size, vmap[0]))
            size += size + szdiff

        ret = e_memcanvas.MemoryCanvas.renderMemory(self, va, size, rend=rend)

        if self._canv_rend_middle:
            self._scrollToVa(origva)

        return ret

    def _frameContentsSizeChanged(self, size):
        if self._canv_scrolled:
            frame = self.page().mainFrame()
            frame.setScrollBarValue(qt_vertical, 0x0fffffff)

    @idlethread
    def _scrollToVa(self, va):
        vq_main.eatevents() # Let all render events go first
        self.page().mainFrame().scrollToAnchor('viv:0x%.8x' % va)
        #self._selectVa(va)

    @idlethread
    def _selectVa(self, va):
        frame = self.page().mainFrame()
        frame.evaluateJavaScript('selectva("0x%.8x")' % va)
        frame.evaluateJavaScript('scrolltoid("a_%.8x")' % va)

    def _beginRenderMemory(self, va, size, rend):
        self._canv_cache = ''

    def _endRenderMemory(self, va, size, rend):
        self._appendInside(self._canv_cache)
        self._canv_cache = None

    def _beginRenderVa(self, va):
        self._add_raw('<a name="viv:0x%.8x" id="a_%.8x">' % (va,va))

    def _endRenderVa(self, va):
        self._add_raw('</a>')

    def _beginUpdateVas(self, valist):

        self._canv_cache = ''
        frame = self.page().mainFrame()
        elem = frame.findFirstElement('a#a_%.8x' % valist[0][0])
        elem.prependOutside('<update id="updatetmp"></update>')

        for va,size in valist:
            elem = frame.findFirstElement('a#a_%.8x' % va)
            elem.removeFromDocument()

    def _endUpdateVas(self):
        elem = self.page().mainFrame().findFirstElement('update#updatetmp')
        elem.appendOutside(self._canv_cache)
        elem.removeFromDocument()
        self._canv_cache = None

    def _beginRenderPrepend(self):
        self._canv_cache = ''
        self._canv_ppjump = self._canv_rendvas[0][0]

    def _endRenderPrepend(self):
        frame = self.page().mainFrame()
        elem = frame.findFirstElement(self._canv_rendtagid)
        elem.prependInside(self._canv_cache)
        self._canv_cache = None
        self._scrollToVa(self._canv_ppjump)

    def _beginRenderAppend(self):
        self._canv_cache = ''

    def _endRenderAppend(self):
        frame = self.page().mainFrame()
        elem = frame.findFirstElement(self._canv_rendtagid)
        elem.appendInside(self._canv_cache)
        self._canv_cache = None

    def getNameTag(self, name, typename='name'):
        '''
        Return a "tag" for this memory canvas.  In the case of the
        qt tags, they are a tuple of html text (<opentag>, <closetag>)
        '''
        clsname = 'envi-%s' % typename
        namehex = name.lower().encode('hex')
        subclsname = 'envi-%s-%s' % (typename,namehex)
        return ('<span class="%s %s" envitag="%s" envival="%s" onclick="nameclick(this)">' % (clsname,subclsname,typename,namehex), '</span>')

    def getVaTag(self, va):
        # The "class" will be the same that we get back from goto event
        return ('<span class="envi-va envi-va-0x%.8x" va="0x%.8x" ondblclick="vagoto(this)" oncontextmenu="vaclick(this)" onclick="vaclick(this)">' % (va,va), '</span>')

    @QtCore.pyqtSlot(str)  
    def _jsGotoExpr(self, expr):
        # The routine used by the javascript code to trigger nav events
        if self._canv_navcallback:
            self._canv_navcallback(expr)

    @QtCore.pyqtSlot(str)
    def _jsSetCurVa(self, vastr):
        self._canv_curva = int(str(vastr), 0)

    # NOTE: doing append / scroll seperately allows render to catch up
    @idlethread
    def _appendInside(self, text):
        frame = self.page().mainFrame()
        elem = frame.findFirstElement(self._canv_rendtagid)
        elem.appendInside(text)

    def _add_raw(self, text):
        # If we are in a call to renderMemory, cache til the end.
        if self._canv_cache != None:
            self._canv_cache += text
            return

        self._appendInside(text)

    def addText(self, text, tag=None):
        text = cgi.escape(text)

        if tag != None:
            otag, ctag = tag
            text = otag + text + ctag

        self._add_raw(text)

    @idlethreadsync
    def clearCanvas(self):
        frame = self.page().mainFrame()
        elem = frame.findFirstElement(self._canv_rendtagid)
        elem.setInnerXml('')

    def contextMenuEvent(self, event):

        va = self._canv_curva
<<<<<<< HEAD
        menu = QtWidgets.QMenu()
=======
        menu = QMenu()
>>>>>>> 55c85c13
        if self._canv_curva != None:
            self.initMemWindowMenu(va, menu)

        viewmenu = menu.addMenu('view   ')
        viewmenu.addAction("Save frame to HTML", ACT(self._menuSaveToHtml))

        menu.exec_(event.globalPos())

    def initMemWindowMenu(self, va, menu):
        initMemSendtoMenu('0x%.8x' % va, menu)

    def _menuSaveToHtml(self):
        fname = getSaveFileName(self, 'Save As HTML...')
        if fname != None:
            fname = str(fname)
            if len(fname):
                html = self.page().mainFrame().toHtml()
                file(fname, 'w').write(html)


def getNavTargetNames():
    '''
    Returns a list of Memory View names.
    Populated by vqt in a seperate thread, thus is time-sensitive.  If the 
    list is accessed too quickly, some valid names may not yet be inserted.
    '''
    ret = []
    vqtevent('envi:nav:getnames', ret)
    return ret

def initMemSendtoMenu(expr, menu):
    for name in set(getNavTargetNames()):
        args = (name, expr, None)
        menu.addAction('sendto: %s' % name, ACT(vqtevent, 'envi:nav:expr', args))
<|MERGE_RESOLUTION|>--- conflicted
+++ resolved
@@ -196,11 +196,7 @@
     def contextMenuEvent(self, event):
 
         va = self._canv_curva
-<<<<<<< HEAD
-        menu = QtWidgets.QMenu()
-=======
         menu = QMenu()
->>>>>>> 55c85c13
         if self._canv_curva != None:
             self.initMemWindowMenu(va, menu)
 
