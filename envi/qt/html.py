--- conflicted
+++ resolved
@@ -76,22 +76,13 @@
 }
 
 .envi-funcflags {
-<<<<<<< HEAD
-    color: #ff00dd;
-=======
     color: #ff0088;
->>>>>>> f466b9e4
     background-color: #000000;
 }
 
 .envi-funcflags-selected {
-<<<<<<< HEAD
-    color: #000000;
-    background-color: #ff00dd;
-=======
     color: #ff0088;
     background-color: #000000;
->>>>>>> f466b9e4
 }
 
 </style>
