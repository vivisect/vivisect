--- conflicted
+++ resolved
@@ -36,13 +36,9 @@
       - run:
           name: install deps
           command: |
-<<<<<<< HEAD
+            sudo dpkg --add-architecture i386
             sudo apt-get update
             sudo apt-get -qq install libfreetype6-dev liblcms2-dev ghostscript libffi-dev libjpeg-turbo-progs cmake imagemagick qemu-user-static
-=======
->>>>>>> 9534f164
-            sudo dpkg --add-architecture i386
-            sudo apt-get update
             sudo apt-get -qq install libc6:i386 libncurses5:i386 libstdc++6:i386
 
       - do_python_setup
