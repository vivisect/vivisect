# Python CircleCI 2.0 configuration file
#
# Check https://circleci.com/docs/2.0/language-python/ for more details
#
version: 2.1


commands:

  do_python_setup:
    description: "Setup python for testing"
    steps:
      - run:
          name: setup venv
          command: |
            python3 -m pip install -U wheel pip
            python3 -m pip install -r requirements.txt


  do_test_execution:
    description: "Execute unit tests via unittest"
    steps:
      - run:
          name: run tests
          command: |
            python3 -m unittest discover

  test_steps_python:
    description: "Python test steps"
    steps:
      - checkout

      - run:
          name: checkout vivtest files repo
          command: |
            git clone https://github.com/vivisect/vivtestfiles.git $VIVTESTFILES

      - run:
          name: install deps
          command: |
            sudo apt-get update
<<<<<<< HEAD
            sudo apt-get -qq install libfreetype6-dev liblcms2-dev ghostscript libffi-dev libjpeg-turbo-progs cmake imagemagick qemu-user-static
=======
            sudo apt-get -qq install libfreetype6-dev liblcms2-dev ghostscript libffi-dev libjpeg-turbo-progs cmake imagemagick
            sudo dpkg --add-architecture i386
            sudo apt-get update
            sudo apt-get -qq install libc6:i386 libncurses5:i386 libstdc++6:i386
>>>>>>> e84e2bf3

      - do_python_setup

      - do_test_execution

jobs:

  python38:
    parallelism: 1
    docker:
      - image: circleci/python:3.8
        environment:
          VIVTESTFILES: /tmp/vivtestfiles
          PYVERS: 3.8

    working_directory: ~/repo

    steps:
      - test_steps_python

  python39:
    parallelism: 1
    docker:
      - image: circleci/python:3.9
        environment:
          VIVTESTFILES: /tmp/vivtestfiles
          PYVERS: 3.9

    working_directory: ~/repo

    steps:
      - test_steps_python

workflows:
  version: 2
  run_tests:
    jobs:

      - python39:
          filters:
            tags:
              only: /.*/
            branches:
              only: /.*/

      - python38:
          filters:
            tags:
              only: /.*/
            branches:
              only: /.*/

#  weekly:
#    triggers:
#      - schedule:
#          cron: "0 12 1 * *"
#          filters:
#            branches:
#              only:
#                - master
#    jobs:
#      - python39<|MERGE_RESOLUTION|>--- conflicted
+++ resolved
@@ -39,14 +39,10 @@
           name: install deps
           command: |
             sudo apt-get update
-<<<<<<< HEAD
             sudo apt-get -qq install libfreetype6-dev liblcms2-dev ghostscript libffi-dev libjpeg-turbo-progs cmake imagemagick qemu-user-static
-=======
-            sudo apt-get -qq install libfreetype6-dev liblcms2-dev ghostscript libffi-dev libjpeg-turbo-progs cmake imagemagick
             sudo dpkg --add-architecture i386
             sudo apt-get update
             sudo apt-get -qq install libc6:i386 libncurses5:i386 libstdc++6:i386
->>>>>>> e84e2bf3
 
       - do_python_setup
 
