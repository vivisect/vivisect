--- conflicted
+++ resolved
@@ -56,15 +56,9 @@
             trace.stepi()
             emu.stepi()
             cmpRegs(emu, trace)
-<<<<<<< HEAD
-        except RegisterException, msg:
-            print "Lockstep Error: %s: %s" % (repr(op),msg)
-            # setRegs(emu, trace)
-=======
         except RegisterException as msg:
             print("Lockstep Error: %s: %s" % (repr(op), msg))
-            setRegs(emu, trace)  # TODO: Where is this from?
->>>>>>> d94f4af2
+            # setRegs(emu, trace)  # TODO: Where is this from?
             sys.stdin.readline()
         except Exception as msg:
             import traceback
@@ -152,4 +146,4 @@
 
 if __name__ == "__main__":
     # Copy this file out to the vtrace dir for testing and run as main
-    main()
+    main()