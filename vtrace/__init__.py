--- conflicted
+++ resolved
@@ -157,31 +157,25 @@
         self.auto_continue = [NOTIFY_LOAD_LIBRARY, NOTIFY_CREATE_THREAD, NOTIFY_UNLOAD_LIBRARY, NOTIFY_EXIT_THREAD, NOTIFY_DEBUG_PRINT]
 
         # Create a LoadLibrary hook to enable simple and consistent 
-<<<<<<< HEAD
-        # Break-On-Load/Init functionality
-        self.registerNotifier(NOTIFY_LOAD_LIBRARY, LibraryNotifier())
-
-    def setBreakOnLibraryLoad(self, setting=True):
-        '''
-        Cause execution to halt when a new library is loaded.
-        '''
-        logger.info("setting 'BreakOnLibraryLoad' to %r", setting)
-        self.setMeta('BreakOnLibraryLoad', setting) 
-
-    def setBreakOnLibraryInit(self, setting=True):
-        '''
-        Set breakpoint on a newly loaded Library's init function 
-        (aka. <Libname>.__entry)
-        '''
-        logger.info("setting 'BreakOnLibraryInit' to %r", setting)
-        self.setMeta('BreakOnLibraryInit', setting)
-
-=======
         # Break-On-Load/Init functionality. This is also necessary for
         # resolving symbols on new library loads.
         self.registerNotifier(NOTIFY_LOAD_LIBRARY, LibraryNotifier())
 
->>>>>>> ff87de99
+    def setBreakOnLibraryLoad(self, setting=True):
+        '''
+        Cause execution to halt when a new library is loaded.
+        '''
+        logger.info("setting 'BreakOnLibraryLoad' to %r", setting)
+        self.setMeta('BreakOnLibraryLoad', setting) 
+
+    def setBreakOnLibraryInit(self, setting=True):
+        '''
+        Set breakpoint on a newly loaded Library's init function 
+        (aka. <Libname>.__entry)
+        '''
+        logger.info("setting 'BreakOnLibraryInit' to %r", setting)
+        self.setMeta('BreakOnLibraryInit', setting)
+
     def execute(self, cmdline):
         """
         Start a new process and debug it
@@ -720,11 +714,7 @@
         """
         self.requireAttached()
         bp = self.bpbyid.pop(id, None)
-<<<<<<< HEAD
-        if bp is not None and not bp.untouchable:
-=======
         if bp is not None and not bp.stealthbreak:
->>>>>>> ff87de99
             bp.deactivate(self)
             if bp in self.deferred:
                 self.deferred.remove(bp)
@@ -799,11 +789,7 @@
         NOTE: code which wants to be remote-safe should use this
         """
         bp = self.getBreakpoint(bpid)
-<<<<<<< HEAD
-        if bp is None or bp.untouchable:
-=======
         if bp is None or bp.stealthbreak:
->>>>>>> ff87de99
             raise Exception("Breakpoint %d Not Found" % bpid)
         if not enabled: # To catch the "disable" of fastbreaks...
             bp.deactivate(self)
