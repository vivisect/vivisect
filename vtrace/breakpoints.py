--- conflicted
+++ resolved
@@ -31,15 +31,8 @@
         self.active = False         # have we placed a BP in the code (eg. i386: \xCC)
         self.silent = False         # don't print "Hit Break" messages, still runs code/notifiers
         self.fastbreak = False      # no NOTIFY_BREAK, autocont, no NOTIFY_CONTINUE
-<<<<<<< HEAD
-        self.stealthbreak = False   # no NOTIFY_BREAK
-        self.silent = False
-        self.untouchable = False    # system breakpoint.  can't remove it or see it.
-        self._complained = False
-=======
         self.stealthbreak = False   # no NOTIFY_BREAK - used for hidden/system events
         self._complained = False    # only complain about not resolving this *once*
->>>>>>> ff87de99
 
         self.id = -1
         self.vte = None
@@ -429,15 +422,6 @@
     '''
     def __init__(self, expression):
         Breakpoint.__init__(self, None, expression=expression)
-<<<<<<< HEAD
-        self.untouchable = True
-        self.silent = True
-
-    def notify(self, event, trace):
-        logger.debug("PosixLibLoadHookBreakpoint: reanalyze maps and resolve symbols")
-        trace._findLibraryMaps(b'\x7fELF', always=True)
-        # handle unresolved expression bp's 
-=======
         self.stealthbreak = True
 
     def notify(self, event, trace):
@@ -446,5 +430,4 @@
             # if we find new maps, we'll let the LOAD_LIBRARY Autoload config setting handle
             # whether we continue or not.  if we fire this and *don't* find a new map, 
             # let's just continue like nothing ever happened.  "Nothing to see here."
-            trace.runAgain()
->>>>>>> ff87de99
+            trace.runAgain()