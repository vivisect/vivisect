# Vivisect / Vdb / Vtrace

A combined disassembler/static analysis/symbolic execution/debugger framework.

## Usage

Please see the quickstart/usage docs over at our [docs page](https://vivisect.readthedocs.io/en/latest/)

## Installing

<<<<<<< HEAD
For most use cases, you should just be able to run `pip install vivisect[gui]` to get both the vivisect/vdb libraries and UI components. For other use cases, please see our [documentation](https://vivisect.readthedocs.io/en/latest/).
On modern Windows (Win7+), VDB requires PyWin32 also be installed, for setting up debugging privileges.  This package is also easily installed with `pip install pywin32`.
=======
For most use cases, you should just be able to run `pip install "vivisect[gui]"` to get both the vivisect/vdb libraries and UI components. For other use cases, please see our [documentation](https://vivisect.readthedocs.io/en/latest/).
>>>>>>> 8141348a


## Versioning

All releases prior to v1.0.0 are python2 only. As of v1.0.0, vivisect/vdb/vstruct
are all python3 compatible. Please report any bugs/issues to the [issue tracker](https://github.com/vivisect/vivisect/issues)
or hit us up in the #vivisect room in the [synapse slack](http://slackinvite.vertex.link/)

Please see v0.x.x-support branch for the current python2 version, or pip install
the v.0.2.x version of vivisect.

## Upgrading

Due to fun pickle shenanigans, old python2 vivisect workspaces are not typically
compatible with python3. In what will be one of (if not, the) final release of the
python2 compatible vivisect, v0.2.1 will include a conversion script that can migrate
the basicfile-based vivisect workspaces files to the msgpack-back ones, which should
be loadable in python3 vivisect.

## Build Status

[![CircleCI](https://circleci.com/gh/vivisect/vivisect/tree/master.svg?style=svg)](https://circleci.com/gh/vivisect/vivisect/tree/master)

[![Documentation Status](https://readthedocs.org/projects/vivisect/badge/?version=latest)](https://vivisect.readthedocs.io/en/latest/?badge=latest)<|MERGE_RESOLUTION|>--- conflicted
+++ resolved
@@ -8,12 +8,8 @@
 
 ## Installing
 
-<<<<<<< HEAD
-For most use cases, you should just be able to run `pip install vivisect[gui]` to get both the vivisect/vdb libraries and UI components. For other use cases, please see our [documentation](https://vivisect.readthedocs.io/en/latest/).
+For most use cases, you should just be able to run `pip install "vivisect[gui]"` to get both the vivisect/vdb libraries and UI components. For other use cases, please see our [documentation](https://vivisect.readthedocs.io/en/latest/).
 On modern Windows (Win7+), VDB requires PyWin32 also be installed, for setting up debugging privileges.  This package is also easily installed with `pip install pywin32`.
-=======
-For most use cases, you should just be able to run `pip install "vivisect[gui]"` to get both the vivisect/vdb libraries and UI components. For other use cases, please see our [documentation](https://vivisect.readthedocs.io/en/latest/).
->>>>>>> 8141348a
 
 
 ## Versioning
