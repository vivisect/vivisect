--- conflicted
+++ resolved
@@ -30,62 +30,4 @@
 
 ## Build Status
 
-<<<<<<< HEAD
-[![CircleCI](https://circleci.com/gh/vivisect/vivisect/tree/master.svg?style=svg)](https://circleci.com/gh/vivisect/vivisect/tree/master)
-[![Build Status](https://travis-ci.org/vivisect/vivisect.svg?branch=master)](https://travis-ci.org/vivisect/vivisect)
-
-## Extending Vivisect / Vdb
-
-Vivisect allows you to extend it's functionality through the use of Vivisect 
-Extensions.  Extensions are loaded with the GUI, and they give nearly complete
-access to the entire Vivisect Workspace and GUI.
-
-Extensions are Python modules loaded from directories contained in the 
-`VIV\_EXT\_PATH` environment variable.  Like DOS or Unix paths, this is a set
-of directories separated by the OS-specific separator (Windows=';', Unix=':').
-
-Like all Python modules, they can be either a `\<modulename\>.py` file or a 
-directory with a `__init__.py` file inside it.  Each module will be loaded into
-the namespace and the `vivExtension(vw, vwgui)` function executed (for Vdb, the
-`vdbExtension(vdb, vdbgui)` function will be executed).  It is up to the module
-to make any modifications (adding menu entries or toolbars, hooking the context
-menu, etc) within this function.  Submodules may be included in the directory-
-version of the extensions, and may be accessed with `from . import \<blah\>`.
-
-In addition to your private zero-day finding extensions, outside plugins may
-be wrapped into Vivisect by simply copying/symlinking them into one of your
-extension directories (listed in the `VIV\_EXT\_PATH`).
-
-If no `VIV\_EXT\_PATH` environment variable has been defined, Vivisect will
-look for extensions in `$HOME/.viv/plugins/` if it exists.  If `VIV\_EXT\_PATH`
-is defined, you much choose to add `$HOME/.viv/plugins/` to it or not.  It will
-not be checked unless it is explicitly listed in `VIV\_EXT\_PATH`.
-
-For examples of using this powerful capability, look at the example file at:
-`vivisect/extensions/example\_gui\_extension.py`
-
-## The Power of Scripts with Vivisect
-
-You can script up menial tasks or powerful techniques using simple Python
-scripts from either the command-line or the GUI.  
-
-Scripts are loaded and run as any python code is run from the command line.  
-The key diffenece is that Vivisect places a VivWorkspace object in the global
-namespace with the name `vw`.  The GUI, if one exists (Vivisect can be run 
-headless), can be accessed using `vw.getVivGui()`.  
-
-From the CommandLine, analysis modules can be run in the following fashion:
-`$ vivbin -M attackmodule.py targetbin.viv`
-If your module makes any changes to the VivWorkspace, be sure it saves:
-`vw.saveWorkspace()`
-
-To run a script from the GUI, the command bar at the bottom of the screen is
-used. Simply enter:
-`script attackmodule.py \<args\>`
-This method does not need to save to the workspace, as you can choose to do 
-that through standard GUI methods (Ctrl-S or File->Save).
-This method has the added benefit of being able to provide arguments, which
-are placed in the namespace as `argv`.  
-=======
-[![CircleCI](https://circleci.com/gh/vivisect/vivisect/tree/master.svg?style=svg)](https://circleci.com/gh/vivisect/vivisect/tree/master)
->>>>>>> 0274ff1d
+[![CircleCI](https://circleci.com/gh/vivisect/vivisect/tree/master.svg?style=svg)](https://circleci.com/gh/vivisect/vivisect/tree/master)