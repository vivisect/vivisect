--- conflicted
+++ resolved
@@ -112,37 +112,15 @@
 access to the entire Vivisect Workspace and GUI.
 
 Extensions are Python modules loaded from directories contained in the 
-<<<<<<< HEAD
-`VIV\_EXT\_PATH` environment variable.  Like DOS or Unix paths, this is a set
-of directories separated by the OS-specific separator (Windows=';', Unix=':').
-
-Like all Python modules, they can be either a `\<modulename\>.py` file or a 
-=======
 `VIV_EXT_PATH` environment variable.  Like DOS or Unix paths, this is a set
 of directories separated by the OS-specific separator (Windows=';', Unix=':').
 
 Like all Python modules, they can be either a `<modulename>.py` file or a 
->>>>>>> 2db9244e
 directory with a `__init__.py` file inside it.  Each module will be loaded into
 the namespace and the `vivExtension(vw, vwgui)` function executed (for Vdb, the
 `vdbExtension(vdb, vdbgui)` function will be executed).  It is up to the module
 to make any modifications (adding menu entries or toolbars, hooking the context
 menu, etc) within this function.  Submodules may be included in the directory-
-<<<<<<< HEAD
-version of the extensions, and may be accessed with `from . import \<blah\>`.
-
-In addition to your private zero-day finding extensions, outside plugins may
-be wrapped into Vivisect by simply copying/symlinking them into one of your
-extension directories (listed in the `VIV\_EXT\_PATH`).
-
-If no `VIV\_EXT\_PATH` environment variable has been defined, Vivisect will
-look for extensions in `$HOME/.viv/plugins/` if it exists.  If `VIV\_EXT\_PATH`
-is defined, you much choose to add `$HOME/.viv/plugins/` to it or not.  It will
-not be checked unless it is explicitly listed in `VIV\_EXT\_PATH`.
-
-For examples of using this powerful capability, look at the example file at:
-`vivisect/extensions/example\_gui\_extension.py`
-=======
 version of the extensions, and may be accessed with `from . import <blah>`.
 
 In addition to your private zero-day finding extensions, outside plugins may
@@ -156,7 +134,6 @@
 
 For examples of using this powerful capability, look at the example file at:
 `vivisect/extensions/example_gui_extension.py`
->>>>>>> 2db9244e
 
 ## The Power of Scripts with Vivisect
 
@@ -175,11 +152,7 @@
 
 To run a script from the GUI, the command bar at the bottom of the screen is
 used. Simply enter:
-<<<<<<< HEAD
-`script attackmodule.py \<args\>`
-=======
 `script attackmodule.py <args>`
->>>>>>> 2db9244e
 This method does not need to save to the workspace, as you can choose to do 
 that through standard GUI methods (Ctrl-S or File->Save).
 This method has the added benefit of being able to provide arguments, which
